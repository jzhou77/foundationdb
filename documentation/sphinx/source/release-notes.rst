#############
Release Notes
#############

6.2.0
=====

Features
--------
* Improved team collection for data distribution that builds a balanced number of teams per server and gurantees that each server has at least one team. `(PR #1785) <https://github.com/apple/foundationdb/pull/1785>`_.

Performance
-----------

<<<<<<< HEAD
* Handle large packets better. `(PR #1684) <https://github.com/apple/foundationdb/pull/1684>`_.
=======
* Use CRC32 checksum for SQLite pages. `(PR #1582) <https://github.com/apple/foundationdb/pull/1582>`_.
* Added a 96-byte fast allocator, so storage queue nodes use less memory. `(PR #1336) <https://github.com/apple/foundationdb/pull/1336>`_.
>>>>>>> b10591ce

Fixes
-----

* Set the priority of redundant teams to remove as PRIORITY_TEAM_REDUNDANT, instead of PRIORITY_TEAM_UNHEALTHY. `(PR #1802) <https://github.com/apple/foundationdb/pull/1802>`_.
* During an upgrade, the multi-version client now persists database default options and transaction options that aren't reset on retry (e.g. transaction timeout). In order for these options to function correctly during an upgrade, a 6.2 or later client should be used as the primary client. `(PR #1767) <https://github.com/apple/foundationdb/pull/1767>`_.
* If a cluster is upgraded during an ``onError`` call, the cluster could return a ``cluster_version_changed`` error. `(PR #1734) <https://github.com/apple/foundationdb/pull/1734>`_.
* Do not set doBuildTeams in StorageServerTracker unless a storage server's interface changes, in order to avoid unnecessary work. `(PR #1779) <https://github.com/apple/foundationdb/pull/1779>`_.

Status
------

* Added ``run_loop_busy`` to the ``processes`` section to record the fraction of time the run loop is busy. `(PR #1760) <https://github.com/apple/foundationdb/pull/1760>`_.
* Added ``cluster.page_cache`` section to status. In this section, added two new statistics ``storage_hit_rate`` and ``log_hit_rate`` that indicate the fraction of recent page reads that were served by cache. `(PR #1823) <https://github.com/apple/foundationdb/pull/1823>`_.
* Added transaction start counts by priority to ``cluster.workload.transactions``. The new counters are named ``started_immediate_priority``, ``started_default_priority``, and ``started_batch_priority``. `(PR #1836) <https://github.com/apple/foundationdb/pull/1836>`_.
* Remove ``cluster.datacenter_version_difference`` and replace it with ``cluster.datacenter_lag`` that has subfields ``versions`` and ``seconds``. `(PR #1800) <https://github.com/apple/foundationdb/pull/1800>`_.
* Added ``local_rate`` to the ``roles`` section to record the throttling rate of the local ratekeeper `(PR #1712) <http://github.com/apple/foundationdb/pull/1712>`_.

Bindings
--------

* Add a transaction size limit for both database option and transaction option. `(PR #1725) <https://github.com/apple/foundationdb/pull/1725>`_.
* Added a new API to get the approximated transaction size before commit, e.g., ``fdb_transaction_get_approximate_size`` in the C binding. `(PR #1756) <https://github.com/apple/foundationdb/pull/1756>`_.
* C: ``fdb_future_get_version`` has been renamed to ``fdb_future_get_int64``. `(PR #1756) <https://github.com/apple/foundationdb/pull/1756>`_.
* Go: The Go bindings now require Go version 1.11 or later.
* Go: Fix issue with finalizers running too early that could lead to undefined behavior. `(PR #1451) <https://github.com/apple/foundationdb/pull/1451>`_.
* Added transaction option to control the field length of keys and values in debug transaction logging in order to avoid truncation. `(PR #1844) <https://github.com/apple/foundationdb/pull/1844>`_.

Other Changes
-------------

* Trace files are now ordered lexicographically. This means that the filename format for trace files did change. `(PR #1828) <https://github.com/apple/foundationdb/pull/1828>`_.

Earlier release notes
---------------------
* :doc:`6.1 (API Version 610) </old-release-notes/release-notes-610>`
* :doc:`6.0 (API Version 600) </old-release-notes/release-notes-600>`
* :doc:`5.2 (API Version 520) </old-release-notes/release-notes-520>`
* :doc:`5.1 (API Version 510) </old-release-notes/release-notes-510>`
* :doc:`5.0 (API Version 500) </old-release-notes/release-notes-500>`
* :doc:`4.6 (API Version 460) </old-release-notes/release-notes-460>`
* :doc:`4.5 (API Version 450) </old-release-notes/release-notes-450>`
* :doc:`4.4 (API Version 440) </old-release-notes/release-notes-440>`
* :doc:`4.3 (API Version 430) </old-release-notes/release-notes-430>`
* :doc:`4.2 (API Version 420) </old-release-notes/release-notes-420>`
* :doc:`4.1 (API Version 410) </old-release-notes/release-notes-410>`
* :doc:`4.0 (API Version 400) </old-release-notes/release-notes-400>`
* :doc:`3.0 (API Version 300) </old-release-notes/release-notes-300>`
* :doc:`2.0 (API Version 200) </old-release-notes/release-notes-200>`
* :doc:`1.0 (API Version 100) </old-release-notes/release-notes-100>`
* :doc:`Beta 3 (API Version 23) </old-release-notes/release-notes-023>`
* :doc:`Beta 2 (API Version 22) </old-release-notes/release-notes-022>`
* :doc:`Beta 1 (API Version 21) </old-release-notes/release-notes-021>`
* :doc:`Alpha 6 (API Version 16) </old-release-notes/release-notes-016>`
* :doc:`Alpha 5 (API Version 14) </old-release-notes/release-notes-014>`<|MERGE_RESOLUTION|>--- conflicted
+++ resolved
@@ -12,12 +12,9 @@
 Performance
 -----------
 
-<<<<<<< HEAD
-* Handle large packets better. `(PR #1684) <https://github.com/apple/foundationdb/pull/1684>`_.
-=======
 * Use CRC32 checksum for SQLite pages. `(PR #1582) <https://github.com/apple/foundationdb/pull/1582>`_.
 * Added a 96-byte fast allocator, so storage queue nodes use less memory. `(PR #1336) <https://github.com/apple/foundationdb/pull/1336>`_.
->>>>>>> b10591ce
+* Handle large packets better. `(PR #1684) <https://github.com/apple/foundationdb/pull/1684>`_.
 
 Fixes
 -----
