--- conflicted
+++ resolved
@@ -329,13 +329,8 @@
 struct GetKeyServerLocationsRequest {
 	constexpr static FileIdentifier file_identifier = 9144680;
 	Arena arena;
-<<<<<<< HEAD
-	SpanContext spanContext;
+	SpanID spanContext;
 	TenantInfo tenant;
-=======
-	SpanID spanContext;
-	Optional<TenantNameRef> tenant;
->>>>>>> 1c5bf135
 	KeyRef begin;
 	Optional<KeyRef> end;
 	int limit;
@@ -349,13 +344,8 @@
 	Version minTenantVersion;
 
 	GetKeyServerLocationsRequest() : limit(0), reverse(false), minTenantVersion(latestVersion) {}
-<<<<<<< HEAD
-	GetKeyServerLocationsRequest(SpanContext spanContext,
+	GetKeyServerLocationsRequest(SpanID spanContext,
 	                             TenantInfo const& tenant,
-=======
-	GetKeyServerLocationsRequest(SpanID spanContext,
-	                             Optional<TenantNameRef> const& tenant,
->>>>>>> 1c5bf135
 	                             KeyRef const& begin,
 	                             Optional<KeyRef> const& end,
 	                             int limit,
