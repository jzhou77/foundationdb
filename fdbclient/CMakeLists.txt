set(FDBCLIENT_SRCS
  ActorLineageProfiler.h
  ActorLineageProfiler.cpp
  AnnotateActor.cpp
  AsyncFileS3BlobStore.actor.cpp
  AsyncFileS3BlobStore.actor.h
  AsyncTaskThread.actor.cpp
  AsyncTaskThread.h
  Atomic.h
  AutoPublicAddress.cpp
  BackupAgent.actor.h
  BackupAgentBase.actor.cpp
  BackupContainer.actor.cpp
  BackupContainer.h
  BackupContainerFileSystem.actor.cpp
  BackupContainerFileSystem.h
  BackupContainerLocalDirectory.actor.cpp
  BackupContainerLocalDirectory.h
  BackupContainerS3BlobStore.actor.cpp
  BackupContainerS3BlobStore.h
  ClientBooleanParams.cpp
  ClientBooleanParams.h
  ClientKnobCollection.cpp
  ClientKnobCollection.h
  ClientKnobs.cpp
  ClientKnobs.h
  ClientLogEvents.h
  ClientWorkerInterface.h
  ClusterInterface.h
  CommitProxyInterface.h
  CommitTransaction.h
  ConfigKnobs.cpp
  ConfigKnobs.h
  ConfigTransactionInterface.cpp
  ConfigTransactionInterface.h
  CoordinationInterface.h
  DatabaseBackupAgent.actor.cpp
  DatabaseConfiguration.cpp
  DatabaseConfiguration.h
  DatabaseContext.h
  EventTypes.actor.h
  FDBOptions.h
  FDBTypes.cpp
  FDBTypes.h
  FluentDSampleIngestor.cpp
  FileBackupAgent.actor.cpp
  GlobalConfig.h
  GlobalConfig.actor.h
  GlobalConfig.actor.cpp
  GrvProxyInterface.h
  HTTP.actor.cpp
  IClientApi.h
  IConfigTransaction.cpp
  IConfigTransaction.h
  ISingleThreadTransaction.cpp
  ISingleThreadTransaction.h
  JsonBuilder.cpp
  JsonBuilder.h
  KeyBackedTypes.h
  KeyRangeMap.actor.cpp
  KeyRangeMap.h
  Knobs.h
  IKnobCollection.cpp
  IKnobCollection.h
  ManagementAPI.actor.cpp
  ManagementAPI.actor.h
  MonitorLeader.actor.cpp
  MonitorLeader.h
  MultiVersionAssignmentVars.h
  MultiVersionTransaction.actor.cpp
  MultiVersionTransaction.h
  MutationList.h
  MutationLogReader.actor.cpp
  MutationLogReader.actor.h
  NameLineage.h
  NameLineage.cpp
  NativeAPI.actor.cpp
  NativeAPI.actor.h
  Notified.h
  ParallelStream.actor.cpp
  ParallelStream.actor.h
  PaxosConfigTransaction.actor.cpp
  PaxosConfigTransaction.h
  PImpl.h
  SimpleConfigTransaction.actor.cpp
  SpecialKeySpace.actor.cpp
  SpecialKeySpace.actor.h
  ReadYourWrites.actor.cpp
  ReadYourWrites.h
  RestoreInterface.cpp
  RestoreInterface.h
  RunTransaction.actor.h
  RYWIterator.cpp
  RYWIterator.h
  S3BlobStore.actor.cpp
  Schemas.cpp
  Schemas.h
  ServerKnobCollection.cpp
  ServerKnobCollection.h
  ServerKnobs.cpp
  ServerKnobs.h
  SimpleConfigTransaction.h
  SnapshotCache.h
  SpecialKeySpace.actor.cpp
  SpecialKeySpace.actor.h
  Status.h
  StatusClient.actor.cpp
  StatusClient.h
  StorageServerInterface.cpp
  StorageServerInterface.h
  Subspace.cpp
  Subspace.h
  StackLineage.h
  StackLineage.cpp
  SystemData.cpp
  SystemData.h
  TagThrottle.actor.cpp
  TagThrottle.actor.h
  TaskBucket.actor.cpp
  TaskBucket.h
  TestKnobCollection.cpp
  TestKnobCollection.h
  ThreadSafeTransaction.cpp
  ThreadSafeTransaction.h
  Tuple.cpp
  Tuple.h
  VersionedMap.actor.h
  VersionedMap.h
  VersionedMap.cpp
<<<<<<< HEAD
  VersionVector.h
=======
  WellKnownEndpoints.h
>>>>>>> e2fa5110
  WriteMap.h
  json_spirit/json_spirit_error_position.h
  json_spirit/json_spirit_reader_template.h
  json_spirit/json_spirit_value.h
  json_spirit/json_spirit_writer_options.h
  json_spirit/json_spirit_writer_template.h
  libb64/cdecode.c
  libb64/cencode.c
  md5/md5.c
  sha1/SHA1.cpp
  zipf.c
  zipf.h)

set(options_srcs ${CMAKE_CURRENT_BINARY_DIR}/FDBOptions.g.cpp)

vexillographer_compile(TARGET fdboptions LANG cpp OUT ${CMAKE_CURRENT_BINARY_DIR}/FDBOptions.g
  OUTPUT ${CMAKE_CURRENT_BINARY_DIR}/FDBOptions.g.h ${CMAKE_CURRENT_BINARY_DIR}/FDBOptions.g.cpp)

set(BUILD_AZURE_BACKUP OFF CACHE BOOL "Build Azure backup client")
if(BUILD_AZURE_BACKUP)
  add_compile_definitions(BUILD_AZURE_BACKUP)
  set(FDBCLIENT_SRCS
    ${FDBCLIENT_SRCS}
    BackupContainerAzureBlobStore.actor.cpp
    BackupContainerAzureBlobStore.h)

  configure_file(azurestorage.cmake azurestorage-download/CMakeLists.txt)

  execute_process(
    COMMAND ${CMAKE_COMMAND} -G "${CMAKE_GENERATOR}" .
    RESULT_VARIABLE results
    WORKING_DIRECTORY ${CMAKE_CURRENT_BINARY_DIR}/azurestorage-download
  )

  if(results)
    message(FATAL_ERROR "Configuration step for AzureStorage has Failed. ${results}")
  endif()

  execute_process(
    COMMAND ${CMAKE_COMMAND} --build . --config Release
    RESULT_VARIABLE results
    WORKING_DIRECTORY ${CMAKE_CURRENT_BINARY_DIR}/azurestorage-download
  )

  if(results)
    message(FATAL_ERROR "Build step for AzureStorage has Failed. ${results}")
  endif()

  add_subdirectory(
    ${CMAKE_CURRENT_BINARY_DIR}/azurestorage-src
    ${CMAKE_CURRENT_BINARY_DIR}/azurestorage-build
  )
endif()

add_flow_target(STATIC_LIBRARY NAME fdbclient SRCS ${FDBCLIENT_SRCS} ADDL_SRCS ${options_srcs})
add_dependencies(fdbclient fdboptions)
target_link_libraries(fdbclient PUBLIC fdbrpc msgpack)

# Create a separate fdbclient library with sampling enabled. This lets
# fdbserver retain sampling functionality in client code while disabling
# sampling for pure clients.
add_flow_target(STATIC_LIBRARY NAME fdbclient_sampling SRCS ${FDBCLIENT_SRCS} ADDL_SRCS ${options_srcs})
add_dependencies(fdbclient_sampling fdboptions)
target_link_libraries(fdbclient_sampling PUBLIC fdbrpc_sampling msgpack)
target_compile_definitions(fdbclient_sampling PRIVATE -DENABLE_SAMPLING)
if(WIN32)
  add_dependencies(fdbclient_sampling_actors fdbclient_actors)
endif()

if(BUILD_AZURE_BACKUP)
  target_link_libraries(fdbclient PRIVATE curl uuid azure-storage-lite)
  target_link_libraries(fdbclient_sampling PRIVATE curl uuid azure-storage-lite)
endif()<|MERGE_RESOLUTION|>--- conflicted
+++ resolved
@@ -127,11 +127,8 @@
   VersionedMap.actor.h
   VersionedMap.h
   VersionedMap.cpp
-<<<<<<< HEAD
   VersionVector.h
-=======
   WellKnownEndpoints.h
->>>>>>> e2fa5110
   WriteMap.h
   json_spirit/json_spirit_error_position.h
   json_spirit/json_spirit_reader_template.h
