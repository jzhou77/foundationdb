--- conflicted
+++ resolved
@@ -5364,12 +5364,8 @@
 					if (CLIENT_BUGGIFY) {
 						throw commit_unknown_result();
 					}
-<<<<<<< HEAD
-					cx->updateCachedRV(grvTime, v);
-					if (info.debugID.present())
-=======
+					trState->cx->updateCachedRV(grvTime, v);
 					if (debugID.present())
->>>>>>> 6e410f77
 						TraceEvent(interval.end()).detail("CommittedVersion", v);
 					trState->committedVersion = v;
 					if (v > trState->cx->metadataVersionCache[trState->cx->mvCacheInsertLocation].first) {
@@ -5436,12 +5432,8 @@
 	} catch (Error& e) {
 		if (e.code() == error_code_request_maybe_delivered || e.code() == error_code_commit_unknown_result) {
 			// We don't know if the commit happened, and it might even still be in flight.
-<<<<<<< HEAD
-			if (!options.causalWriteRisky) {
-=======
 
 			if (!trState->options.causalWriteRisky) {
->>>>>>> 6e410f77
 				// Make sure it's not still in flight, either by ensuring the master we submitted to is dead, or the
 				// version we submitted with is dead, or by committing a conflicting transaction successfully
 				// if ( cx->getCommitProxies()->masterGeneration <= originalMasterGeneration )
@@ -5802,12 +5794,12 @@
 	case FDBTransactionOptions::USE_GRV_CACHE:
 		// Needs to be a no-op if ratekeeper is throttling
 		validateOptionValueNotPresent(value);
-		options.useGrvCache = true;
+		trState->options.useGrvCache = true;
 		break;
 
 	case FDBTransactionOptions::SKIP_GRV_CACHE:
 		validateOptionValueNotPresent(value);
-		options.skipGrvCache = true;
+		trState->options.skipGrvCache = true;
 		break;
 
 	default:
@@ -5979,30 +5971,21 @@
                                          Promise<Optional<Value>> metadataVersion) {
 	state Span span(spanContext, location, { trState->spanID });
 	GetReadVersionReply rep = wait(f);
-<<<<<<< HEAD
-	double latency = now() - startTime;
-	cx->lastProxyRequest = startTime;
-	cx->updateCachedRV(startTime, rep.version);
+	double latency = now() - trState->startTime;
+	trState->cx->lastProxyRequest = trState->startTime;
+	trState->cx->updateCachedRV(trState->startTime, rep.version);
 	TraceEvent("DebugGrvQueueIterations").detail("TimeThrottled", rep.queueIterations);
-	if (rep.rkThrottled && priority != TransactionPriority::IMMEDIATE) {
+	if (rep.rkThrottled && trState->options.priority != TransactionPriority::IMMEDIATE) {
 		TraceEvent("DebugGrvThrottleObserved")
 		    .detail("TimeThrottled", rep.queueIterations)
 		    .detail("Threshold", CLIENT_KNOBS->GRV_THROTTLING_THRESHOLD);
-		cx->lastTimedRkThrottle = now();
-	}
-	cx->GRVLatencies.addSample(latency);
-	if (trLogInfo)
-		trLogInfo->addLog(FdbClientLogEvents::EventGetVersion_V3(
-		    startTime, cx->clientLocality.dcId(), latency, priority, rep.version));
-	if (rep.locked && !lockAware)
-=======
-	double latency = now() - trState->startTime;
+		trState->cx->lastTimedRkThrottle = now();
+	}
 	trState->cx->GRVLatencies.addSample(latency);
 	if (trState->trLogInfo)
 		trState->trLogInfo->addLog(FdbClientLogEvents::EventGetVersion_V3(
 		    trState->startTime, trState->cx->clientLocality.dcId(), latency, trState->options.priority, rep.version));
 	if (rep.locked && !trState->options.lockAware)
->>>>>>> 6e410f77
 		throw database_locked();
 
 	++trState->cx->transactionReadVersionsCompleted;
@@ -6077,17 +6060,16 @@
 
 Future<Version> Transaction::getReadVersion(uint32_t flags) {
 	if (!readVersion.isValid()) {
-<<<<<<< HEAD
-		if (!CLIENT_KNOBS->FORCE_GRV_CACHE_OFF && !options.skipGrvCache &&
-		    (deterministicRandom()->random01() <= CLIENT_KNOBS->DEBUG_USE_GRV_CACHE_CHANCE || options.useGrvCache) &&
+		if (!CLIENT_KNOBS->FORCE_GRV_CACHE_OFF && !trState->options.skipGrvCache &&
+		    (deterministicRandom()->random01() <= CLIENT_KNOBS->DEBUG_USE_GRV_CACHE_CHANCE || trState->options.useGrvCache) &&
 		    rkThrottlingCooledDown(getDatabase().getPtr())) {
 			TraceEvent("DebugGrvEnterCachePath");
 			// Upon our first request to use cached RVs, start the background updater
-			if (!cx->grvUpdateHandler.isValid()) {
-				cx->grvUpdateHandler = backgroundGrvUpdater(getDatabase().getPtr());
-			}
-			Version rv = cx->getCachedRV();
-			double lastTime = cx->getLastTimedGRV();
+			if (!trState->cx->grvUpdateHandler.isValid()) {
+				trState->cx->grvUpdateHandler = backgroundGrvUpdater(getDatabase().getPtr());
+			}
+			Version rv = trState->cx->getCachedRV();
+			double lastTime = trState->cx->getLastTimedGRV();
 			double requestTime = now();
 			if (requestTime - lastTime <= CLIENT_KNOBS->MAX_VERSION_CACHE_LAG && rv != Version(0)) {
 				TraceEvent("DebugGrvUseCache").detail("LastRV", rv).detail("LastTime", format("%.6f", lastTime));
@@ -6096,17 +6078,12 @@
 				return readVersion;
 			} // else go through regular GRV path
 		}
-		if (CLIENT_KNOBS->FORCE_GRV_CACHE_OFF && cx->grvUpdateHandler.isValid()) {
-			cx->grvUpdateHandler.cancel();
-		}
-		++cx->transactionReadVersions;
-		flags |= options.getReadVersionFlags;
-		switch (options.priority) {
-=======
+		if (CLIENT_KNOBS->FORCE_GRV_CACHE_OFF && trState->cx->grvUpdateHandler.isValid()) {
+			trState->cx->grvUpdateHandler.cancel();
+		}
 		++trState->cx->transactionReadVersions;
 		flags |= trState->options.getReadVersionFlags;
 		switch (trState->options.priority) {
->>>>>>> 6e410f77
 		case TransactionPriority::IMMEDIATE:
 			flags |= GetReadVersionRequest::PRIORITY_SYSTEM_IMMEDIATE;
 			++trState->cx->transactionImmediateReadVersions;
@@ -6167,25 +6144,8 @@
 		UID spanContext = generateSpanID(trState->cx->transactionTracingSample, trState->spanID);
 		auto const req = DatabaseContext::VersionRequest(spanContext, trState->options.tags, trState->debugID);
 		batcher.stream.send(req);
-<<<<<<< HEAD
-		startTime = now();
-		readVersion = extractReadVersion(location,
-		                                 spanContext,
-		                                 info.spanID,
-		                                 cx.getPtr(),
-		                                 options.priority,
-		                                 trLogInfo,
-		                                 req.reply.getFuture(),
-		                                 LockAware{ options.lockAware },
-		                                 startTime,
-		                                 metadataVersion,
-		                                 options.tags);
-	} else {
-		TraceEvent("DebugGrvValidRv");
-=======
 		trState->startTime = now();
 		readVersion = extractReadVersion(trState, location, spanContext, req.reply.getFuture(), metadataVersion);
->>>>>>> 6e410f77
 	}
 	return readVersion;
 }
