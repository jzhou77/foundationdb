/*
 * SpecialKeySpace.actor.cpp
 *
 * This source file is part of the FoundationDB open source project
 *
 * Copyright 2013-2020 Apple Inc. and the FoundationDB project authors
 *
 * Licensed under the Apache License, Version 2.0 (the "License");
 * you may not use this file except in compliance with the License.
 * You may obtain a copy of the License at
 *
 *     http://www.apache.org/licenses/LICENSE-2.0
 *
 * Unless required by applicable law or agreed to in writing, software
 * distributed under the License is distributed on an "AS IS" BASIS,
 * WITHOUT WARRANTIES OR CONDITIONS OF ANY KIND, either express or implied.
 * See the License for the specific language governing permissions and
 * limitations under the License.
 */

#include "fdbclient/SpecialKeySpace.actor.h"
#include "flow/UnitTest.h"
#include "fdbclient/ManagementAPI.actor.h"
#include "fdbclient/StatusClient.h"
#include "flow/actorcompiler.h" // This must be the last #include.

std::unordered_map<SpecialKeySpace::MODULE, KeyRange> SpecialKeySpace::moduleToBoundary = {
	{ SpecialKeySpace::MODULE::TRANSACTION,
	  KeyRangeRef(LiteralStringRef("\xff\xff/transaction/"), LiteralStringRef("\xff\xff/transaction0")) },
	{ SpecialKeySpace::MODULE::WORKERINTERFACE,
	  KeyRangeRef(LiteralStringRef("\xff\xff/worker_interfaces/"), LiteralStringRef("\xff\xff/worker_interfaces0")) },
	{ SpecialKeySpace::MODULE::STATUSJSON, singleKeyRange(LiteralStringRef("\xff\xff/status/json")) },
	{ SpecialKeySpace::MODULE::CONNECTIONSTRING, singleKeyRange(LiteralStringRef("\xff\xff/connection_string")) },
	{ SpecialKeySpace::MODULE::CLUSTERFILEPATH, singleKeyRange(LiteralStringRef("\xff\xff/cluster_file_path")) },
	{ SpecialKeySpace::MODULE::METRICS,
	  KeyRangeRef(LiteralStringRef("\xff\xff/metrics/"), LiteralStringRef("\xff\xff/metrics0")) },
	{ SpecialKeySpace::MODULE::MANAGEMENT,
	  KeyRangeRef(LiteralStringRef("\xff\xff/conf/"), LiteralStringRef("\xff\xff/conf0")) },
	{ SpecialKeySpace::MODULE::FAILURE, singleKeyRange(LiteralStringRef("\xff\xff/failure")) }
};

std::unordered_map<std::string, Key> SpecialKeySpace::commandToPrefix = {
	{"exclude", moduleToBoundary[SpecialKeySpace::MODULE::MANAGEMENT].begin.withSuffix(LiteralStringRef("excluded/"))},
	{"failed", moduleToBoundary[SpecialKeySpace::MODULE::MANAGEMENT].begin.withSuffix(LiteralStringRef("failed/"))}
};

// This function will move the given KeySelector as far as possible to the standard form:
// orEqual == false && offset == 1 (Standard form)
// If the corresponding key is not in the underlying key range, it will move over the range
// The cache object is used to cache the first read result from the rpc call during the key resolution,
// then when we need to do key resolution or result filtering,
// we, instead of rpc call, read from this cache object have consistent results
ACTOR Future<Void> moveKeySelectorOverRangeActor(const SpecialKeyRangeReadImpl* skrImpl, ReadYourWritesTransaction* ryw,
                                                 KeySelector* ks, Optional<Standalone<RangeResultRef>>* cache) {
	ASSERT(!ks->orEqual); // should be removed before calling
	ASSERT(ks->offset != 1); // never being called if KeySelector is already normalized

	state Key startKey(skrImpl->getKeyRange().begin);
	state Key endKey(skrImpl->getKeyRange().end);
	state Standalone<RangeResultRef> result;

	if (ks->offset < 1) {
		// less than the given key
		if (skrImpl->getKeyRange().contains(ks->getKey())) endKey = ks->getKey();
	} else {
		// greater than the given key
		if (skrImpl->getKeyRange().contains(ks->getKey())) startKey = ks->getKey();
	}
	ASSERT(startKey < endKey); // Note : startKey never equals endKey here

	TraceEvent(SevDebug, "NormalizeKeySelector")
	    .detail("OriginalKey", ks->getKey())
	    .detail("OriginalOffset", ks->offset)
	    .detail("SpecialKeyRangeStart", skrImpl->getKeyRange().begin)
	    .detail("SpecialKeyRangeEnd", skrImpl->getKeyRange().end);

	if (skrImpl->isAsync()) {
		const SpecialKeyRangeAsyncImpl* ptr = dynamic_cast<const SpecialKeyRangeAsyncImpl*>(skrImpl);
		Standalone<RangeResultRef> result_ = wait(ptr->getRange(ryw, KeyRangeRef(startKey, endKey), cache));
		result = result_;
	} else {
		Standalone<RangeResultRef> result_ = wait(skrImpl->getRange(ryw, KeyRangeRef(startKey, endKey)));
		result = result_;
	}

	if (result.size() == 0) {
		TraceEvent(SevDebug, "ZeroElementsIntheRange").detail("Start", startKey).detail("End", endKey);
		return Void();
	}
	// Note : KeySelector::setKey has byte limit according to the knobs, customize it if needed
	if (ks->offset < 1) {
		if (result.size() >= 1 - ks->offset) {
			ks->setKey(KeyRef(ks->arena(), result[result.size() - (1 - ks->offset)].key));
			ks->offset = 1;
		} else {
			ks->setKey(KeyRef(ks->arena(), result[0].key));
			ks->offset += result.size();
		}
	} else {
		if (result.size() >= ks->offset) {
			ks->setKey(KeyRef(ks->arena(), result[ks->offset - 1].key));
			ks->offset = 1;
		} else {
			ks->setKey(KeyRef(
			    ks->arena(),
			    keyAfter(result[result.size() - 1].key))); // TODO : the keyAfter will just return if key == \xff\xff
			ks->offset -= result.size();
		}
	}
	TraceEvent(SevDebug, "NormalizeKeySelector")
	    .detail("NormalizedKey", ks->getKey())
	    .detail("NormalizedOffset", ks->offset)
	    .detail("SpecialKeyRangeStart", skrImpl->getKeyRange().begin)
	    .detail("SpecialKeyRangeEnd", skrImpl->getKeyRange().end);
	return Void();
}

// This function will normalize the given KeySelector to a standard KeySelector:
// orEqual == false && offset == 1 (Standard form)
// If the corresponding key is outside the whole space, it will move to the begin or the end
// It does have overhead here since we query all keys twice in the worst case.
// However, moving the KeySelector while handling other parameters like limits makes the code much more complex and hard
// to maintain; Thus, separate each part to make the code easy to understand and more compact
// Boundary is the range of the legal key space, which, by default is the range of the module
// And (\xff\xff, \xff\xff\xff) if SPECIAL_KEY_SPACE_RELAXED is turned on
ACTOR Future<Void> normalizeKeySelectorActor(SpecialKeySpace* sks, ReadYourWritesTransaction* ryw, KeySelector* ks,
                                             KeyRangeRef boundary, int* actualOffset,
                                             Standalone<RangeResultRef>* result,
                                             Optional<Standalone<RangeResultRef>>* cache) {
<<<<<<< HEAD
	state RangeMap<Key, SpecialKeyRangeReadImpl*, KeyRangeRef>::Iterator iter =
	    ks->offset < 1 ? sks->getReadImpls().rangeContainingKeyBefore(ks->getKey())
	                   : sks->getReadImpls().rangeContaining(ks->getKey());
=======
	state RangeMap<Key, SpecialKeyRangeBaseImpl*, KeyRangeRef>::iterator iter =
	    ks->offset < 1 ? sks->getImpls().rangeContainingKeyBefore(ks->getKey())
	                   : sks->getImpls().rangeContaining(ks->getKey());
>>>>>>> 816dde0c
	while ((ks->offset < 1 && iter->begin() > boundary.begin) || (ks->offset > 1 && iter->begin() < boundary.end)) {
		if (iter->value() != nullptr) {
			wait(moveKeySelectorOverRangeActor(iter->value(), ryw, ks, cache));
		}
		ks->offset < 1 ? --iter : ++iter;
	}
	*actualOffset = ks->offset;
	if (iter->begin() == boundary.begin || iter->begin() == boundary.end) ks->setKey(iter->begin());

	if (!ks->isFirstGreaterOrEqual()) {
		// The Key Selector clamps up to the legal key space
		TraceEvent(SevInfo, "ReadToBoundary")
		    .detail("TerminateKey", ks->getKey())
		    .detail("TerminateOffset", ks->offset);
		if (ks->offset < 1)
			result->readToBegin = true;
		else
			result->readThroughEnd = true;
		ks->offset = 1;
	}
	return Void();
}

SpecialKeySpace::SpecialKeySpace(KeyRef spaceStartKey, KeyRef spaceEndKey, bool testOnly)
  : range(KeyRangeRef(spaceStartKey, spaceEndKey)), readImpls(nullptr, spaceEndKey), writeImpls(nullptr, spaceEndKey),
    modules(testOnly ? SpecialKeySpace::MODULE::TESTONLY : SpecialKeySpace::MODULE::UNKNOWN, spaceEndKey) {
	// Default begin of KeyRangeMap is Key(), insert the range to update start key
	readImpls.insert(range, nullptr);
	writeImpls.insert(range, nullptr);
	if (!testOnly) modulesBoundaryInit(); // testOnly is used in the correctness workload
}

void SpecialKeySpace::modulesBoundaryInit() {
	for (const auto& pair : moduleToBoundary) {
		ASSERT(range.contains(pair.second));
		// Make sure the module is not overlapping with any registered read modules
		// Note: same like ranges, one module's end cannot be another module's start, relax the condition if needed
		ASSERT(modules.rangeContaining(pair.second.begin) == modules.rangeContaining(pair.second.end) &&
		       modules[pair.second.begin] == SpecialKeySpace::MODULE::UNKNOWN);
		modules.insert(pair.second, pair.first);
		// Note: Due to underlying implementation, the insertion here is important to make cross_module_read being
		// handled correctly
		readImpls.insert(pair.second, nullptr);
		writeImpls.insert(pair.second, nullptr);
	}
}

ACTOR Future<Standalone<RangeResultRef>> SpecialKeySpace::checkRYWValid(SpecialKeySpace* sks,
                                                                        ReadYourWritesTransaction* ryw,
                                                                        KeySelector begin, KeySelector end,
                                                                        GetRangeLimits limits, bool reverse) {
	ASSERT(ryw);
	choose {
		when(Standalone<RangeResultRef> result =
		         wait(SpecialKeySpace::getRangeAggregationActor(sks, ryw, begin, end, limits, reverse))) {
			return result;
		}
		when(wait(ryw->resetFuture())) { throw internal_error(); }
	}
}

ACTOR Future<Standalone<RangeResultRef>> SpecialKeySpace::getRangeAggregationActor(SpecialKeySpace* sks,
                                                                                   ReadYourWritesTransaction* ryw,
                                                                                   KeySelector begin, KeySelector end,
                                                                                   GetRangeLimits limits,
                                                                                   bool reverse) {
	// This function handles ranges which cover more than one keyrange and aggregates all results
	// KeySelector, GetRangeLimits and reverse are all handled here
	state Standalone<RangeResultRef> result;
	state Standalone<RangeResultRef> pairs;
<<<<<<< HEAD
	state RangeMap<Key, SpecialKeyRangeReadImpl*, KeyRangeRef>::Iterator iter;
=======
	state RangeMap<Key, SpecialKeyRangeBaseImpl*, KeyRangeRef>::iterator iter;
>>>>>>> 816dde0c
	state int actualBeginOffset;
	state int actualEndOffset;
	state KeyRangeRef moduleBoundary;
	// used to cache result from potential first read
	state Optional<Standalone<RangeResultRef>> cache;

	if (ryw->specialKeySpaceRelaxed()) {
		moduleBoundary = sks->range;
	} else {
		auto beginIter = sks->getModules().rangeContaining(begin.getKey());
		if (beginIter->begin() <= end.getKey() && end.getKey() <= beginIter->end()) {
			if (beginIter->value() == SpecialKeySpace::MODULE::UNKNOWN)
				throw special_keys_no_module_found();
			else
				moduleBoundary = beginIter->range();
		} else {
			TraceEvent(SevInfo, "SpecialKeyCrossModuleRead")
			    .detail("Begin", begin.toString())
			    .detail("End", end.toString())
			    .detail("BoundaryBegin", beginIter->begin())
			    .detail("BoundaryEnd", beginIter->end());
			throw special_keys_cross_module_read();
		}
	}

	wait(normalizeKeySelectorActor(sks, ryw, &begin, moduleBoundary, &actualBeginOffset, &result, &cache));
	wait(normalizeKeySelectorActor(sks, ryw, &end, moduleBoundary, &actualEndOffset, &result, &cache));
	// Handle all corner cases like what RYW does
	// return if range inverted
	if (actualBeginOffset >= actualEndOffset && begin.getKey() >= end.getKey()) {
		TEST(true);
		return RangeResultRef(false, false);
	}
	// If touches begin or end, return with readToBegin and readThroughEnd flags
	if (begin.getKey() == moduleBoundary.end || end.getKey() == moduleBoundary.begin) {
		TEST(true);
		return result;
	}
	state RangeMap<Key, SpecialKeyRangeReadImpl*, KeyRangeRef>::Ranges ranges =
	    sks->getReadImpls().intersectingRanges(KeyRangeRef(begin.getKey(), end.getKey()));
	// TODO : workaround to write this two together to make the code compact
	// The issue here is boost::iterator_range<> doest not provide rbegin(), rend()
	iter = reverse ? ranges.end() : ranges.begin();
	if (reverse) {
		while (iter != ranges.begin()) {
			--iter;
			if (iter->value() == nullptr) continue;
			KeyRangeRef kr = iter->range();
			KeyRef keyStart = kr.contains(begin.getKey()) ? begin.getKey() : kr.begin;
			KeyRef keyEnd = kr.contains(end.getKey()) ? end.getKey() : kr.end;
			if (iter->value()->isAsync() && cache.present()) {
				const SpecialKeyRangeAsyncImpl* ptr = dynamic_cast<const SpecialKeyRangeAsyncImpl*>(iter->value());
				Standalone<RangeResultRef> pairs_ = wait(ptr->getRange(ryw, KeyRangeRef(keyStart, keyEnd), &cache));
				pairs = pairs_;
			} else {
				Standalone<RangeResultRef> pairs_ = wait(iter->value()->getRange(ryw, KeyRangeRef(keyStart, keyEnd)));
				pairs = pairs_;
			}
			result.arena().dependsOn(pairs.arena());
			// limits handler
			for (int i = pairs.size() - 1; i >= 0; --i) {
				result.push_back(result.arena(), pairs[i]);
				// Note : behavior here is even the last k-v pair makes total bytes larger than specified, it's still
				// returned. In other words, the total size of the returned value (less the last entry) will be less
				// than byteLimit
				limits.decrement(pairs[i]);
				if (limits.isReached()) {
					result.more = true;
					result.readToBegin = false;
					return result;
				};
			}
		}
	} else {
		for (iter = ranges.begin(); iter != ranges.end(); ++iter) {
			if (iter->value() == nullptr) continue;
			KeyRangeRef kr = iter->range();
			KeyRef keyStart = kr.contains(begin.getKey()) ? begin.getKey() : kr.begin;
			KeyRef keyEnd = kr.contains(end.getKey()) ? end.getKey() : kr.end;
			if (iter->value()->isAsync() && cache.present()) {
				const SpecialKeyRangeAsyncImpl* ptr = dynamic_cast<const SpecialKeyRangeAsyncImpl*>(iter->value());
				Standalone<RangeResultRef> pairs_ = wait(ptr->getRange(ryw, KeyRangeRef(keyStart, keyEnd), &cache));
				pairs = pairs_;
			} else {
				Standalone<RangeResultRef> pairs_ = wait(iter->value()->getRange(ryw, KeyRangeRef(keyStart, keyEnd)));
				pairs = pairs_;
			}
			result.arena().dependsOn(pairs.arena());
			// limits handler
			for (int i = 0; i < pairs.size(); ++i) {
				result.push_back(result.arena(), pairs[i]);
				// Note : behavior here is even the last k-v pair makes total bytes larger than specified, it's still
				// returned. In other words, the total size of the returned value (less the last entry) will be less
				// than byteLimit
				limits.decrement(pairs[i]);
				if (limits.isReached()) {
					result.more = true;
					result.readThroughEnd = false;
					return result;
				};
			}
		}
	}
	return result;
}

Future<Standalone<RangeResultRef>> SpecialKeySpace::getRange(ReadYourWritesTransaction* ryw, KeySelector begin,
                                                             KeySelector end, GetRangeLimits limits, bool reverse) {
	// validate limits here
	if (!limits.isValid()) return range_limits_invalid();
	if (limits.isReached()) {
		TEST(true); // read limit 0
		return Standalone<RangeResultRef>();
	}
	// make sure orEqual == false
	begin.removeOrEqual(begin.arena());
	end.removeOrEqual(end.arena());

	if (begin.offset >= end.offset && begin.getKey() >= end.getKey()) {
		TEST(true); // range inverted
		return Standalone<RangeResultRef>();
	}

	return checkRYWValid(this, ryw, begin, end, limits, reverse);
}

ACTOR Future<Optional<Value>> SpecialKeySpace::getActor(SpecialKeySpace* sks, ReadYourWritesTransaction* ryw,
                                                        KeyRef key) {
	// use getRange to workaround this
	Standalone<RangeResultRef> result =
	    wait(sks->getRange(ryw, KeySelector(firstGreaterOrEqual(key)), KeySelector(firstGreaterOrEqual(keyAfter(key))),
	                       GetRangeLimits(CLIENT_KNOBS->TOO_MANY), false));
	ASSERT(result.size() <= 1);
	if (result.size()) {
		return Optional<Value>(result[0].value);
	} else {
		return Optional<Value>();
	}
}

Future<Optional<Value>> SpecialKeySpace::get(ReadYourWritesTransaction* ryw, const Key& key) {
	return getActor(this, ryw, key);
}

void SpecialKeySpace::set(ReadYourWritesTransaction* ryw, const KeyRef& key, const ValueRef& value) {
	if (!ryw->specialKeySpaceChangeConfiguration())
		throw special_keys_write_disabled();
	// TODO : check value valid
	auto impl = writeImpls[key];
	// TODO : do we need the separate error here to differentiate from read?
	if (impl == nullptr) throw special_keys_no_write_module_found();
	return impl->set(ryw, key, value);
}

void SpecialKeySpace::clear(ReadYourWritesTransaction* ryw, const KeyRangeRef& range) {
	if (!ryw->specialKeySpaceChangeConfiguration())
		throw special_keys_write_disabled();
	if (range.empty()) return;
	auto begin = writeImpls[range.begin];
	auto end = writeImpls[range.end];
	if (begin != end)
		throw special_keys_cross_module_clear(); // ban cross module clear
	else if (begin == nullptr)
		throw special_keys_no_write_module_found();
	return begin->clear(ryw, range);
}

void SpecialKeySpace::clear(ReadYourWritesTransaction* ryw, const KeyRef& key) {
	if (!ryw->specialKeySpaceChangeConfiguration())
		throw special_keys_write_disabled();
	auto impl = writeImpls[key];
	if (impl == nullptr) throw special_keys_no_write_module_found();
	return impl->clear(ryw, key);
}

void SpecialKeySpace::registerKeyRange(SpecialKeySpace::MODULE module, const KeyRangeRef& kr,
                                       SpecialKeyRangeReadImpl* impl, bool rw) {
	// module boundary check
	if (module == SpecialKeySpace::MODULE::TESTONLY)
		ASSERT(normalKeys.contains(kr));
	else
		ASSERT(moduleToBoundary.at(module).contains(kr));
	// make sure the registered range is not overlapping with existing ones
	// Note: kr.end should not be the same as another range's begin, although it should work even they are the same
	for (auto iter = readImpls.rangeContaining(kr.begin); true; ++iter) {
		ASSERT(iter->value() == nullptr);
		if (iter == readImpls.rangeContaining(kr.end))
			break; // Note: relax the condition that the end can be another range's start, if needed
	}
	readImpls.insert(kr, impl);
	// if rw, it means the module can do both read and write
	if (rw) {
		// since write impls are always subset of read impls,
		// no need to check overlapped registration
		auto rwImpl = dynamic_cast<SpecialKeyRangeRWImpl*>(impl);
		ASSERT(rwImpl);
		writeImpls.insert(kr, rwImpl);
	}
}

ACTOR Future<Void> commitActor(SpecialKeySpace* sks, ReadYourWritesTransaction* ryw) {
	state RangeMap<Key, std::pair<bool, Optional<Value>>, KeyRangeRef>::Ranges ranges =
	    ryw->getSpecialKeySpaceWriteMap().containedRanges(specialKeys);
	state RangeMap<Key, std::pair<bool, Optional<Value>>, KeyRangeRef>::Iterator iter = ranges.begin();
	// TODO : update this set container
	state std::set<SpecialKeyRangeRWImpl*> writeModulePtrs;
	while (iter != ranges.end()) {
		std::pair<bool, Optional<Value>> entry = iter->value();
		if (entry.first) {
			writeModulePtrs.insert(sks->getRWImpls().rangeContaining(iter->begin())->value());
		}
		++iter;
	}
	TraceEvent(SevInfo, "SKSCommitActor").detail("WriteModulesSize", writeModulePtrs.size());
	state std::set<SpecialKeyRangeRWImpl*>::const_iterator it;
	for (it = writeModulePtrs.begin(); it != writeModulePtrs.end(); ++it) {
		Optional<std::string> msg = wait((*it)->commit(ryw));
		if (msg.present()) {
			ryw->setSpecialKeySpaceErrorMsg(msg.get());
			throw special_keys_management_api_failure();
		}
	}
	return Void();
}

Future<Void> SpecialKeySpace::commit(ReadYourWritesTransaction* ryw) {
	return commitActor(this, ryw);
}

ReadConflictRangeImpl::ReadConflictRangeImpl(KeyRangeRef kr) : SpecialKeyRangeReadImpl(kr) {}

ACTOR static Future<Standalone<RangeResultRef>> getReadConflictRangeImpl(ReadYourWritesTransaction* ryw, KeyRange kr) {
	wait(ryw->pendingReads());
	return ryw->getReadConflictRangeIntersecting(kr);
}

Future<Standalone<RangeResultRef>> ReadConflictRangeImpl::getRange(ReadYourWritesTransaction* ryw,
                                                                   KeyRangeRef kr) const {
	return getReadConflictRangeImpl(ryw, kr);
}

WriteConflictRangeImpl::WriteConflictRangeImpl(KeyRangeRef kr) : SpecialKeyRangeReadImpl(kr) {}

Future<Standalone<RangeResultRef>> WriteConflictRangeImpl::getRange(ReadYourWritesTransaction* ryw,
                                                                    KeyRangeRef kr) const {
	return ryw->getWriteConflictRangeIntersecting(kr);
}

ConflictingKeysImpl::ConflictingKeysImpl(KeyRangeRef kr) : SpecialKeyRangeReadImpl(kr) {}

Future<Standalone<RangeResultRef>> ConflictingKeysImpl::getRange(ReadYourWritesTransaction* ryw, KeyRangeRef kr) const {
	Standalone<RangeResultRef> result;
	if (ryw->getTransactionInfo().conflictingKeys) {
		auto krMapPtr = ryw->getTransactionInfo().conflictingKeys.get();
		auto beginIter = krMapPtr->rangeContaining(kr.begin);
		if (beginIter->begin() != kr.begin) ++beginIter;
		auto endIter = krMapPtr->rangeContaining(kr.end);
		for (auto it = beginIter; it != endIter; ++it) {
			// it->begin() is stored in the CoalescedKeyRangeMap in TransactionInfo
			// it->value() is always constants in SystemData.cpp
			// Thus, push_back() can be used
			result.push_back(result.arena(), KeyValueRef(it->begin(), it->value()));
		}
		if (endIter->begin() != kr.end)
			result.push_back(result.arena(), KeyValueRef(endIter->begin(), endIter->value()));
	}
	return result;
}

ACTOR Future<Standalone<RangeResultRef>> ddMetricsGetRangeActor(ReadYourWritesTransaction* ryw, KeyRangeRef kr) {
	try {
		auto keys = kr.removePrefix(ddStatsRange.begin);
		Standalone<VectorRef<DDMetricsRef>> resultWithoutPrefix =
		    wait(waitDataDistributionMetricsList(ryw->getDatabase(), keys, CLIENT_KNOBS->STORAGE_METRICS_SHARD_LIMIT));
		Standalone<RangeResultRef> result;
		for (const auto& ddMetricsRef : resultWithoutPrefix) {
			// each begin key is the previous end key, thus we only encode the begin key in the result
			KeyRef beginKey = ddMetricsRef.beginKey.withPrefix(ddStatsRange.begin, result.arena());
			// Use json string encoded in utf-8 to encode the values, easy for adding more fields in the future
			json_spirit::mObject statsObj;
			statsObj["shard_bytes"] = ddMetricsRef.shardBytes;
			std::string statsString =
			    json_spirit::write_string(json_spirit::mValue(statsObj), json_spirit::Output_options::raw_utf8);
			ValueRef bytes(result.arena(), statsString);
			result.push_back(result.arena(), KeyValueRef(beginKey, bytes));
		}
		return result;
	} catch (Error& e) {
		throw;
	}
}

DDStatsRangeImpl::DDStatsRangeImpl(KeyRangeRef kr) : SpecialKeyRangeAsyncImpl(kr) {}

Future<Standalone<RangeResultRef>> DDStatsRangeImpl::getRange(ReadYourWritesTransaction* ryw, KeyRangeRef kr) const {
	return ddMetricsGetRangeActor(ryw, kr);
}

// read from rwModule
ACTOR Future<Standalone<RangeResultRef>> rwModuleGetRangeActor(ReadYourWritesTransaction* ryw, KeyRangeRef range,
                                                                     KeyRangeRef kr) {
	KeyRangeRef krWithoutPrefix = kr.removePrefix(normalKeys.end);
	Standalone<RangeResultRef> resultWithoutPrefix = wait(ryw->getRange(krWithoutPrefix, CLIENT_KNOBS->TOO_MANY));
	ASSERT(!resultWithoutPrefix.more && resultWithoutPrefix.size() < CLIENT_KNOBS->TOO_MANY);
	Standalone<RangeResultRef> result;
	// TODO : add support for readYourWritesDisabled
	if (ryw->readYourWritesDisabled()) {
		for (const KeyValueRef& kv : resultWithoutPrefix) {
			KeyRef rk = kv.key.withPrefix(normalKeys.end, result.arena());
			ValueRef rv(result.arena(), kv.value);
			result.push_back(result.arena(), KeyValueRef(rk, rv));
		}
	} else {
		RangeMap<Key, std::pair<bool, Optional<Value>>, KeyRangeRef>::Ranges ranges =
		    ryw->getSpecialKeySpaceWriteMap().containedRanges(range);
		RangeMap<Key, std::pair<bool, Optional<Value>>, KeyRangeRef>::Iterator iter = ranges.begin();
		int index = 0;
		while (iter != ranges.end()) {
			// add all previous entries into result
			while (index < resultWithoutPrefix.size() &&
			       resultWithoutPrefix[index].key.withPrefix(normalKeys.end) < iter->begin()) {
				const KeyValueRef& kv = resultWithoutPrefix[index];
				KeyRef rk = kv.key.withPrefix(normalKeys.end, result.arena());
				ValueRef rv(result.arena(), kv.value);
				result.push_back(result.arena(), KeyValueRef(rk, rv));
				++index;
			}
			std::pair<bool, Optional<Value>> entry = iter->value();
			if (entry.first) {
				// add the writen entries if exists
				if (entry.second.present()) {
					KeyRef rk(result.arena(), iter->begin());
					ValueRef rv(result.arena(), entry.second.get());
					result.push_back(result.arena(), KeyValueRef(rk, rv));
				}
				// move index to skip all entries in the iter->range
				while (index < resultWithoutPrefix.size() &&
				       iter->range().contains(resultWithoutPrefix[index].key.withPrefix(normalKeys.end)))
					++index;
			}
			++iter;
		}
		// add all remaining entries into result
		while (index < resultWithoutPrefix.size()) {
			const KeyValueRef& kv = resultWithoutPrefix[index];
			KeyRef rk = kv.key.withPrefix(normalKeys.end, result.arena());
			ValueRef rv(result.arena(), kv.value);
			result.push_back(result.arena(), KeyValueRef(rk, rv));
			++index;
		}
	}
	return result;
}

ExcludeServersRangeImpl::ExcludeServersRangeImpl(KeyRangeRef kr) : SpecialKeyRangeRWImpl(kr) {}

Future<Standalone<RangeResultRef>> ExcludeServersRangeImpl::getRange(ReadYourWritesTransaction* ryw,
                                                                     KeyRangeRef kr) const {
	return rwModuleGetRangeActor(ryw, getKeyRange(), kr);
}

void ExcludeServersRangeImpl::set(ReadYourWritesTransaction* ryw, const KeyRef& key, const ValueRef& value) {
	// TODO : check key / value valid
	Value val(value);
	ryw->getSpecialKeySpaceWriteMap().insert(key, std::make_pair(true, Optional<Value>(val)));
}

void ExcludeServersRangeImpl::clear(ReadYourWritesTransaction* ryw, const KeyRef& key) {
	ryw->getSpecialKeySpaceWriteMap().insert(key, std::make_pair(true, Optional<Value>()));
}

void ExcludeServersRangeImpl::clear(ReadYourWritesTransaction* ryw, const KeyRangeRef& range) {
	ryw->getSpecialKeySpaceWriteMap().insert(range, std::make_pair(true, Optional<Value>()));
}

bool parseNetWorkAddrFromKeys(ReadYourWritesTransaction* ryw, KeyRangeRef range,
                              std::vector<AddressExclusion>& addresses, std::set<AddressExclusion>& exclusions,
                              Optional<std::string>& msg) {
	auto ranges = ryw->getSpecialKeySpaceWriteMap().containedRanges(range);
	auto iter = ranges.begin();
	while (iter != ranges.end()) {
		auto entry = iter->value();
		// only check for exclude(set) operation, include(clear) are not checked
		TraceEvent(SevInfo, "ParseNetworkAddress")
		    .detail("Valid", entry.first)
		    .detail("Set", entry.second.present())
		    .detail("Key", iter->begin().toString());
		if (entry.first && entry.second.present()) {
			Key address = iter->begin().removePrefix(range.begin);
			auto a = AddressExclusion::parse(address);
			if (!a.isValid()) {
				std::string error = "ERROR: \'" + address.toString() + "\' is not a valid network endpoint address\n";
				if (address.toString().find(":tls") != std::string::npos)
					error += "        Do not include the `:tls' suffix when naming a process\n";
				msg = ManagementAPIError::toJsonString(false, entry.second.present() ? "exclude" : "include", error);
				return false;
			}
			addresses.push_back(a);
			exclusions.insert(a);
		}
		++iter;
	}
	return true;
}

ACTOR Future<bool> checkExclusion(Database db, std::vector<AddressExclusion>* addresses,
                                  std::set<AddressExclusion>* exclusions, bool markFailed, Optional<std::string> msg) {

	if (markFailed) {
		state bool safe;
		try {
			bool _safe = wait(checkSafeExclusions(db, *addresses));
			safe = _safe;
		} catch (Error& e) {
			TraceEvent("CheckSafeExclusionsError").error(e);
			safe = false;
		}
		if (!safe) {
			msg = "ERROR: It is unsafe to exclude the specified servers at this time.\n"
			      "Please check that this exclusion does not bring down an entire storage team.\n"
			      "Please also ensure that the exclusion will keep a majority of coordinators alive.\n"
			      "You may add more storage processes or coordinators to make the operation safe.\n";
			return false;
		}
	}
	StatusObject status = wait(StatusClient::statusFetcher(db));
	state std::string errorString =
	    "ERROR: Could not calculate the impact of this exclude on the total free space in the cluster.\n"
	    "Please try the exclude again in 30 seconds.\n"; // TODO : update msg here

	StatusObjectReader statusObj(status);

	StatusObjectReader statusObjCluster;
	if (!statusObj.get("cluster", statusObjCluster)) {
		msg = errorString;
		return false;
	}

	StatusObjectReader processesMap;
	if (!statusObjCluster.get("processes", processesMap)) {
		msg = errorString;
		return false;
	}

	state int ssTotalCount = 0;
	state int ssExcludedCount = 0;
	state double worstFreeSpaceRatio = 1.0;
	try {
		for (auto proc : processesMap.obj()) {
			bool storageServer = false;
			StatusArray rolesArray = proc.second.get_obj()["roles"].get_array();
			for (StatusObjectReader role : rolesArray) {
				if (role["role"].get_str() == "storage") {
					storageServer = true;
					break;
				}
			}
			// Skip non-storage servers in free space calculation
			if (!storageServer) continue;

			StatusObjectReader process(proc.second);
			std::string addrStr;
			if (!process.get("address", addrStr)) {
				msg = errorString;
				return false;
			}
			NetworkAddress addr = NetworkAddress::parse(addrStr);
			bool excluded =
			    (process.has("excluded") && process.last().get_bool()) || addressExcluded(*exclusions, addr);
			ssTotalCount++;
			if (excluded) ssExcludedCount++;

			if (!excluded) {
				StatusObjectReader disk;
				if (!process.get("disk", disk)) {
					msg = errorString;
					return false;
				}

				int64_t total_bytes;
				if (!disk.get("total_bytes", total_bytes)) {
					msg = errorString;
					return false;
				}

				int64_t free_bytes;
				if (!disk.get("free_bytes", free_bytes)) {
					msg = errorString;
					return false;
				}

				worstFreeSpaceRatio = std::min(worstFreeSpaceRatio, double(free_bytes) / total_bytes);
			}
		}
	} catch (...) // std::exception
	{
		msg = errorString;
		return false;
	}

	if (ssExcludedCount == ssTotalCount ||
	    (1 - worstFreeSpaceRatio) * ssTotalCount / (ssTotalCount - ssExcludedCount) > 0.9) {
		msg = "ERROR: This exclude may cause the total free space in the cluster to drop below 10%%.\nType `exclude "
		      "FORCE <ADDRESS...>' to exclude without checking free space.\n"; // TODO : update message here
		return false;
	}
	return true;
}

void includeServers(ReadYourWritesTransaction* ryw) {
	ryw->setOption( FDBTransactionOptions::ACCESS_SYSTEM_KEYS );
	ryw->setOption( FDBTransactionOptions::PRIORITY_SYSTEM_IMMEDIATE );
	ryw->setOption( FDBTransactionOptions::LOCK_AWARE );
	ryw->setOption( FDBTransactionOptions::USE_PROVISIONAL_PROXIES );
	// includeServers might be used in an emergency transaction, so make sure it is retry-self-conflicting and CAUSAL_WRITE_RISKY
	ryw->setOption( FDBTransactionOptions::CAUSAL_WRITE_RISKY );
	std::string versionKey = deterministicRandom()->randomUniqueID().toString();
	// for exluded servers
	auto ranges = ryw->getSpecialKeySpaceWriteMap().containedRanges(excludedServersKeys.withPrefix(normalKeys.end));
	auto iter = ranges.begin();
	Transaction& tr = ryw->getTransaction();
	while (iter != ranges.end()) {
		auto entry = iter->value();
		if (entry.first && !entry.second.present()) {
			tr.addReadConflictRange(singleKeyRange(excludedServersVersionKey));
			tr.set(excludedServersVersionKey, versionKey);
			KeyRangeRef includingRange = iter->range().removePrefix(normalKeys.end);
			tr.clear(includingRange);
		}
		++iter;
	}
	// for failed servers
	ranges = ryw->getSpecialKeySpaceWriteMap().containedRanges(failedServersKeys.withPrefix(normalKeys.end));
	iter = ranges.begin();
	while (iter != ranges.end()) {
		auto entry = iter->value();
		if (entry.first && !entry.second.present()) {
			tr.addReadConflictRange(singleKeyRange(failedServersVersionKey));
			tr.set(failedServersVersionKey, versionKey);
			KeyRangeRef includingRange = iter->range().removePrefix(normalKeys.end);
			tr.clear(includingRange);
		}
		++iter;
	}
}

ACTOR Future<Optional<std::string>> excludeCommitActor(ReadYourWritesTransaction* ryw) {
	// parse network addresses
	state Optional<std::string> result;
	state std::vector<AddressExclusion> addresses;
	state std::set<AddressExclusion> exclusions;
	if (!parseNetWorkAddrFromKeys(ryw, excludedServersKeys.withPrefix(normalKeys.end), addresses, exclusions, result))
		return result;
	bool safe = wait(checkExclusion(ryw->getDatabase(), &addresses, &exclusions, false, result));
	if (!safe) return result;
	excludeServers(ryw->getTransaction(), addresses, false);
	includeServers(ryw);

	return result;
}

Future<Optional<std::string>> ExcludeServersRangeImpl::commit(ReadYourWritesTransaction* ryw) {
	return excludeCommitActor(ryw);
}

FailedServersRangeImpl::FailedServersRangeImpl(KeyRangeRef kr) : SpecialKeyRangeRWImpl(kr) {}

Future<Standalone<RangeResultRef>> FailedServersRangeImpl::getRange(ReadYourWritesTransaction* ryw,
                                                                     KeyRangeRef kr) const {
	return rwModuleGetRangeActor(ryw, getKeyRange(), kr);
}

void FailedServersRangeImpl::set(ReadYourWritesTransaction* ryw, const KeyRef& key, const ValueRef& value) {
	// TODO : check key / value valid
	Value val(value);
	ryw->getSpecialKeySpaceWriteMap().insert(key, std::make_pair(true, Optional<Value>(val)));
}

void FailedServersRangeImpl::clear(ReadYourWritesTransaction* ryw, const KeyRef& key) {
	ryw->getSpecialKeySpaceWriteMap().insert(key, std::make_pair(true, Optional<Value>()));
}

void FailedServersRangeImpl::clear(ReadYourWritesTransaction* ryw, const KeyRangeRef& range) {
	ryw->getSpecialKeySpaceWriteMap().insert(range, std::make_pair(true, Optional<Value>()));
}

ACTOR Future<Optional<std::string>> failedServerCommitActor(ReadYourWritesTransaction* ryw) {
	// parse network addresses
	state Optional<std::string> result;
	state std::vector<AddressExclusion> addresses;
	state std::set<AddressExclusion> exclusions;
	if (!parseNetWorkAddrFromKeys(ryw, failedServersKeys.withPrefix(normalKeys.end), addresses, exclusions, result))
		return result;
	bool safe = wait(checkExclusion(ryw->getDatabase(), &addresses, &exclusions, true, result));
	if (!safe) return result;
	excludeServers(ryw->getTransaction(), addresses, true);

	return result;
}

Future<Optional<std::string>> FailedServersRangeImpl::commit(ReadYourWritesTransaction* ryw) {
	return failedServerCommitActor(ryw);
}

ACTOR Future<Standalone<RangeResultRef>> ExclusionInProgressActor(ReadYourWritesTransaction *ryw, KeyRef prefix, KeyRangeRef kr) {
	state Standalone<RangeResultRef> result;
	// TODO : get all inprogress excluded servers
	state Transaction& tr = ryw->getTransaction();
	tr.setOption( FDBTransactionOptions::READ_SYSTEM_KEYS );
	tr.setOption( FDBTransactionOptions::PRIORITY_SYSTEM_IMMEDIATE );  // necessary?
	tr.setOption( FDBTransactionOptions::LOCK_AWARE );

	state std::vector<AddressExclusion> excl = wait((getExcludedServers(&tr)));
	state std::set<AddressExclusion> exclusions( excl.begin(), excl.end() );
	state std::set<NetworkAddress> inProgressExclusion;
	// Just getting a consistent read version proves that a set of tlogs satisfying the exclusions has completed recovery
	// Check that there aren't any storage servers with addresses violating the exclusions
	state Standalone<RangeResultRef> serverList = wait( tr.getRange( serverListKeys, CLIENT_KNOBS->TOO_MANY ) );
	ASSERT( !serverList.more && serverList.size() < CLIENT_KNOBS->TOO_MANY );

	for(auto& s : serverList) {
		auto addresses = decodeServerListValue( s.value ).getKeyValues.getEndpoint().addresses;
		if ( addressExcluded(exclusions, addresses.address) ) {
			inProgressExclusion.insert(addresses.address);
		}
		if ( addresses.secondaryAddress.present() && addressExcluded(exclusions, addresses.secondaryAddress.get()) ) {
			inProgressExclusion.insert(addresses.secondaryAddress.get());
		}
	}

	Optional<Standalone<StringRef>> value = wait( tr.get(logsKey) );
	ASSERT(value.present());
	auto logs = decodeLogsValue(value.get());
	for( auto const& log : logs.first ) {
		if (log.second == NetworkAddress() || addressExcluded(exclusions, log.second)) {
			inProgressExclusion.insert(log.second);
		}
	}
	for( auto const& log : logs.second ) {
		if (log.second == NetworkAddress() || addressExcluded(exclusions, log.second)) {
			inProgressExclusion.insert(log.second);
		}
	}

	for( auto const& address : inProgressExclusion ) {
		Key addrKey = prefix.withSuffix(address.toString());
		if (kr.contains(addrKey))
			result.push_back(result.arena(), KeyValueRef(addrKey, ValueRef()));
	}
	return result;
}

ExclusionInProgressRangeImpl::ExclusionInProgressRangeImpl(KeyRangeRef kr) : SpecialKeyRangeAsyncImpl(kr) {}

Future<Standalone<RangeResultRef>> ExclusionInProgressRangeImpl::getRange(ReadYourWritesTransaction *ryw, KeyRangeRef kr) const {
	return ExclusionInProgressActor(ryw, getKeyRange().begin, kr);
}<|MERGE_RESOLUTION|>--- conflicted
+++ resolved
@@ -127,15 +127,9 @@
                                              KeyRangeRef boundary, int* actualOffset,
                                              Standalone<RangeResultRef>* result,
                                              Optional<Standalone<RangeResultRef>>* cache) {
-<<<<<<< HEAD
-	state RangeMap<Key, SpecialKeyRangeReadImpl*, KeyRangeRef>::Iterator iter =
+	state RangeMap<Key, SpecialKeyRangeReadImpl*, KeyRangeRef>::iterator iter =
 	    ks->offset < 1 ? sks->getReadImpls().rangeContainingKeyBefore(ks->getKey())
 	                   : sks->getReadImpls().rangeContaining(ks->getKey());
-=======
-	state RangeMap<Key, SpecialKeyRangeBaseImpl*, KeyRangeRef>::iterator iter =
-	    ks->offset < 1 ? sks->getImpls().rangeContainingKeyBefore(ks->getKey())
-	                   : sks->getImpls().rangeContaining(ks->getKey());
->>>>>>> 816dde0c
 	while ((ks->offset < 1 && iter->begin() > boundary.begin) || (ks->offset > 1 && iter->begin() < boundary.end)) {
 		if (iter->value() != nullptr) {
 			wait(moveKeySelectorOverRangeActor(iter->value(), ryw, ks, cache));
@@ -206,11 +200,7 @@
 	// KeySelector, GetRangeLimits and reverse are all handled here
 	state Standalone<RangeResultRef> result;
 	state Standalone<RangeResultRef> pairs;
-<<<<<<< HEAD
-	state RangeMap<Key, SpecialKeyRangeReadImpl*, KeyRangeRef>::Iterator iter;
-=======
-	state RangeMap<Key, SpecialKeyRangeBaseImpl*, KeyRangeRef>::iterator iter;
->>>>>>> 816dde0c
+	state RangeMap<Key, SpecialKeyRangeReadImpl*, KeyRangeRef>::iterator iter;
 	state int actualBeginOffset;
 	state int actualEndOffset;
 	state KeyRangeRef moduleBoundary;
@@ -414,7 +404,7 @@
 ACTOR Future<Void> commitActor(SpecialKeySpace* sks, ReadYourWritesTransaction* ryw) {
 	state RangeMap<Key, std::pair<bool, Optional<Value>>, KeyRangeRef>::Ranges ranges =
 	    ryw->getSpecialKeySpaceWriteMap().containedRanges(specialKeys);
-	state RangeMap<Key, std::pair<bool, Optional<Value>>, KeyRangeRef>::Iterator iter = ranges.begin();
+	state RangeMap<Key, std::pair<bool, Optional<Value>>, KeyRangeRef>::iterator iter = ranges.begin();
 	// TODO : update this set container
 	state std::set<SpecialKeyRangeRWImpl*> writeModulePtrs;
 	while (iter != ranges.end()) {
@@ -526,7 +516,7 @@
 	} else {
 		RangeMap<Key, std::pair<bool, Optional<Value>>, KeyRangeRef>::Ranges ranges =
 		    ryw->getSpecialKeySpaceWriteMap().containedRanges(range);
-		RangeMap<Key, std::pair<bool, Optional<Value>>, KeyRangeRef>::Iterator iter = ranges.begin();
+		RangeMap<Key, std::pair<bool, Optional<Value>>, KeyRangeRef>::iterator iter = ranges.begin();
 		int index = 0;
 		while (iter != ranges.end()) {
 			// add all previous entries into result
