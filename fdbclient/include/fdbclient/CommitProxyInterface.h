/*
 * CommitProxyInterface.h
 *
 * This source file is part of the FoundationDB open source project
 *
 * Copyright 2013-2022 Apple Inc. and the FoundationDB project authors
 *
 * Licensed under the Apache License, Version 2.0 (the "License");
 * you may not use this file except in compliance with the License.
 * You may obtain a copy of the License at
 *
 *     http://www.apache.org/licenses/LICENSE-2.0
 *
 * Unless required by applicable law or agreed to in writing, software
 * distributed under the License is distributed on an "AS IS" BASIS,
 * WITHOUT WARRANTIES OR CONDITIONS OF ANY KIND, either express or implied.
 * See the License for the specific language governing permissions and
 * limitations under the License.
 */

#ifndef FDBCLIENT_COMMITPROXYINTERFACE_H
#define FDBCLIENT_COMMITPROXYINTERFACE_H
#pragma once

#include <utility>
#include <vector>

#include "fdbclient/FDBTypes.h"
#include "fdbclient/StorageServerInterface.h"
#include "fdbclient/CommitTransaction.h"
#include "fdbclient/TagThrottle.actor.h"
#include "fdbclient/GlobalConfig.h"
#include "fdbclient/VersionVector.h"

#include "fdbrpc/Stats.h"
#include "fdbrpc/TimedRequest.h"
#include "GrvProxyInterface.h"

struct CommitProxyInterface {
	constexpr static FileIdentifier file_identifier = 8954922;
	enum { LocationAwareLoadBalance = 1 };
	enum { AlwaysFresh = 1 };

	Optional<Key> processId;
	bool provisional;
	PublicRequestStream<struct CommitTransactionRequest> commit;
	PublicRequestStream<struct GetReadVersionRequest>
	    getConsistentReadVersion; // Returns a version which (1) is committed, and (2) is >= the latest version reported
	                              // committed (by a commit response) when this request was sent
	                              //   (at some point between when this request is sent and when its response is
	                              //   received, the latest version reported committed)
	PublicRequestStream<struct GetKeyServerLocationsRequest> getKeyServersLocations;
	RequestStream<struct GetStorageServerRejoinInfoRequest> getStorageServerRejoinInfo;

	RequestStream<ReplyPromise<Void>> waitFailure;

	RequestStream<struct TxnStateRequest> txnState;
	RequestStream<struct GetHealthMetricsRequest> getHealthMetrics;
	RequestStream<struct ProxySnapRequest> proxySnapReq;
	RequestStream<struct ExclusionSafetyCheckRequest> exclusionSafetyCheckReq;
	RequestStream<struct GetDDMetricsRequest> getDDMetrics;

	UID id() const { return commit.getEndpoint().token; }
	std::string toString() const { return id().shortString(); }
	bool operator==(CommitProxyInterface const& r) const { return id() == r.id(); }
	bool operator!=(CommitProxyInterface const& r) const { return id() != r.id(); }
	NetworkAddress address() const { return commit.getEndpoint().getPrimaryAddress(); }
	NetworkAddressList addresses() const { return commit.getEndpoint().addresses; }

	template <class Archive>
	void serialize(Archive& ar) {
		serializer(ar, processId, provisional, commit);
		if (Archive::isDeserializing) {
			getConsistentReadVersion =
			    PublicRequestStream<struct GetReadVersionRequest>(commit.getEndpoint().getAdjustedEndpoint(1));
			getKeyServersLocations =
			    PublicRequestStream<struct GetKeyServerLocationsRequest>(commit.getEndpoint().getAdjustedEndpoint(2));
			getStorageServerRejoinInfo =
			    RequestStream<struct GetStorageServerRejoinInfoRequest>(commit.getEndpoint().getAdjustedEndpoint(3));
			waitFailure = RequestStream<ReplyPromise<Void>>(commit.getEndpoint().getAdjustedEndpoint(4));
			txnState = RequestStream<struct TxnStateRequest>(commit.getEndpoint().getAdjustedEndpoint(5));
			getHealthMetrics =
			    RequestStream<struct GetHealthMetricsRequest>(commit.getEndpoint().getAdjustedEndpoint(6));
			proxySnapReq = RequestStream<struct ProxySnapRequest>(commit.getEndpoint().getAdjustedEndpoint(7));
			exclusionSafetyCheckReq =
			    RequestStream<struct ExclusionSafetyCheckRequest>(commit.getEndpoint().getAdjustedEndpoint(8));
			getDDMetrics = RequestStream<struct GetDDMetricsRequest>(commit.getEndpoint().getAdjustedEndpoint(9));
		}
	}

	void initEndpoints() {
		std::vector<std::pair<FlowReceiver*, TaskPriority>> streams;
		streams.push_back(commit.getReceiver(TaskPriority::ReadSocket));
		streams.push_back(getConsistentReadVersion.getReceiver(TaskPriority::ReadSocket));
		streams.push_back(getKeyServersLocations.getReceiver(
		    TaskPriority::ReadSocket)); // priority lowered to TaskPriority::DefaultEndpoint on the proxy
		streams.push_back(getStorageServerRejoinInfo.getReceiver(TaskPriority::ProxyStorageRejoin));
		streams.push_back(waitFailure.getReceiver());
		streams.push_back(txnState.getReceiver());
		streams.push_back(getHealthMetrics.getReceiver());
		streams.push_back(proxySnapReq.getReceiver());
		streams.push_back(exclusionSafetyCheckReq.getReceiver());
		streams.push_back(getDDMetrics.getReceiver());
		FlowTransport::transport().addEndpoints(streams);
	}
};

// ClientDBInfo is all the information needed by a database client to access the database
// It is returned (and kept up to date) by the OpenDatabaseRequest interface of ClusterInterface
struct ClientDBInfo {
	constexpr static FileIdentifier file_identifier = 5355080;
	UID id; // Changes each time anything else changes
	std::vector<GrvProxyInterface> grvProxies;
	std::vector<CommitProxyInterface> commitProxies;
	Optional<CommitProxyInterface>
	    firstCommitProxy; // not serialized, used for commitOnFirstProxy when the commit proxies vector has been shrunk
	Optional<Value> forward;
	std::vector<VersionHistory> history;
	UID clusterId;

	TenantMode tenantMode;
	ClusterType clusterType = ClusterType::STANDALONE;
	Optional<ClusterName> metaclusterName;

	ClientDBInfo() {}

	bool operator==(ClientDBInfo const& r) const { return id == r.id; }
	bool operator!=(ClientDBInfo const& r) const { return id != r.id; }

	template <class Archive>
	void serialize(Archive& ar) {
		if constexpr (!is_fb_function<Archive>) {
			ASSERT(ar.protocolVersion().isValid());
		}
<<<<<<< HEAD
		serializer(ar, grvProxies, commitProxies, id, forward, history, tenantMode, clusterType, metaclusterName);
=======
		serializer(ar, grvProxies, commitProxies, id, forward, history, tenantMode, clusterId);
>>>>>>> fa0c3249
	}
};

struct CommitID {
	constexpr static FileIdentifier file_identifier = 14254927;
	Version version; // returns invalidVersion if transaction conflicts
	uint16_t txnBatchId;
	Optional<Value> metadataVersion;
	Optional<Standalone<VectorRef<int>>> conflictingKRIndices;

	template <class Ar>
	void serialize(Ar& ar) {
		serializer(ar, version, txnBatchId, metadataVersion, conflictingKRIndices);
	}

	CommitID() : version(invalidVersion), txnBatchId(0) {}
	CommitID(Version version,
	         uint16_t txnBatchId,
	         const Optional<Value>& metadataVersion,
	         const Optional<Standalone<VectorRef<int>>>& conflictingKRIndices = Optional<Standalone<VectorRef<int>>>())
	  : version(version), txnBatchId(txnBatchId), metadataVersion(metadataVersion),
	    conflictingKRIndices(conflictingKRIndices) {}
};

struct CommitTransactionRequest : TimedRequest {
	constexpr static FileIdentifier file_identifier = 93948;
	enum { FLAG_IS_LOCK_AWARE = 0x1, FLAG_FIRST_IN_BATCH = 0x2 };

	bool isLockAware() const { return (flags & FLAG_IS_LOCK_AWARE) != 0; }
	bool firstInBatch() const { return (flags & FLAG_FIRST_IN_BATCH) != 0; }

	Arena arena;
	SpanContext spanContext;
	CommitTransactionRef transaction;
	ReplyPromise<CommitID> reply;
	uint32_t flags;
	Optional<UID> debugID;
	Optional<ClientTrCommitCostEstimation> commitCostEstimation;
	Optional<TagSet> tagSet;

	TenantInfo tenantInfo;

	CommitTransactionRequest() : CommitTransactionRequest(SpanContext()) {}
	CommitTransactionRequest(SpanContext const& context) : spanContext(context), flags(0) {}

	template <class Ar>
	void serialize(Ar& ar) {
		serializer(
		    ar, transaction, reply, arena, flags, debugID, commitCostEstimation, tagSet, spanContext, tenantInfo);
	}
};

static inline int getBytes(CommitTransactionRequest const& r) {
	// SOMEDAY: Optimize
	// return r.arena.getSize(); // NOT correct because arena can be shared!
	int total = sizeof(r);
	for (auto m = r.transaction.mutations.begin(); m != r.transaction.mutations.end(); ++m)
		total += m->expectedSize() + CLIENT_KNOBS->PROXY_COMMIT_OVERHEAD_BYTES;
	for (auto i = r.transaction.read_conflict_ranges.begin(); i != r.transaction.read_conflict_ranges.end(); ++i)
		total += i->expectedSize();
	for (auto i = r.transaction.write_conflict_ranges.begin(); i != r.transaction.write_conflict_ranges.end(); ++i)
		total += i->expectedSize();
	return total;
}

struct GetReadVersionReply : public BasicLoadBalancedReply {
	constexpr static FileIdentifier file_identifier = 15709388;
	Version version;
	bool locked;
	Optional<Value> metadataVersion;
	int64_t midShardSize = 0;
	bool rkDefaultThrottled = false;
	bool rkBatchThrottled = false;

	TransactionTagMap<ClientTagThrottleLimits> tagThrottleInfo;

	VersionVector ssVersionVectorDelta;
	UID proxyId; // GRV proxy ID to detect old GRV proxies at client side

	GetReadVersionReply() : version(invalidVersion), locked(false) {}

	template <class Ar>
	void serialize(Ar& ar) {
		serializer(ar,
		           BasicLoadBalancedReply::processBusyTime,
		           version,
		           locked,
		           metadataVersion,
		           tagThrottleInfo,
		           midShardSize,
		           rkDefaultThrottled,
		           rkBatchThrottled,
		           ssVersionVectorDelta,
		           proxyId);
	}
};

struct GetReadVersionRequest : TimedRequest {
	constexpr static FileIdentifier file_identifier = 838566;
	enum {
		PRIORITY_SYSTEM_IMMEDIATE =
		    15 << 24, // Highest possible priority, always executed even if writes are otherwise blocked
		PRIORITY_DEFAULT = 8 << 24,
		PRIORITY_BATCH = 1 << 24
	};
	enum {
		FLAG_USE_MIN_KNOWN_COMMITTED_VERSION = 4,
		FLAG_USE_PROVISIONAL_PROXIES = 2,
		FLAG_CAUSAL_READ_RISKY = 1,
		FLAG_PRIORITY_MASK = PRIORITY_SYSTEM_IMMEDIATE,
	};

	SpanContext spanContext;
	uint32_t transactionCount;
	uint32_t flags;
	TransactionPriority priority;

	TransactionTagMap<uint32_t> tags;

	Optional<UID> debugID;
	ReplyPromise<GetReadVersionReply> reply;

	Version maxVersion; // max version in the client's version vector cache

	GetReadVersionRequest() : transactionCount(1), flags(0), maxVersion(invalidVersion) {}
	GetReadVersionRequest(SpanContext spanContext,
	                      uint32_t transactionCount,
	                      TransactionPriority priority,
	                      Version maxVersion,
	                      uint32_t flags = 0,
	                      TransactionTagMap<uint32_t> tags = TransactionTagMap<uint32_t>(),
	                      Optional<UID> debugID = Optional<UID>())
	  : spanContext(spanContext), transactionCount(transactionCount), flags(flags), priority(priority), tags(tags),
	    debugID(debugID), maxVersion(maxVersion) {
		flags = flags & ~FLAG_PRIORITY_MASK;
		switch (priority) {
		case TransactionPriority::BATCH:
			flags |= PRIORITY_BATCH;
			break;
		case TransactionPriority::DEFAULT:
			flags |= PRIORITY_DEFAULT;
			break;
		case TransactionPriority::IMMEDIATE:
			flags |= PRIORITY_SYSTEM_IMMEDIATE;
			break;
		default:
			ASSERT(false);
		}
	}

	bool operator<(GetReadVersionRequest const& rhs) const { return priority < rhs.priority; }

	template <class Ar>
	void serialize(Ar& ar) {
		serializer(ar, transactionCount, flags, tags, debugID, reply, spanContext, maxVersion);

		if (ar.isDeserializing) {
			if ((flags & PRIORITY_SYSTEM_IMMEDIATE) == PRIORITY_SYSTEM_IMMEDIATE) {
				priority = TransactionPriority::IMMEDIATE;
			} else if ((flags & PRIORITY_DEFAULT) == PRIORITY_DEFAULT) {
				priority = TransactionPriority::DEFAULT;
			} else if ((flags & PRIORITY_BATCH) == PRIORITY_BATCH) {
				priority = TransactionPriority::BATCH;
			} else {
				priority = TransactionPriority::DEFAULT;
			}
		}
	}
};

struct GetKeyServerLocationsReply {
	constexpr static FileIdentifier file_identifier = 10636023;
	Arena arena;
	TenantMapEntry tenantEntry;
	std::vector<std::pair<KeyRangeRef, std::vector<StorageServerInterface>>> results;

	// if any storage servers in results have a TSS pair, that mapping is in here
	std::vector<std::pair<UID, StorageServerInterface>> resultsTssMapping;

	// maps storage server interfaces (captured in "results") to the tags of
	// their corresponding storage servers
	// @note this map allows the client to identify the latest commit versions
	// of storage servers (the version vector, which captures the latest commit
	// versions of storage servers, identifies storage servers by their tags).
	std::vector<std::pair<UID, Tag>> resultsTagMapping;

	template <class Ar>
	void serialize(Ar& ar) {
		serializer(ar, results, resultsTssMapping, tenantEntry, arena, resultsTagMapping);
	}
};

struct GetKeyServerLocationsRequest {
	constexpr static FileIdentifier file_identifier = 9144680;
	Arena arena;
	SpanContext spanContext;
	Optional<TenantNameRef> tenant;
	KeyRef begin;
	Optional<KeyRef> end;
	int limit;
	bool reverse;
	ReplyPromise<GetKeyServerLocationsReply> reply;

	// This version is used to specify the minimum metadata version a proxy must have in order to declare that
	// a tenant is not present. If the metadata version is lower, the proxy must wait in case the tenant gets
	// created. If latestVersion is specified, then the proxy will wait until it is sure that it has received
	// updates from other proxies before answering.
	Version minTenantVersion;

	GetKeyServerLocationsRequest() : limit(0), reverse(false), minTenantVersion(latestVersion) {}
	GetKeyServerLocationsRequest(SpanContext spanContext,
	                             Optional<TenantNameRef> const& tenant,
	                             KeyRef const& begin,
	                             Optional<KeyRef> const& end,
	                             int limit,
	                             bool reverse,
	                             Version minTenantVersion,
	                             Arena const& arena)
	  : arena(arena), spanContext(spanContext), tenant(tenant), begin(begin), end(end), limit(limit), reverse(reverse),
	    minTenantVersion(minTenantVersion) {}

	template <class Ar>
	void serialize(Ar& ar) {
		serializer(ar, begin, end, limit, reverse, reply, spanContext, tenant, minTenantVersion, arena);
	}
};

struct GetRawCommittedVersionReply {
	constexpr static FileIdentifier file_identifier = 1314732;
	Optional<UID> debugID;
	Version version;
	bool locked;
	Optional<Value> metadataVersion;
	Version minKnownCommittedVersion;
	VersionVector ssVersionVectorDelta;

	GetRawCommittedVersionReply()
	  : debugID(Optional<UID>()), version(invalidVersion), locked(false), metadataVersion(Optional<Value>()),
	    minKnownCommittedVersion(invalidVersion) {}

	template <class Ar>
	void serialize(Ar& ar) {
		serializer(ar, debugID, version, locked, metadataVersion, minKnownCommittedVersion, ssVersionVectorDelta);
	}
};

struct GetRawCommittedVersionRequest {
	constexpr static FileIdentifier file_identifier = 12954034;
	SpanContext spanContext;
	Optional<UID> debugID;
	ReplyPromise<GetRawCommittedVersionReply> reply;
	Version maxVersion; // max version in the grv proxy's version vector cache

	explicit GetRawCommittedVersionRequest(SpanContext spanContext,
	                                       Optional<UID> const& debugID = Optional<UID>(),
	                                       Version maxVersion = invalidVersion)
	  : spanContext(spanContext), debugID(debugID), maxVersion(maxVersion) {}
	explicit GetRawCommittedVersionRequest() : spanContext(), debugID(), maxVersion(invalidVersion) {}

	template <class Ar>
	void serialize(Ar& ar) {
		serializer(ar, debugID, reply, spanContext, maxVersion);
	}
};

struct GetStorageServerRejoinInfoReply {
	constexpr static FileIdentifier file_identifier = 9469225;
	Version version;
	Tag tag;
	Optional<Tag> newTag;
	bool newLocality;
	std::vector<std::pair<Version, Tag>> history;

	template <class Ar>
	void serialize(Ar& ar) {
		serializer(ar, version, tag, newTag, newLocality, history);
	}
};

struct GetStorageServerRejoinInfoRequest {
	constexpr static FileIdentifier file_identifier = 994279;
	UID id;
	Optional<Value> dcId;
	ReplyPromise<GetStorageServerRejoinInfoReply> reply;

	GetStorageServerRejoinInfoRequest() {}
	explicit GetStorageServerRejoinInfoRequest(UID const& id, Optional<Value> const& dcId) : id(id), dcId(dcId) {}

	template <class Ar>
	void serialize(Ar& ar) {
		serializer(ar, id, dcId, reply);
	}
};

struct TxnStateRequest {
	constexpr static FileIdentifier file_identifier = 15250781;
	Arena arena;
	VectorRef<KeyValueRef> data;
	Sequence sequence;
	bool last;
	std::vector<Endpoint> broadcastInfo;
	ReplyPromise<Void> reply;

	template <class Ar>
	void serialize(Ar& ar) {
		serializer(ar, data, sequence, last, broadcastInfo, reply, arena);
	}
};

struct GetHealthMetricsReply {
	constexpr static FileIdentifier file_identifier = 11544290;
	Standalone<StringRef> serialized;
	HealthMetrics healthMetrics;

	explicit GetHealthMetricsReply(const HealthMetrics& healthMetrics = HealthMetrics())
	  : healthMetrics(healthMetrics) {
		update(healthMetrics, true, true);
	}

	void update(const HealthMetrics& healthMetrics, bool detailedInput, bool detailedOutput) {
		this->healthMetrics.update(healthMetrics, detailedInput, detailedOutput);
		BinaryWriter bw(IncludeVersion());
		bw << this->healthMetrics;
		serialized = bw.toValue();
	}

	template <class Ar>
	void serialize(Ar& ar) {
		serializer(ar, serialized);
		if (ar.isDeserializing) {
			BinaryReader br(serialized, IncludeVersion());
			br >> healthMetrics;
		}
	}
};

struct GetHealthMetricsRequest {
	constexpr static FileIdentifier file_identifier = 11403900;
	ReplyPromise<struct GetHealthMetricsReply> reply;
	bool detailed;

	explicit GetHealthMetricsRequest(bool detailed = false) : detailed(detailed) {}

	template <class Ar>
	void serialize(Ar& ar) {
		serializer(ar, reply, detailed);
	}
};

struct GetDDMetricsReply {
	constexpr static FileIdentifier file_identifier = 7277713;
	Standalone<VectorRef<DDMetricsRef>> storageMetricsList;

	GetDDMetricsReply() {}

	template <class Ar>
	void serialize(Ar& ar) {
		serializer(ar, storageMetricsList);
	}
};

struct GetDDMetricsRequest {
	constexpr static FileIdentifier file_identifier = 14536812;
	KeyRange keys;
	int shardLimit;
	ReplyPromise<struct GetDDMetricsReply> reply;

	GetDDMetricsRequest() {}
	explicit GetDDMetricsRequest(KeyRange const& keys, const int shardLimit) : keys(keys), shardLimit(shardLimit) {}

	template <class Ar>
	void serialize(Ar& ar) {
		serializer(ar, keys, shardLimit, reply);
	}
};

struct ProxySnapRequest {
	constexpr static FileIdentifier file_identifier = 5427684;
	Arena arena;
	StringRef snapPayload; // command used to snapshot the data folder
	UID snapUID;
	ReplyPromise<Void> reply;
	Optional<UID> debugID;

	explicit ProxySnapRequest(Optional<UID> const& debugID = Optional<UID>()) : debugID(debugID) {}
	explicit ProxySnapRequest(StringRef snap, UID snapUID, Optional<UID> debugID = Optional<UID>())
	  : snapPayload(snap), snapUID(snapUID), debugID(debugID) {}

	template <class Ar>
	void serialize(Ar& ar) {
		serializer(ar, snapPayload, snapUID, reply, arena, debugID);
	}
};

struct ExclusionSafetyCheckReply {
	constexpr static FileIdentifier file_identifier = 11;
	bool safe;

	ExclusionSafetyCheckReply() : safe(false) {}
	explicit ExclusionSafetyCheckReply(bool safe) : safe(safe) {}

	template <class Ar>
	void serialize(Ar& ar) {
		serializer(ar, safe);
	}
};

struct ExclusionSafetyCheckRequest {
	constexpr static FileIdentifier file_identifier = 13852702;
	std::vector<AddressExclusion> exclusions;
	ReplyPromise<ExclusionSafetyCheckReply> reply;

	ExclusionSafetyCheckRequest() {}
	explicit ExclusionSafetyCheckRequest(std::vector<AddressExclusion> exclusions) : exclusions(exclusions) {}

	template <class Ar>
	void serialize(Ar& ar) {
		serializer(ar, exclusions, reply);
	}
};

#endif<|MERGE_RESOLUTION|>--- conflicted
+++ resolved
@@ -132,11 +132,8 @@
 		if constexpr (!is_fb_function<Archive>) {
 			ASSERT(ar.protocolVersion().isValid());
 		}
-<<<<<<< HEAD
-		serializer(ar, grvProxies, commitProxies, id, forward, history, tenantMode, clusterType, metaclusterName);
-=======
-		serializer(ar, grvProxies, commitProxies, id, forward, history, tenantMode, clusterId);
->>>>>>> fa0c3249
+		serializer(
+		    ar, grvProxies, commitProxies, id, forward, history, tenantMode, clusterId, clusterType, metaclusterName);
 	}
 };
 
