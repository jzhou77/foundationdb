--- conflicted
+++ resolved
@@ -101,11 +101,10 @@
 	  [](const std::string& value, TestSpec* spec) { //
 	      processIntOption(value, "maxClients", spec->maxClients, 1, 1000);
 	  } },
-<<<<<<< HEAD
 	{ "disableClientBypass",
 	  [](const std::string& value, TestSpec* spec) { //
 	      spec->disableClientBypass = (value == "true");
-=======
+	  } },
 	{ "minTenants",
 	  [](const std::string& value, TestSpec* spec) { //
 	      processIntOption(value, "minTenants", spec->minTenants, 1, 1000);
@@ -113,7 +112,6 @@
 	{ "maxTenants",
 	  [](const std::string& value, TestSpec* spec) { //
 	      processIntOption(value, "maxTenants", spec->maxTenants, 1, 1000);
->>>>>>> 887c6ab2
 	  } }
 };
 
