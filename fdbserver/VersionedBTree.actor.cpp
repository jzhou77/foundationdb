/*
 * VersionedBTree.actor.cpp
 *
 * This source file is part of the FoundationDB open source project
 *
 * Copyright 2013-2022 Apple Inc. and the FoundationDB project authors
 *
 * Licensed under the Apache License, Version 2.0 (the "License");
 * you may not use this file except in compliance with the License.
 * You may obtain a copy of the License at
 *
 *     http://www.apache.org/licenses/LICENSE-2.0
 *
 * Unless required by applicable law or agreed to in writing, software
 * distributed under the License is distributed on an "AS IS" BASIS,
 * WITHOUT WARRANTIES OR CONDITIONS OF ANY KIND, either express or implied.
 * See the License for the specific language governing permissions and
 * limitations under the License.
 */

#include "fdbclient/CommitTransaction.h"
#include "fdbclient/FDBTypes.h"
#include "fdbclient/Tuple.h"
#include "fdbrpc/DDSketch.h"
#include "fdbrpc/simulator.h"
#include "fdbserver/DeltaTree.h"
#include "fdbserver/IKeyValueStore.h"
#include "fdbserver/IPager.h"
#include "fdbserver/Knobs.h"
#include "fdbserver/VersionedBTreeDebug.h"
#include "fdbserver/WorkerInterface.actor.h"
#include "flow/ActorCollection.h"
#include "flow/Error.h"
#include "flow/FastRef.h"
#include "flow/flow.h"
#include "flow/genericactors.actor.h"
#include "flow/Histogram.h"
#include "flow/IAsyncFile.h"
#include "flow/IRandom.h"
#include "flow/Knobs.h"
#include "flow/ObjectSerializer.h"
#include "flow/PriorityMultiLock.actor.h"
#include "flow/serialize.h"
#include "flow/Trace.h"
#include "flow/UnitTest.h"
#include "fmt/format.h"

#include <boost/intrusive/list.hpp>
#include <cinttypes>
#include <limits>
#include <map>
#include <random>
#include <string>
#include <unordered_map>
#include <vector>

#include "flow/actorcompiler.h" // must be last include

using namespace std::string_view_literals;

// Returns a string where every line in lines is prefixed with prefix
std::string addPrefix(std::string prefix, std::string lines) {
	StringRef m = lines;
	std::string s;
	while (m.size() != 0) {
		StringRef line = m.eat("\n");
		s += prefix;
		s += ' ';
		s += line.toString();
		s += '\n';
	}
	return s;
}

<<<<<<< HEAD
#define PRIORITYMULTILOCK_DEBUG 0

// A multi user lock with a concurrent holder limit where waiters are granted the lock according to
// an integer priority from 0 to maxPriority, inclusive, where higher integers are given priority.
//
// The interface is similar to FlowMutex except that lock holders can drop the lock to release it.
//
// Usage:
//   Lock lock = wait(prioritylock.lock(priorityLevel));
//   lock.release();  // Explicit release, or
//   // let lock and all copies of lock go out of scope to release
class PriorityMultiLock {

public:
	// Waiting on the lock returns a Lock, which is really just a Promise<Void>
	// Calling release() is not necessary, it exists in case the Lock holder wants to explicitly release
	// the Lock before it goes out of scope.
	struct Lock {
		void release() { promise.send(Void()); }

		// This is exposed in case the caller wants to use/copy it directly
		Promise<Void> promise;
	};

private:
	struct Waiter {
		Waiter() : queuedTime(now()) {}
		Promise<Lock> lockPromise;
		double queuedTime;
	};

	typedef Deque<Waiter> Queue;

#if PRIORITYMULTILOCK_DEBUG
#define prioritylock_printf(...) printf(__VA_ARGS__)
#else
#define prioritylock_printf(...)
#endif

public:
	PriorityMultiLock(int concurrency, int maxPriority, int launchLimit = std::numeric_limits<int>::max())
	  : concurrency(concurrency), available(concurrency), waiting(0), launchLimit(launchLimit) {
		waiters.resize(maxPriority + 1);
		fRunner = runner(this);
	}

	~PriorityMultiLock() { prioritylock_printf("destruct"); }

	Future<Lock> lock(int priority = 0) {
		prioritylock_printf("lock begin %s\n", toString().c_str());

		// This shortcut may enable a waiter to jump the line when the releaser loop yields
		if (available > 0) {
			--available;
			Lock p;
			addRunner(p);
			prioritylock_printf("lock exit immediate %s\n", toString().c_str());
			return p;
		}

		Waiter w;
		waiters[priority].push_back(w);
		++waiting;
		prioritylock_printf("lock exit queued %s\n", toString().c_str());
		return w.lockPromise.getFuture();
	}

	std::string toString() const {
		int runnersDone = 0;
		for (int i = 0; i < runners.size(); ++i) {
			if (runners[i].isReady()) {
				++runnersDone;
			}
		}

		std::string s =
		    format("{ ptr=%p concurrency=%d available=%d running=%d waiting=%d runnersQueue=%d runnersDone=%d ",
		           this,
		           concurrency,
		           available,
		           concurrency - available,
		           waiting,
		           runners.size(),
		           runnersDone);

		for (int i = 0; i < waiters.size(); ++i) {
			s += format("p%d_waiters=%u ", i, waiters[i].size());
		}

		s += "}";
		return s;
	}

	// Stop handing out the lock to new users, but leave existing lock holders alone.
	void halt() {
		available -= concurrency;
		concurrency = 0;
		fRunner.cancel();
	}

private:
	void addRunner(Lock& lock) {
		runners.push_back(map(ready(lock.promise.getFuture()), [=](Void) {
			prioritylock_printf("Lock released\n");
			++available;
			if (waiting > 0 || runners.size() > 100) {
				release.trigger();
			}
			return Void();
		}));
	}

	ACTOR static Future<Void> runner(PriorityMultiLock* self) {
		state int sinceYield = 0;
		state Future<Void> error = self->brokenOnDestruct.getFuture();
		state int maxPriority = self->waiters.size() - 1;

		// Priority to try to run tasks from next
		state int priority = maxPriority;
		state Queue* pQueue = &self->waiters[maxPriority];

		// Track the number of waiters unlocked at the same priority in a row
		state int lastPriorityCount = 0;

		loop {
			// Cleanup finished runner futures at the front of the runner queue.
			while (!self->runners.empty() && self->runners.front().isReady()) {
				self->runners.pop_front();
			}

			// Wait for a runner to release its lock
			wait(self->release.onTrigger());
			prioritylock_printf("runner wakeup %s\n", self->toString().c_str());

			if (++sinceYield == 1000) {
				sinceYield = 0;
				wait(delay(0));
			}

			// While there are available slots and there are waiters, launch tasks
			while (self->available > 0 && self->waiting > 0) {
				prioritylock_printf("Checking priority=%d lastPriorityCount=%d %s\n",
				                    priority,
				                    lastPriorityCount,
				                    self->toString().c_str());

				while (!pQueue->empty() && ++lastPriorityCount < self->launchLimit) {
					Waiter w = pQueue->front();
					pQueue->pop_front();
					--self->waiting;
					Lock lock;
					prioritylock_printf("  Running waiter priority=%d wait=%f %s\n",
					                    priority,
					                    now() - w.queuedTime,
					                    self->toString().c_str());
					w.lockPromise.send(lock);

					// Self may have been destructed during the lock callback
					if (error.isReady()) {
						throw error.getError();
					}

					// If the lock was not already released, add it to the runners future queue
					if (lock.promise.canBeSet()) {
						self->addRunner(lock);

						// A slot has been consumed, so stop reading from this queue if there aren't any more
						if (--self->available == 0) {
							break;
						}
					}
				}

				// If there are no more slots available, then don't move to the next priority
				if (self->available == 0) {
					break;
				}

				// Decrease priority, wrapping around to max from 0
				if (priority == 0) {
					priority = maxPriority;
				} else {
					--priority;
				}

				pQueue = &self->waiters[priority];
				lastPriorityCount = 0;
			}
		}
	}

	int concurrency;
	int available;
	int waiting;
	int launchLimit;
	std::vector<Queue> waiters;
	Deque<Future<Void>> runners;
	Future<Void> fRunner;
	AsyncTrigger release;
	Promise<Void> brokenOnDestruct;
};

=======
>>>>>>> 05e73b78
// Some convenience functions for debugging to stringify various structures
// Classes can add compatibility by either specializing toString<T> or implementing
//   std::string toString() const;
template <typename T>
std::string toString(const T& o) {
	return o.toString();
}

std::string toString(const std::string& s) {
	return s;
}

std::string toString(StringRef s) {
	return s.printable();
}

std::string toString(LogicalPageID id) {
	if (id == invalidLogicalPageID) {
		return "LogicalPageID{invalid}";
	}
	return format("LogicalPageID{%u}", id);
}

std::string toString(Version v) {
	if (v == invalidVersion) {
		return "invalidVersion";
	}
	return format("@%" PRId64, v);
}

std::string toString(bool b) {
	return b ? "true" : "false";
}

template <typename T>
std::string toString(const Standalone<T>& s) {
	return toString((T)s);
}

template <typename T>
std::string toString(const T* begin, const T* end) {
	std::string r = "{";

	bool comma = false;
	while (begin != end) {
		if (comma) {
			r += ", ";
		} else {
			comma = true;
		}
		r += toString(*begin++);
	}

	r += "}";
	return r;
}

template <typename T>
std::string toString(const std::vector<T>& v) {
	return toString(&v.front(), &v.back() + 1);
}

template <typename T>
std::string toString(const VectorRef<T>& v) {
	return toString(v.begin(), v.end());
}

template <typename K, typename V>
std::string toString(const std::map<K, V>& m) {
	std::string r = "{";
	bool comma = false;
	for (const auto& [key, value] : m) {
		if (comma) {
			r += ", ";
		} else {
			comma = true;
		}
		r += toString(value);
		r += " ";
		r += toString(key);
	}
	r += "}\n";
	return r;
}

template <typename K, typename V>
std::string toString(const std::unordered_map<K, V>& u) {
	std::string r = "{";
	bool comma = false;
	for (const auto& n : u) {
		if (comma) {
			r += ", ";
		} else {
			comma = true;
		}
		r += toString(n.first);
		r += " => ";
		r += toString(n.second);
	}
	r += "}";
	return r;
}

template <typename T>
std::string toString(const Optional<T>& o) {
	if (o.present()) {
		return toString(o.get());
	}
	return "<not present>";
}

template <typename F, typename S>
std::string toString(const std::pair<F, S>& o) {
	return format("{%s, %s}", toString(o.first).c_str(), toString(o.second).c_str());
}

constexpr static int ioMinPriority = 0;
constexpr static int ioLeafPriority = 1;
constexpr static int ioMaxPriority = 3;

// A FIFO queue of T stored as a linked list of pages.
// Main operations are pop(), pushBack(), pushFront(), and flush().
//
// flush() will ensure all queue pages are written to the pager and move the unflushed
// pushFront()'d records onto the front of the queue, in FIFO order.
//
// pop() will only return records that have been flushed, and pops
// from the front of the queue.
//
// Each page contains some number of T items and a link to the next page and starting position on that page.
// When the queue is flushed, the last page in the chain is ended and linked to a newly allocated
// but not-yet-written-to pageID, which future writes after the flush will write to.
// Items pushed onto the front of the queue are written to a separate linked list until flushed,
// at which point that list becomes the new front of the queue.
//
// The write pattern is designed such that no page is ever expected to be valid after
// being written to or updated but not fsync'd.  This is why a new unused page is added
// to the queue, linked to by the last data page, before commit.  The new page can't be
// added and filled with data as part of the next commit because that would mean modifying
// the previous tail page to update its next link, which risks corrupting it and losing
// data that was not yet popped if that write is never fsync'd.
//
// While FIFOQueue stores data inside a pager, it also is used _by_ the pager to hold internal metadata
// such as free lists and logical page remapping activity.
// Therefore, FIFOQueue
//   - does not use versioned page reads
//   - does not use versioned page updates via atomicUpdatePage()
//   - does not update pages in-place
//   - writes to a Page ID only once before freeing it
//
// For clarity, FIFOQueue Page IDs are always typed as PhysicalPageID, as they are always
// physical page IDs since atomic page updates are not used.
//
// Requirements on T
//   - must be trivially copyable
//     OR have a specialization for FIFOQueueCodec<T>
//     OR have the following methods
//       // Deserialize from src into *this, return number of bytes from src consumed
//       int readFromBytes(const uint8_t *src);
//       // Return the size of *this serialized
//       int bytesNeeded() const;
//       // Serialize *this to dst, return number of bytes written to dst
//       int writeToBytes(uint8_t *dst) const;
//  - must be supported by toString(object) (see above)
template <typename T, typename Enable = void>
struct FIFOQueueCodec {
	static T readFromBytes(const uint8_t* src, int& bytesRead) {
		T x;
		bytesRead = x.readFromBytes(src);
		return x;
	}
	static int bytesNeeded(const T& x) { return x.bytesNeeded(); }
	static int writeToBytes(uint8_t* dst, const T& x) { return x.writeToBytes(dst); }
};

template <typename T>
struct FIFOQueueCodec<T, typename std::enable_if<std::is_trivially_copyable<T>::value>::type> {
	static_assert(std::is_trivially_copyable<T>::value);
	static T readFromBytes(const uint8_t* src, int& bytesRead) {
		bytesRead = sizeof(T);
		return *(T*)src;
	}
	static int bytesNeeded(const T& x) { return sizeof(T); }
	static int writeToBytes(uint8_t* dst, const T& x) {
		*(T*)dst = x;
		return sizeof(T);
	}
};

template <typename T, typename Codec = FIFOQueueCodec<T>>
class FIFOQueue {
public:
#pragma pack(push, 1)
	struct QueueState {
		constexpr static FileIdentifier file_identifier = 16482812;

		QueueID queueID;

		// First page in the linked-list queue structure
		PhysicalPageID headPageID;
		// Item offset representing the next item in the queue in the first page
		uint16_t headOffset;
		// Last page in the linked-list queue structure, where new entries will be written
		// Note there is no tailPageOffset, it is always 0 because the tail page has never been written
		PhysicalPageID tailPageID;

		uint32_t numPages;
		// numEntries could technically exceed the max page ID so it is 64 bits
		uint64_t numEntries;

		// State for queues that use pages in contiguous blocks of disk space called extents
		bool usesExtents;
		PhysicalPageID prevExtentEndPageID;
		bool tailPageNewExtent; // Tail page points to the start of a new extent

		std::string toString() const {
			return format("{queueID: %u head: %s:%d  tail: %s  numPages: %" PRId64 "  numEntries: %" PRId64
			              "  usesExtents:%d}",
			              queueID,
			              ::toString(headPageID).c_str(),
			              (int)headOffset,
			              ::toString(tailPageID).c_str(),
			              numPages,
			              numEntries,
			              usesExtents);
		}

		template <class Ar>
		void serialize(Ar& ar) {
			serializer(ar,
			           queueID,
			           headPageID,
			           headOffset,
			           tailPageID,
			           numPages,
			           numEntries,
			           usesExtents,
			           prevExtentEndPageID,
			           tailPageNewExtent);
		}
	};

	struct QueuePage {
		// The next page of the queue after this one
		PhysicalPageID nextPageID;
		// The start offset of the next page
		uint16_t nextOffset;
		// The end offset of the current page's data entries
		uint16_t endOffset;
		// Current page within the extent
		PhysicalPageID extentCurPageID;
		// The end page within the extent
		PhysicalPageID extentEndPageID;
		uint16_t itemSpace;
		// Get pointer to data after page header
		const uint8_t* begin() const { return (const uint8_t*)(this + 1); }
		uint8_t* begin() { return (uint8_t*)(this + 1); }
	};
#pragma pack(pop)

	struct Cursor {
		// Queue mode
		enum Mode { NONE, POP, READONLY, WRITE };
		Mode mode;

		// Queue this cursor is accessing
		FIFOQueue* queue;

		// The current page and pageID being read or written to
		PhysicalPageID pageID;
		Reference<ArenaPage> page;

		// The first page ID to be written to the pager, if this cursor has written anything
		PhysicalPageID firstPageIDWritten;

		// Offset after QueuePage::begin() to next read from or write to
		int offset;

		// A read cursor will not read this page (or beyond)
		PhysicalPageID endPageID;

		// Page future and corresponding page ID for the expected next page to be used.  It may not
		// match the current page's next page link because queues can prepended with new front pages.
		Future<Reference<ArenaPage>> nextPageReader;
		PhysicalPageID nextPageID;

		// Future that represents all outstanding write operations previously issued
		// This exists because writing the queue returns void, not a future
		Future<Void> writeOperations;

		FlowMutex mutex;

		Cursor() : mode(NONE) {}

		// Initialize a cursor.
		void init(FIFOQueue* q = nullptr,
		          Mode m = NONE,
		          PhysicalPageID initialPageID = invalidPhysicalPageID,
		          bool initExtentInfo = true,
		          bool tailPageNewExtent = false,
		          PhysicalPageID endPage = invalidPhysicalPageID,
		          int readOffset = 0,
		          PhysicalPageID prevExtentEndPageID = invalidPhysicalPageID) {
			queue = q;
			mode = m;
			firstPageIDWritten = invalidPhysicalPageID;
			offset = readOffset;
			endPageID = endPage;
			page.clear();
			writeOperations = Void();

			if (mode == POP || mode == READONLY) {
				// If cursor is not pointed at the end page then start loading it.
				// The end page will not have been written to disk yet.
				pageID = initialPageID;
				if (pageID != endPageID) {
					// For extent based queues, we loads extents at a time during recovery
					if (queue->usesExtents && initExtentInfo)
						loadExtent();
					else
						startNextPageLoad(pageID);
				} else {
					nextPageID = invalidPhysicalPageID;
				}
			} else {
				pageID = invalidPhysicalPageID;
				ASSERT(mode == WRITE ||
				       (initialPageID == invalidPhysicalPageID && readOffset == 0 && endPage == invalidPhysicalPageID));
			}

			debug_printf("FIFOQueue::Cursor(%s) initialized\n", toString().c_str());

			if (mode == WRITE && initialPageID != invalidPhysicalPageID) {
				debug_printf("FIFOQueue::Cursor(%s) init. Adding new page %u\n", toString().c_str(), initialPageID);
				addNewPage(initialPageID, 0, true, initExtentInfo, tailPageNewExtent, prevExtentEndPageID);
			}
		}

		// Reset the read cursor (this is used only for extent based remap queue after recovering the remap
		// queue contents via fastpath extent reads)
		void resetRead() {
			ASSERT(mode == POP || mode == READONLY);
			page.clear();
			if (pageID != endPageID) {
				startNextPageLoad(pageID);
			}
		}

		// Since cursors can have async operations pending which modify their state they can't be copied cleanly
		Cursor(const Cursor& other) = delete;

		~Cursor() { cancel(); }

		// Cancel outstanding operations.  Further use of cursor is not allowed.
		void cancel() {
			nextPageReader.cancel();
			writeOperations.cancel();
		}

		// A read cursor can be initialized from a pop cursor
		void initReadOnly(const Cursor& c, bool readExtents = false) {
			ASSERT(c.mode == READONLY || c.mode == POP);
			init(c.queue, READONLY, c.pageID, readExtents, false, c.endPageID, c.offset);
		}

		std::string toString() const {
			if (mode == WRITE) {
				return format("{WriteCursor %s:%p pos=%s:%d rawEndOffset=%d}",
				              queue->name.c_str(),
				              this,
				              ::toString(pageID).c_str(),
				              offset,
				              page ? header()->endOffset : -1);
			}
			if (mode == POP || mode == READONLY) {
				return format("{ReadCursor %s:%p pos=%s:%d rawEndOffset=%d endPage=%s nextPage=%s}",
				              queue->name.c_str(),
				              this,
				              ::toString(pageID).c_str(),
				              offset,
				              (page && header()) ? header()->endOffset : -1,
				              ::toString(endPageID).c_str(),
				              ::toString(nextPageID).c_str());
			}
			ASSERT(mode == NONE);
			return format("{NullCursor=%p}", this);
		}

		// Returns true if the mutex cannot be immediately taken.
		bool isBusy() const { return !mutex.available(); }

		// Wait for all operations started before now to be ready, which is done by
		// obtaining and releasing the mutex.
		Future<Void> notBusy() {
			return isBusy() ? map(mutex.take(),
			                      [&](FlowMutex::Lock lock) {
				                      lock.release();
				                      return Void();
			                      })
			                : Void();
		}

		// Returns true if any items have been written to the last page
		bool pendingTailWrites() const { return mode == WRITE && offset != 0; }

		QueuePage* header() const { return ((QueuePage*)(page->mutateData())); }

		void setNext(PhysicalPageID pageID, int offset) {
			ASSERT(mode == WRITE);
			QueuePage* p = header();
			p->nextPageID = pageID;
			p->nextOffset = offset;
		}

		void startNextPageLoad(PhysicalPageID id) {
			nextPageID = id;
			debug_printf(
			    "FIFOQueue::Cursor(%s) loadPage start id=%s\n", toString().c_str(), ::toString(nextPageID).c_str());
			nextPageReader = queue->pager->readPage(
			    PagerEventReasons::MetaData, nonBtreeLevel, nextPageID, ioMaxPriority, true, false);
			if (!nextPageReader.isReady()) {
				nextPageReader = waitOrError(nextPageReader, queue->pagerError);
			}
		}

		Future<Void> loadExtent() {
			ASSERT(mode == POP | mode == READONLY);
			debug_printf("FIFOQueue::Cursor(%s) loadExtent\n", toString().c_str());
			return map(queue->pager->readExtent(pageID), [=](Reference<ArenaPage> p) {
				page = p;
				debug_printf("FIFOQueue::Cursor(%s) loadExtent done. Page: %p\n", toString().c_str(), page->rawData());
				return Void();
			});
		}

		void writePage() {
			ASSERT(mode == WRITE);
			debug_printf("FIFOQueue::Cursor(%s) writePage\n", toString().c_str());

			// Zero unused space within itemspace
			memset(header()->begin() + header()->endOffset, 0, header()->itemSpace - header()->endOffset);

			queue->pager->updatePage(
			    PagerEventReasons::MetaData, nonBtreeLevel, VectorRef<PhysicalPageID>(&pageID, 1), page);
			if (firstPageIDWritten == invalidPhysicalPageID) {
				firstPageIDWritten = pageID;
			}
		}

		// Link the current page to newPageID:newOffset and then write it to the pager.
		// The link destination could be a new page at the end of the queue, or the beginning of
		// an existing chain of queue pages.
		// If initializeNewPage is true a page buffer will be allocated for the new page and it will be initialized
		// as a new tail page.
		// if initializeExtentInfo is true in addition to initializeNewPage, update the extentEndPageID info
		// in the mew page being added using newExtentPage and prevExtentEndPageID parameters
		void addNewPage(PhysicalPageID newPageID,
		                int newOffset,
		                bool initializeNewPage,
		                bool initializeExtentInfo = false,
		                bool newExtentPage = false,
		                PhysicalPageID prevExtentEndPageID = invalidPhysicalPageID) {
			ASSERT(mode == WRITE);
			ASSERT(newPageID != invalidPhysicalPageID);
			debug_printf("FIFOQueue::Cursor(%s) Adding page %s initPage=%d initExtentInfo=%d newExtentPage=%d\n",
			             toString().c_str(),
			             ::toString(newPageID).c_str(),
			             initializeNewPage,
			             initializeExtentInfo,
			             newExtentPage);

			// Update existing page/newLastPageID and write, if it exists
			if (page) {
				setNext(newPageID, newOffset);
				debug_printf("FIFOQueue::Cursor(%s) Linked new page %s:%d\n",
				             toString().c_str(),
				             ::toString(newPageID).c_str(),
				             newOffset);
				writePage();
				prevExtentEndPageID = header()->extentEndPageID;
				if (pageID == prevExtentEndPageID)
					newExtentPage = true;
				debug_printf(
				    "FIFOQueue::Cursor(%s) Linked new page. pageID %u, newPageID %u,  prevExtentEndPageID %u\n",
				    toString().c_str(),
				    pageID,
				    newPageID,
				    prevExtentEndPageID);
			}

			pageID = newPageID;
			offset = newOffset;

			if (initializeNewPage) {
				debug_printf("FIFOQueue::Cursor(%s) Initializing new page. usesExtents: %d, initializeExtentInfo: %d\n",
				             toString().c_str(),
				             queue->usesExtents,
				             initializeExtentInfo);
				page = queue->pager->newPageBuffer();
				page->init(EncodingType::XXHash64,
				           queue->usesExtents ? PageType::QueuePageInExtent : PageType::QueuePageStandalone,
				           (uint8_t)queue->queueID);
				setNext(0, 0);
				auto p = header();
				ASSERT(newOffset == 0);
				p->endOffset = 0;
				p->itemSpace = page->dataSize() - sizeof(QueuePage);
				if (g_network->isSimulated() && deterministicRandom()->coinflip()) {
					// Randomly reduce available item space to cause more queue pages to be needed
					int reducedSpace = deterministicRandom()->randomInt(50, p->itemSpace);

					// Zero the eliminated space
					memset(header()->begin() + reducedSpace, 0, p->itemSpace - reducedSpace);

					p->itemSpace = reducedSpace;
				}

				// For extent based queue, update the index of current page within the extent
				if (queue->usesExtents) {
					debug_printf("FIFOQueue::Cursor(%s) Adding page %s init=%d pageCount % " PRId64 "\n",
					             toString().c_str(),
					             ::toString(newPageID).c_str(),
					             initializeNewPage,
					             queue->pager->getPageCount());
					p->extentCurPageID = newPageID;
					if (initializeExtentInfo) {
						int pagesPerExtent = queue->pagesPerExtent;
						if (newExtentPage) {
							p->extentEndPageID = newPageID + pagesPerExtent - 1;
							debug_printf("FIFOQueue::Cursor(%s) newExtentPage. newPageID %u, pagesPerExtent %d, "
							             "ExtentEndPageID: %s\n",
							             toString().c_str(),
							             newPageID,
							             pagesPerExtent,
							             ::toString(p->extentEndPageID).c_str());
						} else {
							p->extentEndPageID = prevExtentEndPageID;
							debug_printf("FIFOQueue::Cursor(%s) Copied ExtentEndPageID: %s\n",
							             toString().c_str(),
							             ::toString(p->extentEndPageID).c_str());
						}
					}
				} else {
					p->extentCurPageID = invalidPhysicalPageID;
					p->extentEndPageID = invalidPhysicalPageID;
				}
			} else {
				debug_printf("FIFOQueue::Cursor(%s) Clearing new page\n", toString().c_str());
				page.clear();
			}
		}

		// Write item to the next position in the current page or, if it won't fit, add a new page and write it there.
		ACTOR static Future<Void> write_impl(Cursor* self, T item) {
			ASSERT(self->mode == WRITE);

			state FlowMutex::Lock lock;
			state bool mustWait = self->isBusy();
			state int bytesNeeded = Codec::bytesNeeded(item);
			state bool needNewPage =
			    self->pageID == invalidPhysicalPageID || self->offset + bytesNeeded > self->header()->itemSpace;

			if (g_network->isSimulated()) {
				// Sometimes (1% probability) decide a new page is needed as long as at least 1 item has been
				// written (indicated by non-zero offset) to the current page.
				if ((self->offset > 0) && deterministicRandom()->random01() < 0.01) {
					needNewPage = true;
				}
			}

			debug_printf("FIFOQueue::Cursor(%s) write(%s) mustWait=%d needNewPage=%d\n",
			             self->toString().c_str(),
			             ::toString(item).c_str(),
			             mustWait,
			             needNewPage);

			// If we have to wait for the mutex because it's busy, or we need a new page, then wait for the mutex.
			if (mustWait || needNewPage) {
				FlowMutex::Lock _lock = wait(self->mutex.take());
				lock = _lock;

				// If we had to wait because the mutex was busy, then update needNewPage as another writer
				// would have changed the cursor state
				// Otherwise, taking the mutex would be immediate so no other writer could have run
				if (mustWait) {
					needNewPage =
					    self->pageID == invalidPhysicalPageID || self->offset + bytesNeeded > self->header()->itemSpace;
					if (g_network->isSimulated()) {
						// Sometimes (1% probability) decide a new page is needed as long as at least 1 item has been
						// written (indicated by non-zero offset) to the current page.
						if ((self->offset > 0) && deterministicRandom()->random01() < 0.01) {
							needNewPage = true;
						}
					}
				}
			}

			// If we need a new page, add one.
			if (needNewPage) {
				debug_printf("FIFOQueue::Cursor(%s) write(%s) page is full, adding new page\n",
				             self->toString().c_str(),
				             ::toString(item).c_str());
				state PhysicalPageID newPageID;
				// If this is an extent based queue, check if there is an available page in current extent
				if (self->queue->usesExtents) {
					bool allocateNewExtent = false;
					if (self->pageID != invalidPhysicalPageID) {
						auto praw = self->header();
						if (praw->extentCurPageID < praw->extentEndPageID) {
							newPageID = praw->extentCurPageID + 1;
						} else {
							allocateNewExtent = true;
						}
					} else
						allocateNewExtent = true;
					if (allocateNewExtent) {
						PhysicalPageID newPID = wait(self->queue->pager->newExtentPageID(self->queue->queueID));
						newPageID = newPID;
					}
				} else {
					PhysicalPageID newPID = wait(self->queue->pager->newPageID());
					newPageID = newPID;
				}
				self->addNewPage(newPageID, 0, true, true);

				++self->queue->numPages;
			}

			debug_printf(
			    "FIFOQueue::Cursor(%s) write(%s) writing\n", self->toString().c_str(), ::toString(item).c_str());
			auto p = self->header();
			Codec::writeToBytes(p->begin() + self->offset, item);
			self->offset += bytesNeeded;
			p->endOffset = self->offset;
			++self->queue->numEntries;

			if (mustWait || needNewPage) {
				// Prevent possible stack overflow if too many waiters which require no IO are queued up
				// Using static because multiple Cursors can be involved
				static int sinceYield = 0;
				if (++sinceYield == 1000) {
					sinceYield = 0;
					wait(delay(0));
				}

				lock.release();
			}

			return Void();
		}

		void write(const T& item) {
			// Start the write.  It may complete immediately if no IO was being waited on
			Future<Void> w = write_impl(this, item);
			// If it didn't complete immediately, then store the future in operation
			if (!w.isReady()) {
				writeOperations = writeOperations && w;
			}
		}

		// If readNext() cannot complete immediately because it must wait for IO, it will route to here.
		// The purpose of this function is to serialize simultaneous readers on self while letting the
		// common case (>99.8% of the time) be handled with low overhead by the non-actor readNext() function.
		//
		// The mutex will be taken if locked is false.
		// The next page will be waited for if load is true.
		// Only mutex holders will wait on the page read.
		ACTOR static Future<Optional<T>> waitThenReadNext(Cursor* self,
		                                                  Optional<T> inclusiveMaximum,
		                                                  FlowMutex::Lock* lock,
		                                                  bool load) {
			state FlowMutex::Lock localLock;

			// Lock the mutex if it wasn't already locked, so we didn't get a lock pointer
			if (lock == nullptr) {
				debug_printf("FIFOQueue::Cursor(%s) waitThenReadNext locking mutex\n", self->toString().c_str());
				FlowMutex::Lock newLock = wait(self->mutex.take());
				localLock = newLock;
			}

			if (load) {
				debug_printf("FIFOQueue::Cursor(%s) waitThenReadNext waiting for page load\n",
				             self->toString().c_str());
				wait(success(self->nextPageReader));
			}

			state Optional<T> result = wait(self->readNext(inclusiveMaximum, &localLock));

			// If a lock was not passed in, so this actor locked the mutex above, then unlock it
			if (lock == nullptr) {
				// Prevent possible stack overflow if too many waiters which require no IO are queued up
				// Using static because multiple Cursors can be involved
				static int sinceYield = 0;
				if (++sinceYield == 1000) {
					sinceYield = 0;
					wait(delay(0));
				}

				debug_printf("FIFOQueue::Cursor(%s) waitThenReadNext unlocking mutex\n", self->toString().c_str());
				localLock.release();
			}

			return result;
		}

		// Read the next item from the cursor, possibly moving to and waiting for a new page if the prior page was
		// exhausted. If the item is <= inclusiveMaximum, then return it after advancing the cursor to the next item.
		// Otherwise, return nothing and do not advance the cursor.
		// If locked is true, this call owns the mutex, which would have been locked by readNext() before a recursive
		// call. See waitThenReadNext() for more detail.
		Future<Optional<T>> readNext(const Optional<T>& inclusiveMaximum = {}, FlowMutex::Lock* lock = nullptr) {
			if ((mode != POP && mode != READONLY) || pageID == invalidPhysicalPageID || pageID == endPageID) {
				debug_printf("FIFOQueue::Cursor(%s) readNext returning nothing\n", toString().c_str());
				return Optional<T>();
			}

			// If we don't have a lock and the mutex isn't available then acquire it
			if (lock == nullptr && isBusy()) {
				return waitThenReadNext(this, inclusiveMaximum, lock, false);
			}

			// We now know pageID is valid and should be used, but page might not point to it yet
			if (!page) {
				debug_printf("FIFOQueue::Cursor(%s) loading\n", toString().c_str());

				// If the next pageID loading or loaded is not the page we should be reading then restart the load
				// nextPageID coud be different because it could be invalid or it could be no longer relevant
				// if the previous commit added new pages to the front of the queue.
				if (pageID != nextPageID) {
					debug_printf("FIFOQueue::Cursor(%s) reloading\n", toString().c_str());
					startNextPageLoad(pageID);
				}

				if (!nextPageReader.isReady()) {
					return waitThenReadNext(this, inclusiveMaximum, lock, true);
				}

				page = nextPageReader.get();

				// Start loading the next page if it's not the end page
				auto p = header();
				if (p->nextPageID != endPageID) {
					startNextPageLoad(p->nextPageID);
				} else {
					// Prevent a future next page read from reusing the same result as page would have to be updated
					// before the queue would read it again
					nextPageID = invalidPhysicalPageID;
				}
			}
			auto p = header();
			debug_printf("FIFOQueue::Cursor(%s) readNext reading at current position\n", toString().c_str());
			ASSERT(offset < p->endOffset);
			int bytesRead;
			const T result = Codec::readFromBytes(p->begin() + offset, bytesRead);

			if (inclusiveMaximum.present() && inclusiveMaximum.get() < result) {
				debug_printf("FIFOQueue::Cursor(%s) not popping %s, exceeds upper bound %s\n",
				             toString().c_str(),
				             ::toString(result).c_str(),
				             ::toString(inclusiveMaximum.get()).c_str());

				return Optional<T>();
			}

			offset += bytesRead;
			if (mode == POP) {
				--queue->numEntries;
			}
			debug_printf("FIFOQueue::Cursor(%s) after read of %s\n", toString().c_str(), ::toString(result).c_str());
			ASSERT(offset <= p->endOffset);

			// If this page is exhausted, start reading the next page for the next readNext() to use, unless it's the
			// tail page
			if (offset == p->endOffset) {
				debug_printf("FIFOQueue::Cursor(%s) Page exhausted\n", toString().c_str());
				PhysicalPageID oldPageID = pageID;
				PhysicalPageID extentCurPageID = p->extentCurPageID;
				PhysicalPageID extentEndPageID = p->extentEndPageID;
				pageID = p->nextPageID;
				offset = p->nextOffset;

				// If pageID isn't the tail page and nextPageID isn't pageID then start loading the next page
				if (pageID != endPageID && nextPageID != pageID) {
					startNextPageLoad(pageID);
				}

				if (mode == POP) {
					--queue->numPages;
				}

				page.clear();
				debug_printf("FIFOQueue::Cursor(%s) readNext page exhausted, moved to new page\n", toString().c_str());
				if (mode == POP) {
					if (!queue->usesExtents) {
						// Freeing the old page must happen after advancing the cursor and clearing the page reference
						// because freePage() could cause a push onto a queue that causes a newPageID() call which could
						// pop() from this very same queue. Queue pages are freed at version 0 because they can be
						// reused after the next commit.
						queue->pager->freePage(oldPageID, 0);
					} else if (extentCurPageID == extentEndPageID) {
						// Figure out the beginning of the extent
						int pagesPerExtent = queue->pagesPerExtent;
						queue->pager->freeExtent(oldPageID - pagesPerExtent + 1);
					}
				}
			}

			debug_printf("FIFOQueue(%s) %s(inclusiveMaximum=%s) -> %s\n",
			             queue->name.c_str(),
			             (mode == POP ? "pop" : "peek"),
			             ::toString(inclusiveMaximum).c_str(),
			             ::toString(result).c_str());
			return Optional<T>(result);
		}
	};

public:
	FIFOQueue() : pager(nullptr) {}

	~FIFOQueue() { cancel(); }

	// Cancel outstanding operations.  Further use of queue is not allowed.
	void cancel() {
		headReader.cancel();
		tailWriter.cancel();
		headWriter.cancel();
		newTailPage.cancel();
	}

	FIFOQueue(const FIFOQueue& other) = delete;
	void operator=(const FIFOQueue& rhs) = delete;

	// Create a new queue at newPageID
	void create(IPager2* p, PhysicalPageID newPageID, std::string queueName, QueueID id, bool extent) {
		debug_printf("FIFOQueue(%s) create from page %s. usesExtents %d\n",
		             queueName.c_str(),
		             toString(newPageID).c_str(),
		             extent);
		pager = p;
		pagerError = pager->getError();
		name = queueName;
		queueID = id;
		numPages = 1;
		numEntries = 0;
		usesExtents = extent;
		tailPageNewExtent = false;
		prevExtentEndPageID = invalidPhysicalPageID;
		pagesPerExtent = pager->getPagesPerExtent();
		headReader.init(this, Cursor::POP, newPageID, false, false, newPageID, 0);
		tailWriter.init(this, Cursor::WRITE, newPageID, true, true);
		headWriter.init(this, Cursor::WRITE);
		newTailPage = invalidPhysicalPageID;
		debug_printf("FIFOQueue(%s) created\n", queueName.c_str());
	}

	// Load an existing queue from its queue state
	void recover(IPager2* p, const QueueState& qs, std::string queueName, bool loadExtents = true) {
		debug_printf("FIFOQueue(%s) recover from queue state %s\n", queueName.c_str(), qs.toString().c_str());
		pager = p;
		pagerError = pager->getError();
		name = queueName;
		queueID = qs.queueID;
		numPages = qs.numPages;
		numEntries = qs.numEntries;
		usesExtents = qs.usesExtents;
		tailPageNewExtent = qs.tailPageNewExtent;
		prevExtentEndPageID = qs.prevExtentEndPageID;
		pagesPerExtent = pager->getPagesPerExtent();
		headReader.init(this, Cursor::POP, qs.headPageID, loadExtents, false, qs.tailPageID, qs.headOffset);
		tailWriter.init(this,
		                Cursor::WRITE,
		                qs.tailPageID,
		                true,
		                qs.tailPageNewExtent,
		                invalidPhysicalPageID,
		                0,
		                qs.prevExtentEndPageID);
		headWriter.init(this, Cursor::WRITE);
		newTailPage = invalidPhysicalPageID;
		debug_printf("FIFOQueue(%s) recovered\n", queueName.c_str());
	}

	// Reset the head reader (this is used only for extent based remap queue after recovering the remap
	// queue contents via fastpath extent reads)
	void resetHeadReader() {
		headReader.resetRead();
		debug_printf("FIFOQueue(%s) read cursor reset\n", name.c_str());
	}

	// Fast path extent peekAll (this zooms through the queue reading extents at a time)
	// Output interface is a promise stream and one vector of results per extent found is sent to the promise stream
	// Once we are finished reading all the extents of the queue, end_of_stream() is sent to mark completion
	ACTOR static Future<Void> peekAll_ext(FIFOQueue* self, PromiseStream<Standalone<VectorRef<T>>> res) {
		state Cursor c;
		c.initReadOnly(self->headReader, true);

		debug_printf("FIFOQueue::Cursor(%s) peekAllExt begin\n", c.toString().c_str());
		if (c.pageID == invalidPhysicalPageID || c.pageID == c.endPageID) {
			debug_printf("FIFOQueue::Cursor(%s) peekAllExt returning nothing\n", c.toString().c_str());
			res.sendError(end_of_stream());
			return Void();
		}

		state int entriesRead = 0;
		// Loop over all the extents in this queue
		loop {
			// We now know we are pointing to PageID and it should be read and used, but it may not be loaded yet.
			if (!c.page) {
				debug_printf("FIFOQueue::Cursor(%s) peekAllExt going to Load Extent %s.\n",
				             c.toString().c_str(),
				             ::toString(c.pageID).c_str());
				wait(c.loadExtent());
				wait(yield());
			}

			state Standalone<VectorRef<T>> results;
			results.reserve(results.arena(), self->pagesPerExtent * self->pager->getPhysicalPageSize() / sizeof(T));

			// Loop over all the pages in this extent
			state int pageIdx = 0;
			loop {
				// Position the page pointer to current page in the extent
				state Reference<ArenaPage> page = c.page->getSubPage(pageIdx++ * self->pager->getPhysicalPageSize(),
				                                                     self->pager->getLogicalPageSize());
				debug_printf("FIFOQueue::Cursor(%s) peekALLExt %s. Offset %d\n",
				             c.toString().c_str(),
				             toString(c.pageID).c_str(),
				             c.pageID * self->pager->getPhysicalPageSize());

				try {
					page->postReadHeader(c.pageID);
					// These pages are not encrypted
					page->postReadPayload(c.pageID);
				} catch (Error& e) {
					bool isInjected = false;
					if (g_network->isSimulated()) {
						auto num4kBlocks = std::max(self->pager->getPhysicalPageSize() / 4096, 1);
						auto startBlock = (c.pageID * self->pager->getPhysicalPageSize()) / 4096;
						auto iter = g_simulator->corruptedBlocks.lower_bound(
						    std::make_pair(self->pager->getName(), startBlock));
						if (iter->first == self->pager->getName() && iter->second < startBlock + num4kBlocks) {
							isInjected = true;
						}
					}
					TraceEvent(isInjected ? SevWarnAlways : SevError, "RedwoodChecksumFailed")
					    .error(e)
					    .detail("PageID", c.pageID)
					    .detail("PageSize", self->pager->getPhysicalPageSize())
					    .detail("Offset", c.pageID * self->pager->getPhysicalPageSize())
					    .detail("Filename", self->pager->getName());

					debug_printf("FIFOQueue::Cursor(%s) peekALLExt getSubPage error=%s for %s. Offset %d ",
					             c.toString().c_str(),
					             e.what(),
					             toString(c.pageID).c_str(),
					             c.pageID * self->pager->getPhysicalPageSize());
					if (isInjected) {
						throw e.asInjectedFault();
					}
					throw;
				}

				const QueuePage* p = (const QueuePage*)(page->data());
				int bytesRead;

				// Now loop over all entries inside the current page
				loop {
					ASSERT(c.offset < p->endOffset);
					T result = Codec::readFromBytes(p->begin() + c.offset, bytesRead);
					debug_printf(
					    "FIFOQueue::Cursor(%s) after read of %s\n", c.toString().c_str(), ::toString(result).c_str());
					results.push_back(results.arena(), result);
					entriesRead++;

					c.offset += bytesRead;
					ASSERT(c.offset <= p->endOffset);

					if (c.offset == p->endOffset) {
						c.pageID = p->nextPageID;
						c.offset = p->nextOffset;
						debug_printf("FIFOQueue::Cursor(%s) peekAllExt page exhausted, moved to new page\n",
						             c.toString().c_str());
						debug_printf("FIFOQueue:: nextPageID=%s, extentCurPageID=%s, extentEndPageID=%s\n",
						             ::toString(p->nextPageID).c_str(),
						             ::toString(p->extentCurPageID).c_str(),
						             ::toString(p->extentEndPageID).c_str());
						break;
					}
				} // End of Page

				// Check if we have reached the end of the queue
				if (c.pageID == invalidPhysicalPageID || c.pageID == c.endPageID) {
					debug_printf("FIFOQueue::Cursor(%s) peekAllExt Queue exhausted\n", c.toString().c_str());
					res.send(results);

					// Since we have reached the end of the queue, verify that the number of entries read matches
					// the queue metadata. If it does, send end_of_stream() to mark completion, else throw an error
					if (entriesRead != self->numEntries) {
						Error e = internal_error(); // TODO:  Something better?
						TraceEvent(SevError, "RedwoodQueueNumEntriesMisMatch")
						    .error(e)
						    .detail("EntriesRead", entriesRead)
						    .detail("ExpectedEntries", self->numEntries);
						throw e;
					}
					res.sendError(end_of_stream());
					return Void();
				}

				// Check if we have reached the end of current extent
				if (p->extentCurPageID == p->extentEndPageID) {
					c.page.clear();
					debug_printf("FIFOQueue::Cursor(%s) peekAllExt extent exhausted, moved to new extent\n",
					             c.toString().c_str());

					// send an extent worth of entries to the promise stream
					res.send(results);
					self->pager->releaseExtentReadLock();
					break;
				}
			} // End of Extent
		} // End of Queue
	}

	Future<Void> peekAllExt(PromiseStream<Standalone<VectorRef<T>>> resStream) { return peekAll_ext(this, resStream); }

	ACTOR static Future<Standalone<VectorRef<T>>> peekAll_impl(FIFOQueue* self) {
		state Standalone<VectorRef<T>> results;
		state Cursor c;
		c.initReadOnly(self->headReader);
		results.reserve(results.arena(), self->numEntries);

		state int sinceYield = 0;
		loop {
			Optional<T> x = wait(c.readNext());
			if (!x.present()) {
				break;
			}
			results.push_back(results.arena(), x.get());

			// yield periodically to avoid overflowing the stack
			if (++sinceYield >= 100) {
				sinceYield = 0;
				wait(yield());
			}
		}

		return results;
	}

	Future<Standalone<VectorRef<T>>> peekAll() { return peekAll_impl(this); }

	ACTOR static Future<Optional<T>> peek_impl(FIFOQueue* self) {
		state Cursor c;
		c.initReadOnly(self->headReader);
		Optional<T> x = wait(c.readNext());
		return x;
	}

	Future<Optional<T>> peek() { return peek_impl(this); }

	// Pop the next item on front of queue if it is <= inclusiveMaximum or if inclusiveMaximum is not present
	Future<Optional<T>> pop(Optional<T> inclusiveMaximum = {}) { return headReader.readNext(inclusiveMaximum); }

	QueueState getState() const {
		QueueState s;
		s.queueID = queueID;
		s.headOffset = headReader.offset;
		s.headPageID = headReader.pageID;
		s.tailPageID = tailWriter.pageID;
		s.numEntries = numEntries;
		s.numPages = numPages;
		s.usesExtents = usesExtents;
		s.tailPageNewExtent = tailPageNewExtent;
		s.prevExtentEndPageID = prevExtentEndPageID;

		debug_printf("FIFOQueue(%s) getState(): %s\n", name.c_str(), s.toString().c_str());
		return s;
	}

	void pushBack(const T& item) {
		debug_printf("FIFOQueue(%s) pushBack(%s)\n", name.c_str(), toString(item).c_str());
		tailWriter.write(item);
	}

	void pushFront(const T& item) {
		debug_printf("FIFOQueue(%s) pushFront(%s)\n", name.c_str(), toString(item).c_str());
		headWriter.write(item);
	}

	bool isBusy() const {
		return headWriter.isBusy() || headReader.isBusy() || tailWriter.isBusy() || !newTailPage.isReady();
	}

	// Wait until all previously started operations on each cursor are done and the new tail page is ready
	Future<Void> notBusy() {
		auto f = headWriter.notBusy() && headReader.notBusy() && tailWriter.notBusy() && ready(newTailPage);
		debug_printf("FIFOQueue(%s) notBusy future ready=%d\n", name.c_str(), f.isReady());
		return f;
	}

	// preFlush() prepares this queue to be flushed to disk, but doesn't actually do it so the queue can still
	// be pushed and popped after this operation. It returns whether or not any operations were pending or
	// started during execution.
	//
	// If one or more queues are used by their pager in newPageID() or freePage() operations, then preFlush()
	// must be called on each of them inside a loop that runs until each of the preFlush() calls have returned
	// false twice in a row.
	//
	// The reason for all this is that:
	//   - queue pop() can call pager->freePage() which can call push() on the same or another queue
	//   - queue push() can call pager->newPageID() which can call pop() on the same or another queue
	// This creates a circular dependency with 1 or more queues when those queues are used by the pager
	// to manage free page IDs.
	ACTOR static Future<bool> preFlush_impl(FIFOQueue* self) {
		debug_printf("FIFOQueue(%s) preFlush begin\n", self->name.c_str());
		wait(self->notBusy());

		// Completion of the pending operations as of the start of notBusy() could have began new operations,
		// so see if any work is pending now.
		bool workPending = self->isBusy();

		if (!workPending) {
			// A newly created or flushed queue starts out in a state where its tail page to be written to is empty.
			// After pushBack() is called, this is no longer the case and never will be again until the queue is
			// flushed. Before the non-empty tail page is written it must be linked to a new empty page for use after
			// the next flush.  (This is explained more at the top of FIFOQueue but it is because queue pages can only
			// be written once because once they contain durable data a second write to link to a new page could corrupt
			// the existing data if the subsequent commit never succeeds.)
			//
			// If the newTailPage future is ready but it's an invalid page and the tail page we are currently pointed to
			// has had items added to it, then get a new tail page ID.
			if (self->newTailPage.isReady() && self->newTailPage.get() == invalidPhysicalPageID) {
				if (self->tailWriter.pendingTailWrites()) {
					debug_printf("FIFOQueue(%s) preFlush starting to get new page ID\n", self->name.c_str());
					if (self->usesExtents) {
						if (self->tailWriter.pageID == invalidPhysicalPageID) {
							self->newTailPage = self->pager->newExtentPageID(self->queueID);
							self->tailPageNewExtent = true;
							self->prevExtentEndPageID = invalidPhysicalPageID;
						} else {
							auto p = self->tailWriter.header();
							debug_printf(
							    "FIFOQueue(%s) newTailPage tailWriterPage %u extentCurPageID %u, extentEndPageID %u\n",
							    self->name.c_str(),
							    self->tailWriter.pageID,
							    p->extentCurPageID,
							    p->extentEndPageID);
							if (p->extentCurPageID < p->extentEndPageID) {
								self->newTailPage = p->extentCurPageID + 1;
								self->tailPageNewExtent = false;
								self->prevExtentEndPageID = p->extentEndPageID;
							} else {
								self->newTailPage = self->pager->newExtentPageID(self->queueID);
								self->tailPageNewExtent = true;
								self->prevExtentEndPageID = invalidPhysicalPageID;
							}
						}
						debug_printf("FIFOQueue(%s) newTailPage tailPageNewExtent:%d prevExtentEndPageID: %u "
						             "tailWriterPage %u\n",
						             self->name.c_str(),
						             self->tailPageNewExtent,
						             self->prevExtentEndPageID,
						             self->tailWriter.pageID);
					} else
						self->newTailPage = self->pager->newPageID();
					workPending = true;
				} else {
					if (self->usesExtents) {
						auto p = self->tailWriter.header();
						self->prevExtentEndPageID = p->extentEndPageID;
						self->tailPageNewExtent = false;
						debug_printf("FIFOQueue(%s) newTailPage tailPageNewExtent: %d prevExtentEndPageID: %u "
						             "tailWriterPage %u\n",
						             self->name.c_str(),
						             self->tailPageNewExtent,
						             self->prevExtentEndPageID,
						             self->tailWriter.pageID);
					}
				}
			}
		}

		debug_printf("FIFOQueue(%s) preFlush returning %d\n", self->name.c_str(), workPending);
		return workPending;
	}

	Future<bool> preFlush() { return preFlush_impl(this); }

	void finishFlush() {
		debug_printf("FIFOQueue(%s) finishFlush start\n", name.c_str());
		ASSERT(!isBusy());
		bool initTailWriter = true;

		// If a new tail page was allocated, link the last page of the tail writer to it.
		if (newTailPage.get() != invalidPhysicalPageID) {
			tailWriter.addNewPage(newTailPage.get(), 0, false, false);
			// The flush sequence allocated a page and added it to the queue so increment numPages
			++numPages;

			// newPage() should be ready immediately since a pageID is being explicitly passed.
			ASSERT(!tailWriter.isBusy());

			newTailPage = invalidPhysicalPageID;
			initTailWriter = true;
		}

		// If the headWriter wrote anything, link its tail page to the headReader position and point the headReader
		// to the start of the headWriter
		if (headWriter.pendingTailWrites()) {
			headWriter.addNewPage(headReader.pageID, headReader.offset, false);
			headReader.pageID = headWriter.firstPageIDWritten;
			headReader.offset = 0;
			headReader.page.clear();
		}

		// Update headReader's end page to the new tail page
		headReader.endPageID = tailWriter.pageID;

		// Reset the write cursors
		debug_printf("FIFOQueue(%s) Reset tailWriter cursor. tailPageNewExtent: %d\n", name.c_str(), tailPageNewExtent);
		tailWriter.init(this,
		                Cursor::WRITE,
		                tailWriter.pageID,
		                initTailWriter /*false*/,
		                tailPageNewExtent,
		                invalidPhysicalPageID,
		                0,
		                prevExtentEndPageID);
		headWriter.init(this, Cursor::WRITE);

		debug_printf("FIFOQueue(%s) finishFlush end\n", name.c_str());
	}

	ACTOR static Future<Void> flush_impl(FIFOQueue* self) {
		loop {
			bool notDone = wait(self->preFlush());
			if (!notDone) {
				break;
			}
		}
		self->finishFlush();
		return Void();
	}

	Future<Void> flush() { return flush_impl(this); }

	IPager2* pager;
	QueueID queueID;
	Future<Void> pagerError;

	int64_t numPages;
	int64_t numEntries;
	int pagesPerExtent;
	bool usesExtents;
	bool tailPageNewExtent;
	PhysicalPageID prevExtentEndPageID;

	Cursor headReader;
	Cursor tailWriter;
	Cursor headWriter;

	Future<PhysicalPageID> newTailPage;

	// For debugging
	std::string name;

	void toTraceEvent(TraceEvent& e, const char* prefix) const {
		e.detail(format("%sRecords", prefix), numEntries);
		e.detail(format("%sPages", prefix), numPages);
		e.detail(format("%sRecordsPerPage", prefix), numPages > 0 ? (double)numEntries / numPages : 0);
	}
};

int nextPowerOf2(uint32_t x) {
	return 1 << (32 - clz(x - 1));
}

struct RedwoodMetrics {
	constexpr static unsigned int btreeLevels = 5;
	static int maxRecordCount;

	struct EventReasonsArray {
		unsigned int eventReasons[(size_t)PagerEvents::MAXEVENTS][(size_t)PagerEventReasons::MAXEVENTREASONS];

		EventReasonsArray() { clear(); }
		void clear() { memset(eventReasons, 0, sizeof(eventReasons)); }

		void addEventReason(PagerEvents event, PagerEventReasons reason) {
			eventReasons[(size_t)event][(size_t)reason] += 1;
		}

		unsigned int getEventReason(PagerEvents event, PagerEventReasons reason) const {
			return eventReasons[(size_t)event][(size_t)reason];
		}

		std::string toString(unsigned int level, double elapsed) const {
			std::string result;

			const auto& pairs = (level == 0 ? L0PossibleEventReasonPairs : possibleEventReasonPairs);
			PagerEvents prevEvent = pairs.front().first;
			std::string lineStart = (level == 0) ? "" : "\t";

			for (const auto& p : pairs) {
				if (p.first != prevEvent) {
					result += "\n";
					result += lineStart;
				}

				std::string name =
				    format("%s%s", PagerEventsStrings[(int)p.first], PagerEventReasonsStrings[(int)p.second]);
				int count = getEventReason(p.first, p.second);
				result += format("%-15s %8u %8u/s  ", name.c_str(), count, int(count / elapsed));

				prevEvent = p.first;
			}

			return result;
		}

		void toTraceEvent(TraceEvent* t, unsigned int level) const {
			const auto& pairs = (level == 0 ? L0PossibleEventReasonPairs : possibleEventReasonPairs);
			for (const auto& p : pairs) {
				std::string name =
				    format(level == 0 ? "" : "L%d", level) +
				    format("%s%s", PagerEventsStrings[(int)p.first], PagerEventReasonsStrings[(int)p.second]);
				int count = getEventReason(p.first, p.second);
				t->detail(std::move(name), count);
			}
		}
	};

	// Metrics by level
	struct Level {
		struct Counters {
			unsigned int pageRead;
			unsigned int pageReadExt;
			unsigned int pageBuild;
			unsigned int pageBuildExt;
			unsigned int pageCommitStart;
			unsigned int pageModify;
			unsigned int pageModifyExt;
			unsigned int lazyClearRequeue;
			unsigned int lazyClearRequeueExt;
			unsigned int lazyClearFree;
			unsigned int lazyClearFreeExt;
			unsigned int forceUpdate;
			unsigned int detachChild;
			EventReasonsArray events;
		};
		Counters metrics;
		Reference<Histogram> buildFillPctSketch;
		Reference<Histogram> modifyFillPctSketch;
		Reference<Histogram> buildStoredPctSketch;
		Reference<Histogram> modifyStoredPctSketch;
		Reference<Histogram> buildItemCountSketch;
		Reference<Histogram> modifyItemCountSketch;

		Level() { metrics = {}; }

		void clear() { metrics = {}; }
	};

	struct metrics {
		unsigned int opSet;
		unsigned int opSetKeyBytes;
		unsigned int opSetValueBytes;
		unsigned int opClear;
		unsigned int opClearKey;
		unsigned int opCommit;
		unsigned int opGet;
		unsigned int opGetRange;
		unsigned int pagerDiskWrite;
		unsigned int pagerDiskRead;
		unsigned int pagerRemapFree;
		unsigned int pagerRemapCopy;
		unsigned int pagerRemapSkip;
		unsigned int pagerCacheHit;
		unsigned int pagerCacheMiss;
		unsigned int pagerProbeHit;
		unsigned int pagerProbeMiss;
		unsigned int pagerEvictUnhit;
		unsigned int pagerEvictFail;
		unsigned int btreeLeafPreload;
		unsigned int btreeLeafPreloadExt;
	};

	RedwoodMetrics() {
		// All histograms have reset their buckets to 0 in the constructor.
		kvSizeWritten = Reference<Histogram>(
		    new Histogram(Reference<HistogramRegistry>(), "kvSize", "Written", Histogram::Unit::bytes));
		kvSizeReadByGet = Reference<Histogram>(
		    new Histogram(Reference<HistogramRegistry>(), "kvSize", "ReadByGet", Histogram::Unit::bytes));
		kvSizeReadByGetRange = Reference<Histogram>(
		    new Histogram(Reference<HistogramRegistry>(), "kvSize", "ReadByGetRange", Histogram::Unit::bytes));

		ioLock = nullptr;

		// These histograms are used for Btree events, hence level > 0
		unsigned int levelCounter = 0;
		for (RedwoodMetrics::Level& level : levels) {
			if (levelCounter > 0) {
				std::string levelString = "L" + std::to_string(levelCounter);
				level.buildFillPctSketch = Reference<Histogram>(new Histogram(
				    Reference<HistogramRegistry>(), "buildFillPct", levelString, Histogram::Unit::percentageLinear));
				level.modifyFillPctSketch = Reference<Histogram>(new Histogram(
				    Reference<HistogramRegistry>(), "modifyFillPct", levelString, Histogram::Unit::percentageLinear));
				level.buildStoredPctSketch = Reference<Histogram>(new Histogram(
				    Reference<HistogramRegistry>(), "buildStoredPct", levelString, Histogram::Unit::percentageLinear));
				level.modifyStoredPctSketch = Reference<Histogram>(new Histogram(
				    Reference<HistogramRegistry>(), "modifyStoredPct", levelString, Histogram::Unit::percentageLinear));
				level.buildItemCountSketch = Reference<Histogram>(new Histogram(Reference<HistogramRegistry>(),
				                                                                "buildItemCount",
				                                                                levelString,
				                                                                Histogram::Unit::countLinear,
				                                                                0,
				                                                                maxRecordCount));
				level.modifyItemCountSketch = Reference<Histogram>(new Histogram(Reference<HistogramRegistry>(),
				                                                                 "modifyItemCount",
				                                                                 levelString,
				                                                                 Histogram::Unit::countLinear,
				                                                                 0,
				                                                                 maxRecordCount));
			}
			++levelCounter;
		}
		clear();
	}

	void clear() {
		for (RedwoodMetrics::Level& level : levels) {
			level.clear();
		}
		metric = {};
		startTime = g_network ? now() : 0;
	}

	// btree levels and one extra level for non btree level.
	Level levels[btreeLevels + 1];
	metrics metric;
	// pointer to the priority multi lock used in pager
	PriorityMultiLock* ioLock;

	Reference<Histogram> kvSizeWritten;
	Reference<Histogram> kvSizeReadByGet;
	Reference<Histogram> kvSizeReadByGetRange;
	double startTime;

	// Return number of pages read or written, from cache or disk
	unsigned int pageOps() const {
		// All page reads are either a cache hit, probe hit, or a disk read
		return metric.pagerDiskWrite + metric.pagerDiskRead + metric.pagerCacheHit + metric.pagerProbeHit;
	}

	Level& level(unsigned int level) {
		// Valid levels are from 0 - btreeLevels
		// Level 0 is for operations that are not BTree level specific, as many of the metrics are the same
		// Level 0 - btreeLevels correspond to BTree node height, however heights above btreeLevels are combined
		//           into the level at btreeLevels
		return levels[std::min(level, btreeLevels)];
	}

	void updateMaxRecordCount(int maxRecords) {
		if (maxRecordCount != maxRecords) {
			maxRecordCount = maxRecords;
			for (int i = 1; i <= btreeLevels; ++i) {
				auto& level = levels[i];
				level.buildItemCountSketch->updateUpperBound(maxRecordCount);
				level.modifyItemCountSketch->updateUpperBound(maxRecordCount);
			}
		}
	}

	void logHistograms(double elapsed) {
		// All histograms have reset their buckets to 0 after writeToLog.
		kvSizeWritten->writeToLog(elapsed);
		kvSizeReadByGet->writeToLog(elapsed);
		kvSizeReadByGetRange->writeToLog(elapsed);
		unsigned int levelCounter = 0;
		for (RedwoodMetrics::Level& level : levels) {
			if (levelCounter > 0) {
				level.buildFillPctSketch->writeToLog(elapsed);
				level.modifyFillPctSketch->writeToLog(elapsed);
				level.buildStoredPctSketch->writeToLog(elapsed);
				level.modifyStoredPctSketch->writeToLog(elapsed);
				level.buildItemCountSketch->writeToLog(elapsed);
				level.modifyItemCountSketch->writeToLog(elapsed);
			}
			++levelCounter;
		}
	}

	// This will populate a trace event and/or a string with Redwood metrics.
	// The string is a reasonably well formatted page of information
	void getFields(TraceEvent* e, std::string* s = nullptr, bool skipZeroes = false);

	void getIOLockFields(TraceEvent* e, std::string* s = nullptr);

	std::string toString(bool clearAfter) {
		std::string s;
		getFields(nullptr, &s);
		getIOLockFields(nullptr, &s);

		if (clearAfter) {
			clear();
		}

		return s;
	}
};

// Using a global for Redwood metrics because a single process shouldn't normally have multiple storage engines
int RedwoodMetrics::maxRecordCount = 315;
RedwoodMetrics g_redwoodMetrics = {};
Future<Void> g_redwoodMetricsActor;

ACTOR Future<Void> redwoodHistogramsLogger(double interval) {
	state double currTime;
	loop {
		currTime = now();
		wait(delay(interval));
		double elapsed = now() - currTime;
		g_redwoodMetrics.logHistograms(elapsed);
	}
}

ACTOR Future<Void> redwoodMetricsLogger() {
	g_redwoodMetrics.clear();
	state Future<Void> loggingFuture = redwoodHistogramsLogger(SERVER_KNOBS->REDWOOD_HISTOGRAM_INTERVAL);
	loop {
		wait(delay(SERVER_KNOBS->REDWOOD_METRICS_INTERVAL));

		TraceEvent e("RedwoodMetrics");
		double elapsed = now() - g_redwoodMetrics.startTime;
		e.detail("Elapsed", elapsed);
		g_redwoodMetrics.getFields(&e);
		g_redwoodMetrics.getIOLockFields(&e);
		g_redwoodMetrics.clear();
	}
}

// Holds an index of recently used objects.
// ObjectType must have these methods
//
//   // Returns true iff the entry can be evicted
//   bool evictable() const;
//
//	 // Ready when object is safe to evict from cache
//   Future<Void> onEvictable() const;
//
//   // Ready when object destruction is safe
//   // Should cancel pending async operations that are safe to cancel when cache is being destroyed
//   Future<Void> cancel() const;
template <class IndexType, class ObjectType>
class ObjectCache : NonCopyable {
	struct Entry;
	typedef std::unordered_map<IndexType, Entry> CacheT;

	struct Entry : public boost::intrusive::list_base_hook<> {
		Entry() : hits(0), size(0) {}
		IndexType index;
		ObjectType item;
		int hits;
		int size;
		bool ownedByEvictor;
		CacheT* pCache;
	};

	typedef boost::intrusive::list<Entry> EvictionOrderT;

public:
	// Object evictor, manages the eviction order for one or more ObjectCaches
	// Not all objects tracked by the Evictor are in its evictionOrder, as ObjectCaches
	// using this Evictor can temporarily remove entries to an external order but they
	// must eventually give them back with moveIn() or remove them with reclaim().
	class Evictor : NonCopyable {
	public:
		Evictor(int64_t sizeLimit = 0) : sizeLimit(sizeLimit) {}

		// Evictors are normally singletons, either one per real process or one per virtual process in simulation
		static Evictor* getEvictor() {
			static Evictor nonSimEvictor;
			static std::map<NetworkAddress, Evictor> simEvictors;

			if (g_network->isSimulated()) {
				return &simEvictors[g_network->getLocalAddress()];
			} else {
				return &nonSimEvictor;
			}
		}

		// Move an entry to a different eviction order, stored outside of the Evictor,
		// but the entry size is still counted against the evictor
		void moveOut(Entry& e, EvictionOrderT& dest) {
			ASSERT(e.ownedByEvictor);
			dest.splice(dest.end(), evictionOrder, EvictionOrderT::s_iterator_to(e));
			e.ownedByEvictor = false;
			++movedOutCount;
		}

		// Move an entry to the back of the eviction order if it is in the eviction order
		void moveToBack(Entry& e) {
			ASSERT(e.ownedByEvictor);
			evictionOrder.splice(evictionOrder.end(), evictionOrder, EvictionOrderT::s_iterator_to(e));
		}

		// Move entire contents of an external eviction order containing entries whose size is part of
		// this Evictor to the front of its eviction order.
		void moveIn(EvictionOrderT& otherOrder) {
			for (auto& e : otherOrder) {
				ASSERT(!e.ownedByEvictor);
				e.ownedByEvictor = true;
				--movedOutCount;
			}
			evictionOrder.splice(evictionOrder.begin(), otherOrder);
		}

		// Add a new item to the back of the eviction order
		void addNew(Entry& e) {
			sizeUsed += e.size;
			evictionOrder.push_back(e);
			e.ownedByEvictor = true;
		}

		// Claim ownership of an entry, removing its size from the current size and removing it
		// from the eviction order if it exists there
		void reclaim(Entry& e) {
			sizeUsed -= e.size;
			// If e is in evictionOrder then remove it
			if (e.ownedByEvictor) {
				evictionOrder.erase(EvictionOrderT::s_iterator_to(e));
				e.ownedByEvictor = false;
			} else {
				// Otherwise, it wasn't so it had to be a movedOut item so decrement the count
				--movedOutCount;
			}
		}

		void trim(int additionalSpaceNeeded = 0) {
			int attemptsLeft = FLOW_KNOBS->MAX_EVICT_ATTEMPTS;
			// While the cache is too big, evict the oldest entry until the oldest entry can't be evicted.
			while (attemptsLeft-- > 0 && sizeUsed > (sizeLimit - reservedSize - additionalSpaceNeeded) &&
			       !evictionOrder.empty()) {
				Entry& toEvict = evictionOrder.front();

				debug_printf("Evictor count=%d sizeUsed=%" PRId64 " sizeLimit=%" PRId64 " sizePenalty=%" PRId64
				             " needed=%d  Trying to evict %s evictable %d\n",
				             (int)evictionOrder.size(),
				             sizeUsed,
				             sizeLimit,
				             reservedSize,
				             additionalSpaceNeeded,
				             ::toString(toEvict.index).c_str(),
				             toEvict.item.evictable());

				if (!toEvict.item.evictable()) {
					// shift the front to the back
					evictionOrder.shift_forward(1);
					++g_redwoodMetrics.metric.pagerEvictFail;
					break;
				} else {
					if (toEvict.hits == 0) {
						++g_redwoodMetrics.metric.pagerEvictUnhit;
					}
					sizeUsed -= toEvict.size;
					debug_printf("Evicting %s\n", ::toString(toEvict.index).c_str());
					evictionOrder.pop_front();
					toEvict.pCache->erase(toEvict.index);
				}
			}
		}

		int64_t getCountUsed() const { return evictionOrder.size() + movedOutCount; }
		int64_t getCountMoved() const { return movedOutCount; }
		int64_t getSizeUsed() const { return sizeUsed + reservedSize; }

		// Only to be used in tests at a point where all ObjectCache instances should be destroyed.
		bool empty() const { return reservedSize == 0 && sizeUsed == 0 && getCountUsed() == 0; }

		std::string toString() const {
			std::string s = format("Evictor {sizeLimit=%" PRId64 " sizeUsed=%" PRId64 " countUsed=%" PRId64
			                       " sizePenalty=%" PRId64 " movedOutCount=%" PRId64,
			                       sizeLimit,
			                       sizeUsed,
			                       getCountUsed(),
			                       reservedSize,
			                       movedOutCount);
			for (auto& entry : evictionOrder) {
				s += format("\n\tindex %s  size %d  evictable %d\n",
				            ::toString(entry.index).c_str(),
				            entry.size,
				            entry.item.evictable());
			}
			s += "}\n";
			return s;
		}

		// Any external data strutures whose memory usage should be counted as part of the object cache
		// budget should add their usage to this total and keep it updated.
		int64_t reservedSize = 0;
		int64_t sizeLimit;

	private:
		EvictionOrderT evictionOrder;
		// Size of all entries in the eviction order or held in external eviction orders
		int64_t sizeUsed = 0;
		// Number of items that have been moveOut()'d to other evictionOrders and aren't back yet
		int64_t movedOutCount = 0;
	};

	ObjectCache(Evictor* evictor = nullptr) : pEvictor(evictor) {
		if (pEvictor == nullptr) {
			pEvictor = Evictor::getEvictor();
		}
	}

	Evictor& evictor() const { return *pEvictor; }

	int64_t getCount() const { return cache.size(); }

	void reserveCount(int count) { cache.reserve(count); }

	// Get the object for i if it exists, else return nullptr.
	// If the object exists, its eviction order will NOT change as this is not a cache hit.
	ObjectType* getIfExists(const IndexType& index) {
		auto i = cache.find(index);
		if (i != cache.end()) {
			++i->second.hits;
			return &i->second.item;
		}
		return nullptr;
	}

	// If index is in cache and not on the prioritized eviction order list, move it there.
	void prioritizeEviction(const IndexType& index) {
		auto i = cache.find(index);
		if (i != cache.end() && i->second.ownedByEvictor) {
			pEvictor->moveOut(i->second, prioritizedEvictions);
		}
	}

	// Get the object for i or create a new one.
	// After a get(), the object for i is the last in evictionOrder.
	// If noHit is set, do not consider this access to be cache hit if the object is present
	// If noMiss is set, do not consider this access to be a cache miss if the object is not present
	ObjectType& get(const IndexType& index, int size, bool noHit = false) {
		Entry& entry = cache[index];

		// If entry is linked into an evictionOrder
		if (entry.is_linked()) {
			// If this access is meant to be a hit
			if (!noHit) {
				++entry.hits;
				// If item eviction is not prioritized, move to end of eviction order
				if (entry.ownedByEvictor) {
					pEvictor->moveToBack(entry);
				}
			}
		} else {
			// Otherwise it was a cache miss

			// Finish initializing entry
			entry.index = index;
			entry.pCache = &cache;
			entry.hits = 0;
			entry.size = size;

			pEvictor->trim(entry.size);
			pEvictor->addNew(entry);
		}

		return entry.item;
	}

	// Clears the cache, saving the entries to second cache, then waits for each item to be evictable and evicts it.
	ACTOR static Future<Void> clear_impl(ObjectCache* self, bool waitForSafeEviction) {
		// Claim ownership of all of our cached items, removing them from the evictor's control and quota.
		for (auto& ie : self->cache) {
			self->pEvictor->reclaim(ie.second);
		}

		// All items are in the cache so we don't need the prioritized eviction order anymore, and the cache is about
		// to be destroyed so the prioritizedEvictions head/tail will become invalid.
		self->prioritizedEvictions.clear();

		state typename CacheT::iterator i = self->cache.begin();
		while (i != self->cache.end()) {
			wait(waitForSafeEviction ? i->second.item.onEvictable() : i->second.item.cancel());
			++i;
		}
		self->cache.clear();

		return Void();
	}

	Future<Void> clear(bool waitForSafeEviction = false) { return clear_impl(this, waitForSafeEviction); }

	// Move the prioritized evictions queued to the front of the eviction order
	void flushPrioritizedEvictions() { pEvictor->moveIn(prioritizedEvictions); }

private:
	Evictor* pEvictor;
	CacheT cache;
	EvictionOrderT prioritizedEvictions;
};

ACTOR template <class T>
Future<T> forwardError(Future<T> f, Promise<Void> target) {
	try {
		T x = wait(f);
		return x;
	} catch (Error& e) {
		if (e.code() != error_code_actor_cancelled && target.canBeSet()) {
			target.sendError(e);
		}

		throw;
	}
}

constexpr int initialVersion = invalidVersion;

class DWALPagerSnapshot;

// An implementation of IPager2 that supports atomicUpdate() of a page without forcing a change to new page ID.
// It does this internally mapping the original page ID to alternate page IDs by write version.
// The page id remaps are kept in memory and also logged to a "remap queue" which must be reloaded on cold start.
// To prevent the set of remaps from growing unboundedly, once a remap is old enough to be at or before the
// oldest pager version being maintained the remap can be "undone" by popping it from the remap queue,
// copying the alternate page ID's data over top of the original page ID's data, and deleting the remap from memory.
// This process basically describes a "Delayed" Write-Ahead-Log (DWAL) because the remap queue and the newly allocated
// alternate pages it references basically serve as a write ahead log for pages that will eventually be copied
// back to their original location once the original version is no longer needed.
class DWALPager final : public IPager2 {
public:
	typedef FIFOQueue<LogicalPageID> LogicalPageQueueT;
	typedef std::map<Version, LogicalPageID> VersionToPageMapT;
	typedef std::unordered_map<LogicalPageID, VersionToPageMapT> PageToVersionedMapT;
	struct PageCacheEntry {
		Future<Reference<ArenaPage>> readFuture;
		Future<Void> writeFuture;

		bool initialized() const { return readFuture.isValid(); }

		bool reading() const { return !readFuture.isReady(); }

		bool writing() const { return !writeFuture.isReady(); }

		bool evictable() const {
			// Don't evict if a page is still being read or written
			return !reading() && !writing();
		}

		// Entry is evictable when its write and read futures are ready, even if they are
		// errors, so any buffers they hold are no longer needed by the underlying file actors
		Future<Void> onEvictable() const { return ready(readFuture) && ready(writeFuture); }

		// Read and write futures are safe to cancel so just cancel them and return
		Future<Void> cancel() {
			writeFuture.cancel();
			readFuture.cancel();
			return Void();
		}
	};
	typedef ObjectCache<LogicalPageID, PageCacheEntry> PageCacheT;

	int64_t* getPageCachePenaltySource() override { return &pageCache.evictor().reservedSize; }

	constexpr static PhysicalPageID primaryHeaderPageID = 0;
	constexpr static PhysicalPageID backupHeaderPageID = 1;

#pragma pack(push, 1)
	struct DelayedFreePage {
		Version version;
		LogicalPageID pageID;

		bool operator<(const DelayedFreePage& rhs) const { return version < rhs.version; }

		std::string toString() const {
			return format("DelayedFreePage{%s @%" PRId64 "}", ::toString(pageID).c_str(), version);
		}
	};

	struct RemappedPage {
		enum Type { NONE = 'N', REMAP = 'R', FREE = 'F', DETACH = 'D' };
		RemappedPage(Version v = invalidVersion,
		             LogicalPageID o = invalidLogicalPageID,
		             LogicalPageID n = invalidLogicalPageID)
		  : version(v), originalPageID(o), newPageID(n) {}

		Version version;
		LogicalPageID originalPageID;
		LogicalPageID newPageID;

		static Type getTypeOf(LogicalPageID newPageID) {
			if (newPageID == invalidLogicalPageID) {
				return FREE;
			}
			if (newPageID == 0) {
				return DETACH;
			}
			return REMAP;
		}

		Type getType() const { return getTypeOf(newPageID); }

		bool operator<(const RemappedPage& rhs) const { return version < rhs.version; }

		std::string toString() const {
			return format("RemappedPage(%c: %s -> %s %s}",
			              getType(),
			              ::toString(originalPageID).c_str(),
			              ::toString(newPageID).c_str(),
			              ::toString(version).c_str());
		}
	};

	struct ExtentUsedListEntry {
		QueueID queueID;
		LogicalPageID extentID;

		bool operator<(const ExtentUsedListEntry& rhs) const { return queueID < rhs.queueID; }

		std::string toString() const {
			return format("ExtentUsedListEntry{%s @%s}", ::toString(extentID).c_str(), ::toString(queueID).c_str());
		}
	};

#pragma pack(pop)

	typedef FIFOQueue<DelayedFreePage> DelayedFreePageQueueT;
	typedef FIFOQueue<RemappedPage> RemapQueueT;
	typedef FIFOQueue<ExtentUsedListEntry> ExtentUsedListQueueT;

	// If the file already exists, pageSize might be different than desiredPageSize
	// Use pageCacheSizeBytes == 0 to use default from flow knobs
	// If memoryOnly is true, the pager will exist only in memory and once the cache is full writes will fail.
	// Note that ownership is not taken for keyProvider and it must outlive the pager
	DWALPager(int desiredPageSize,
	          int desiredExtentSize,
	          std::string filename,
	          int64_t pageCacheSizeBytes,
	          int64_t remapCleanupWindowBytes,
	          int concurrentExtentReads,
	          bool memoryOnly,
	          Promise<Void> errorPromise = {})
	  : ioLock(makeReference<PriorityMultiLock>(FLOW_KNOBS->MAX_OUTSTANDING, SERVER_KNOBS->REDWOOD_IO_PRIORITIES)),
	    pageCacheBytes(pageCacheSizeBytes), desiredPageSize(desiredPageSize), desiredExtentSize(desiredExtentSize),
	    filename(filename), memoryOnly(memoryOnly), errorPromise(errorPromise),
	    remapCleanupWindowBytes(remapCleanupWindowBytes), concurrentExtentReads(new FlowLock(concurrentExtentReads)) {

		// This sets the page cache size for all PageCacheT instances using the same evictor
		pageCache.evictor().sizeLimit = pageCacheBytes;

		g_redwoodMetrics.ioLock = ioLock.getPtr();
		if (!g_redwoodMetricsActor.isValid()) {
			g_redwoodMetricsActor = redwoodMetricsLogger();
		}

		commitFuture = Void();
		recoverFuture = forwardError(recover(this), errorPromise);
	}

	std::string getName() const override { return filename; }

	void setEncryptionKeyProvider(Reference<IPageEncryptionKeyProvider> kp) override {
		keyProvider = kp;
		keyProviderInitialized.send(Void());
	}

	void setPageSize(int size) {
		// Conservative maximum for number of records that can fit in this page size
		g_redwoodMetrics.updateMaxRecordCount(315.0 * size / 4096);

		logicalPageSize = size;
		// Physical page size is the total size of the smallest number of physical blocks needed to store
		// logicalPageSize bytes
		int blocks = 1 + ((logicalPageSize - 1) / smallestPhysicalBlock);
		physicalPageSize = blocks * smallestPhysicalBlock;
		header.pageSize = logicalPageSize;
	}

	void setExtentSize(int size) {
		// if the specified extent size is smaller than the physical page size, round it off to one physical page size
		// physical extent size has to be a multiple of physical page size
		if (size <= physicalPageSize) {
			pagesPerExtent = 1;
		} else {
			pagesPerExtent = 1 + ((size - 1) / physicalPageSize);
		}
		physicalExtentSize = pagesPerExtent * physicalPageSize;
		header.extentSize = size;
	}

	void updateHeaderPage() {
		Value serializedHeader = ObjectWriter::toValue(header, Unversioned());
		ASSERT(serializedHeader.size() <= headerPage->dataSize());
		serializedHeader.copyTo(headerPage->mutateData());

		// Set remaining header bytes to \xff
		memset(
		    headerPage->mutateData() + serializedHeader.size(), 0xff, headerPage->dataSize() - serializedHeader.size());
	}

	void updateLastCommittedHeader() {
		lastCommittedHeaderPage = headerPage->clone();
		lastCommittedHeader = header;
	}

	ACTOR static Future<Void> recover(DWALPager* self) {
		ASSERT(!self->recoverFuture.isValid());

		state bool exists = false;

		if (!self->memoryOnly) {
			int64_t flags = IAsyncFile::OPEN_UNCACHED | IAsyncFile::OPEN_UNBUFFERED | IAsyncFile::OPEN_READWRITE |
			                IAsyncFile::OPEN_LOCK;
			exists = fileExists(self->filename);
			if (!exists) {
				flags |= IAsyncFile::OPEN_ATOMIC_WRITE_AND_CREATE | IAsyncFile::OPEN_CREATE;
			}
			wait(store(self->pageFile, IAsyncFileSystem::filesystem()->open(self->filename, flags, 0644)));
		}

		// Header page is always treated as having a page size of smallestPhysicalBlock
		self->setPageSize(smallestPhysicalBlock);

		state int64_t fileSize = 0;
		if (exists) {
			wait(store(fileSize, self->pageFile->size()));
		}

		self->fileExtension = Void();

		debug_printf(
		    "DWALPager(%s) recover exists=%d fileSize=%" PRId64 "\n", self->filename.c_str(), exists, fileSize);
		// TODO:  If the file exists but appears to never have been successfully committed is this an error or
		// should recovery proceed with a new pager instance?

		// If there are at least 2 pages then try to recover the existing file
		if (exists && fileSize >= (self->smallestPhysicalBlock * 2)) {
			debug_printf("DWALPager(%s) recovering using existing file\n", self->filename.c_str());

			state bool recoveredBackupHeader = false;

			// Try to read primary header
			try {
				wait(store(self->headerPage, self->readHeaderPage(primaryHeaderPageID)));
			} catch (Error& e) {
				debug_printf("DWALPager(%s) Primary header read failed with %s\n", self->filename.c_str(), e.what());

				// Errors that can be caused by a corrupted and unsync'd write to the header page can be ignored and the
				// committed, sync'd backup header will be tried. Notably, page_header_wrong_page_id is not included in
				// this list because it means the header checksum passed but this page data is not meant to be at this
				// location, which is a very serious error so recovery should not continue.
				bool tryBackupHeader =
				    (e.code() == error_code_page_header_version_not_supported ||
				     e.code() == error_code_page_encoding_not_supported ||
				     e.code() == error_code_page_decoding_failed || e.code() == error_code_page_header_checksum_failed);

				TraceEvent(SevWarn, "RedwoodRecoveryErrorPrimaryHeaderFailed")
				    .errorUnsuppressed(e)
				    .detail("Filename", self->filename)
				    .detail("PageID", primaryHeaderPageID)
				    .detail("TryingBackupHeader", tryBackupHeader);

				// Don't throw if trying backup header below
				if (!tryBackupHeader) {
					throw;
				}
			}

			// If primary header wasn't valid, try backup header
			if (!self->headerPage.isValid()) {
				// Try to read backup header
				try {
					wait(store(self->headerPage, self->readHeaderPage(backupHeaderPageID)));
					recoveredBackupHeader = true;
				} catch (Error& e) {
					debug_printf("DWALPager(%s) Backup header read failed with %s\n", self->filename.c_str(), e.what());
					TraceEvent(SevWarn, "RedwoodRecoveryErrorBackupHeaderFailed")
					    .error(e)
					    .detail("Filename", self->filename)
					    .detail("PageID", backupHeaderPageID);
					throw;
				}
			}

			// Get header from the header page data
			self->header =
			    ObjectReader::fromStringRef<PagerCommitHeader>(self->headerPage->dataAsStringRef(), Unversioned());

			if (self->header.formatVersion != PagerCommitHeader::FORMAT_VERSION) {
				Error e = unsupported_format_version();
				TraceEvent(SevWarnAlways, "RedwoodRecoveryFailedWrongVersion")
				    .error(e)
				    .detail("Filename", self->filename)
				    .detail("Version", self->header.formatVersion)
				    .detail("ExpectedVersion", PagerCommitHeader::FORMAT_VERSION);
				throw e;
			}

			self->setPageSize(self->header.pageSize);
			self->filePageCount = fileSize / self->physicalPageSize;
			self->filePageCountPending = self->filePageCount;

			if (self->logicalPageSize != self->desiredPageSize) {
				TraceEvent(SevWarnAlways, "RedwoodPageSizeMismatch")
				    .detail("InstanceName", self->getName())
				    .detail("ExistingPageSize", self->logicalPageSize)
				    .detail("DesiredPageSize", self->desiredPageSize);
			}

			self->setExtentSize(self->header.extentSize);

			self->freeList.recover(self, self->header.freeList, "FreeListRecovered");
			self->extentFreeList.recover(self, self->header.extentFreeList, "ExtentFreeListRecovered");
			self->delayedFreeList.recover(self, self->header.delayedFreeList, "DelayedFreeListRecovered");
			self->extentUsedList.recover(self, self->header.extentUsedList, "ExtentUsedListRecovered");
			self->remapQueue.recover(self, self->header.remapQueue, "RemapQueueRecovered");

			debug_printf("DWALPager(%s) Queue recovery complete.\n", self->filename.c_str());

			// remapQueue entries are recovered using a fast path reading extents at a time
			// we first issue disk reads for remapQueue extents obtained from extentUsedList
			Standalone<VectorRef<ExtentUsedListEntry>> extents = wait(self->extentUsedList.peekAll());
			debug_printf("DWALPager(%s) ExtentUsedList size: %d.\n", self->filename.c_str(), extents.size());
			if (extents.size() > 1) {
				QueueID remapQueueID = self->remapQueue.queueID;
				for (int i = 1; i < extents.size() - 1; i++) {
					if (extents[i].queueID == remapQueueID) {
						LogicalPageID extID = extents[i].extentID;
						debug_printf("DWALPager Extents: ID: %s ", toString(extID).c_str());
						self->readExtent(extID);
					}
				}
			}

			// And here we consume results of the disk reads and populate the remappedPages map
			// Using a promiseStream for the peeked results ensures that we use the CPU to populate the map
			// and the disk concurrently
			state PromiseStream<Standalone<VectorRef<RemappedPage>>> remapStream;
			state Future<Void> remapRecoverActor;
			remapRecoverActor = self->remapQueue.peekAllExt(remapStream);
			try {
				loop choose {
					when(Standalone<VectorRef<RemappedPage>> remaps = waitNext(remapStream.getFuture())) {
						debug_printf("DWALPager(%s) recovery. remaps size: %d, queueEntries: %" PRId64 "\n",
						             self->filename.c_str(),
						             remaps.size(),
						             self->remapQueue.numEntries);
						for (auto& r : remaps) {
							self->remappedPages[r.originalPageID][r.version] = r.newPageID;
						}
					}
					when(wait(remapRecoverActor)) {
						remapRecoverActor = Never();
					}
				}
			} catch (Error& e) {
				if (e.code() != error_code_end_of_stream) {
					throw;
				}
			}

			debug_printf("DWALPager(%s) recovery complete. RemappedPagesMap: %s\n",
			             self->filename.c_str(),
			             toString(self->remappedPages).c_str());

			debug_printf("DWALPager(%s) recovery complete. destroy extent cache\n", self->filename.c_str());
			wait(self->extentCache.clear());

			// If the header was recovered from the backup at Page 1 then write and sync it to Page 0 before continuing.
			// If this fails, the backup header is still in tact for the next recovery attempt.
			if (recoveredBackupHeader) {
				// Write the header to page 0
				wait(self->writeHeaderPage(primaryHeaderPageID, self->headerPage));

				// Wait for all outstanding writes to complete
				wait(waitForAll(self->operations));
				self->operations.clear();
				// Sync header
				wait(self->pageFile->sync());
				debug_printf("DWALPager(%s) Header recovery complete.\n", self->filename.c_str());
			}

			// Update the last committed header with the one that was recovered (which is the last known committed
			// header)
			self->updateLastCommittedHeader();
			self->addSnapshot(self->header.committedVersion, self->header.userCommitRecord);

			// Reset the remapQueue head reader for normal reads
			self->remapQueue.resetHeadReader();

			self->remapCleanupFuture = remapCleanup(self);
		} else {
			// Note: If the file contains less than 2 pages but more than 0 bytes then the pager was never successfully
			// committed. A new pager will be created in its place.
			// TODO:  Is the right behavior?
			exists = false;

			debug_printf("DWALPager(%s) creating new pager\n", self->filename.c_str());

			self->headerPage = self->newPageBuffer();
			self->headerPage->init(EncodingType::XXHash64, PageType::HeaderPage, 0);

			// Now that the header page has been allocated, set page size to desired
			self->setPageSize(self->desiredPageSize);
			self->filePageCount = 0;
			self->filePageCountPending = 0;

			// Now set the extent size, do this always after setting the page size as
			// extent size is a multiple of page size
			self->setExtentSize(self->desiredExtentSize);

			// Write new header using desiredPageSize
			self->header.formatVersion = PagerCommitHeader::FORMAT_VERSION;
			self->header.committedVersion = initialVersion;
			self->header.oldestVersion = initialVersion;

			// There are 2 reserved pages:
			//   Page 0 - header
			//   Page 1 - header backup
			self->header.pageCount = 2;

			// Create queues
			self->header.queueCount = 0;
			self->freeList.create(self, self->newLastPageID(), "FreeList", self->newLastQueueID(), false);
			self->delayedFreeList.create(self, self->newLastPageID(), "DelayedFreeList", self->newLastQueueID(), false);
			self->extentFreeList.create(self, self->newLastPageID(), "ExtentFreeList", self->newLastQueueID(), false);
			self->extentUsedList.create(self, self->newLastPageID(), "ExtentUsedList", self->newLastQueueID(), false);
			LogicalPageID extID = self->newLastExtentID();
			self->remapQueue.create(self, extID, "RemapQueue", self->newLastQueueID(), true);
			self->extentUsedList.pushBack({ self->remapQueue.queueID, extID });

			// The first commit() below will flush the queues and update the queue states in the header,
			// but since the queues will not be used between now and then their states will not change.
			// In order to populate lastCommittedHeader, update the header now with the queue states.
			self->header.freeList = self->freeList.getState();
			self->header.delayedFreeList = self->delayedFreeList.getState();
			self->header.extentFreeList = self->extentFreeList.getState();
			self->header.extentUsedList = self->extentUsedList.getState();
			self->header.remapQueue = self->remapQueue.getState();

			// Serialize header to header page
			self->updateHeaderPage();

			// There is no previously committed header, but the current header state is sufficient to use as the backup
			// header for the next commit, which if recovered would result in a valid empty pager at version 0.
			self->updateLastCommittedHeader();
			self->addSnapshot(initialVersion, KeyRef());

			self->remapCleanupFuture = Void();
		}

		if (!self->memoryOnly) {
			wait(store(fileSize, self->pageFile->size()));
		}

		TraceEvent e(SevInfo, "RedwoodRecoveredPager");
		e.detail("OpenedExisting", exists);
		self->toTraceEvent(e);
		e.log();

		self->recoveryVersion = self->header.committedVersion;
		debug_printf("DWALPager(%s) recovered.  recoveryVersion=%" PRId64 " oldestVersion=%" PRId64
		             " logicalPageSize=%d physicalPageSize=%d headerPageCount=%" PRId64 " filePageCount=%" PRId64 "\n",
		             self->filename.c_str(),
		             self->recoveryVersion,
		             self->header.oldestVersion,
		             self->logicalPageSize,
		             self->physicalPageSize,
		             self->header.pageCount,
		             self->filePageCount);

		return Void();
	}

	void toTraceEvent(TraceEvent& e) const override {
		e.detail("FileName", filename.c_str());
		e.detail("LogicalFileSize", header.pageCount * physicalPageSize);
		e.detail("PhysicalFileSize", filePageCountPending * physicalPageSize);
		e.detail("CommittedVersion", header.committedVersion);
		e.detail("LogicalPageSize", logicalPageSize);
		e.detail("PhysicalPageSize", physicalPageSize);

		remapQueue.toTraceEvent(e, "RemapQueue");
		delayedFreeList.toTraceEvent(e, "FreeQueue");
		freeList.toTraceEvent(e, "DelayedFreeQueue");
		extentUsedList.toTraceEvent(e, "UsedExtentQueue");
		extentFreeList.toTraceEvent(e, "FreeExtentQueue");
		getStorageBytes().toTraceEvent(e);
	}

	ACTOR static void extentCacheClear_impl(DWALPager* self) { wait(self->extentCache.clear()); }

	void extentCacheClear() override { extentCacheClear_impl(this); }

	// get a list of used extents for a given extent based queue (for testing purpose)
	ACTOR static Future<Standalone<VectorRef<LogicalPageID>>> getUsedExtents_impl(DWALPager* self, QueueID queueID) {
		state Standalone<VectorRef<LogicalPageID>> extentIDs;
		extentIDs.reserve(extentIDs.arena(),
		                  self->extentUsedList.numEntries); // TODO this is overreserving. is that a problem?

		Standalone<VectorRef<ExtentUsedListEntry>> extents = wait(self->extentUsedList.peekAll());
		debug_printf("DWALPager(%s) ExtentUsedList size: %d.\n", self->filename.c_str(), extents.size());
		if (extents.size() > 1) {
			for (int i = 1; i < extents.size() - 1; i++) {
				if (extents[i].queueID == queueID) {
					LogicalPageID extID = extents[i].extentID;
					debug_printf("DWALPager Extents: ID: %s ", toString(extID).c_str());
					extentIDs.push_back(extentIDs.arena(), extID);
				}
			}
		}
		return extentIDs;
	}

	Future<Standalone<VectorRef<LogicalPageID>>> getUsedExtents(QueueID queueID) override {
		return getUsedExtents_impl(this, queueID);
	}

	void pushExtentUsedList(QueueID queueID, LogicalPageID extID) override {
		extentUsedList.pushBack({ queueID, extID });
	}

	// Allocate a new queueID
	QueueID newLastQueueID() override { return header.queueCount++; }

	Reference<ArenaPage> newPageBuffer(size_t blocks = 1) override {
		return makeReference<ArenaPage>(logicalPageSize * blocks, physicalPageSize * blocks);
	}

	int getPhysicalPageSize() const override { return physicalPageSize; }
	int getLogicalPageSize() const override { return logicalPageSize; }
	int getPagesPerExtent() const override { return pagesPerExtent; }

	// Get a new, previously available page ID.  The page will be considered in-use after the next commit
	// regardless of whether or not it was written to, until it is returned to the pager via freePage()
	ACTOR static Future<LogicalPageID> newPageID_impl(DWALPager* self) {
		// First try the free list
		Optional<LogicalPageID> freePageID = wait(self->freeList.pop());
		if (freePageID.present()) {
			debug_printf("DWALPager(%s) newPageID() returning %s from free list\n",
			             self->filename.c_str(),
			             toString(freePageID.get()).c_str());
			return freePageID.get();
		}

		// Try to reuse pages up to the earlier of the oldest version set by the user or the oldest snapshot still in
		// the snapshots list
		Optional<DelayedFreePage> delayedFreePageID =
		    wait(self->delayedFreeList.pop(DelayedFreePage{ self->effectiveOldestVersion(), 0 }));
		if (delayedFreePageID.present()) {
			debug_printf("DWALPager(%s) newPageID() returning %s from delayed free list\n",
			             self->filename.c_str(),
			             toString(delayedFreePageID.get()).c_str());
			return delayedFreePageID.get().pageID;
		}

		// Lastly, add a new page to the pager
		LogicalPageID id = self->newLastPageID();
		debug_printf(
		    "DWALPager(%s) newPageID() returning %s at end of file\n", self->filename.c_str(), toString(id).c_str());
		return id;
	};

	// Grow the pager file by one page and return it
	LogicalPageID newLastPageID() {
		LogicalPageID id = header.pageCount;
		growPager(1);
		return id;
	}

	Future<LogicalPageID> newPageID() override { return newPageID_impl(this); }

	void growPager(int64_t pages) { header.pageCount += pages; }

	// Get a new, previously available extent and it's first page ID.  The page will be considered in-use after the next
	// commit regardless of whether or not it was written to, until it is returned to the pager via freePage()
	ACTOR static Future<LogicalPageID> newExtentPageID_impl(DWALPager* self, QueueID queueID) {
		// First try the free list
		Optional<LogicalPageID> freeExtentID = wait(self->extentFreeList.pop());
		if (freeExtentID.present()) {
			debug_printf("DWALPager(%s) remapQueue newExtentPageID() returning %s from free list\n",
			             self->filename.c_str(),
			             toString(freeExtentID.get()).c_str());
			self->extentUsedList.pushBack({ queueID, freeExtentID.get() });
			self->extentUsedList.getState();
			return freeExtentID.get();
		}

		// Lastly, add a new extent to the pager
		LogicalPageID id = self->newLastExtentID();
		debug_printf("DWALPager(%s) remapQueue newExtentPageID() returning %s at end of file\n",
		             self->filename.c_str(),
		             toString(id).c_str());
		self->extentUsedList.pushBack({ queueID, id });
		self->extentUsedList.getState();
		return id;
	}

	// Grow the pager file by one extent and return it
	// We reserve all the pageIDs within the extent during this step
	// That translates to extentID being same as the return first pageID
	LogicalPageID newLastExtentID() {
		LogicalPageID id = header.pageCount;
		growPager(pagesPerExtent);
		return id;
	}

	Future<LogicalPageID> newExtentPageID(QueueID queueID) override { return newExtentPageID_impl(this, queueID); }

	// Write one block of a page of a physical page in the page file.  Futures returned must be allowed to complete.
	ACTOR static UNCANCELLABLE Future<Void> writePhysicalBlock(DWALPager* self,
	                                                           Reference<ArenaPage> page,
	                                                           int blockNum,
	                                                           int blockSize,
	                                                           PhysicalPageID pageID,
	                                                           PagerEventReasons reason,
	                                                           unsigned int level,
	                                                           bool header) {

		state PriorityMultiLock::Lock lock = wait(self->ioLock->lock(header ? ioMaxPriority : ioMinPriority));
		++g_redwoodMetrics.metric.pagerDiskWrite;
		g_redwoodMetrics.level(level).metrics.events.addEventReason(PagerEvents::PageWrite, reason);
		if (self->memoryOnly) {
			return Void();
		}

		// If a truncation up to include pageID has not yet been completed
		if (pageID >= self->filePageCount) {
			// And no extension pending will include pageID
			if (pageID >= self->filePageCountPending) {
				// Update extension to a new one that waits on the old one and extends further
				self->fileExtension = extendToCover(self, pageID, self->fileExtension);
			}

			// Wait for extension that covers pageID to complete;
			wait(self->fileExtension);
		}

		// Note:  Not using forwardError here so a write error won't be discovered until commit time.
		debug_printf("DWALPager(%s) op=writeBlock %s\n", self->filename.c_str(), toString(pageID).c_str());
		wait(self->pageFile->write(page->rawData() + (blockNum * blockSize), blockSize, (int64_t)pageID * blockSize));

		// This next line could crash on shutdown because this actor can't be cancelled so self could be destroyed after
		// write, so enable this line with caution when debugging.
		// debug_printf("DWALPager(%s) op=writeBlockDone %s\n", self->filename.c_str(), toString(pageID).c_str());

		return Void();
	}

	ACTOR static Future<Void> extendToCover(DWALPager* self, uint64_t pageID, Future<Void> previousExtension) {
		// Calculate new page count, round up to nearest multiple of growth size > pageID
		state int64_t newPageCount = pageID + SERVER_KNOBS->REDWOOD_PAGEFILE_GROWTH_SIZE_PAGES -
		                             (pageID % SERVER_KNOBS->REDWOOD_PAGEFILE_GROWTH_SIZE_PAGES);

		// Indicate that extension to this new count has been started
		self->filePageCountPending = newPageCount;

		// Wait for any previous extensions to complete
		wait(previousExtension);

		// Grow the file
		wait(self->pageFile->truncate(newPageCount * self->physicalPageSize));

		// Indicate that extension to the new count has been completed
		self->filePageCount = newPageCount;

		return Void();
	}

	// All returned futures are added to the operations vector
	Future<Void> writePhysicalPage(PagerEventReasons reason,
	                               unsigned int level,
	                               Standalone<VectorRef<PhysicalPageID>> pageIDs,
	                               Reference<ArenaPage> page,
	                               bool header = false) {
		debug_printf("DWALPager(%s) op=%s %s encoding=%d ptr=%p\n",
		             filename.c_str(),
		             (header ? "writePhysicalHeader" : "writePhysicalPage"),
		             toString(pageIDs).c_str(),
		             page->getEncodingType(),
		             page->rawData());

		// Set metadata before prewrite so it's in the pre-encrypted page in cache if the page is encrypted
		// The actual next commit version is unknown, so the write version of a page is always the
		// last committed version + 1
		page->setWriteInfo(pageIDs.front(), this->getLastCommittedVersion() + 1);

		// Copy the page if preWrite will encrypt/modify the payload
		bool copy = page->isEncrypted();
		if (copy) {
			page = page->clone();
		}

		page->preWrite(pageIDs.front());

		int blockSize = header ? smallestPhysicalBlock : physicalPageSize;
		Future<Void> f;
		if (pageIDs.size() == 1) {
			f = writePhysicalBlock(this, page, 0, blockSize, pageIDs.front(), reason, level, header);
		} else {
			std::vector<Future<Void>> writers;
			for (int i = 0; i < pageIDs.size(); ++i) {
				Future<Void> p = writePhysicalBlock(this, page, i, blockSize, pageIDs[i], reason, level, header);
				writers.push_back(p);
			}
			f = waitForAll(writers);
		}

		operations.push_back(f);
		return f;
	}

	Future<Void> writeHeaderPage(PhysicalPageID pageID, Reference<ArenaPage> page) {
		return writePhysicalPage(
		    PagerEventReasons::MetaData, nonBtreeLevel, VectorRef<PhysicalPageID>(&pageID, 1), page, true);
	}

	void updatePage(PagerEventReasons reason,
	                unsigned int level,
	                Standalone<VectorRef<LogicalPageID>> pageIDs,
	                Reference<ArenaPage> data) override {
		// Get the cache entry for this page, without counting it as a cache hit as we're replacing its contents now
		// or as a cache miss because there is no benefit to the page already being in cache
		// Similarly, this does not count as a point lookup for reason.
		ASSERT(pageIDs.front() != invalidLogicalPageID);
		PageCacheEntry& cacheEntry = pageCache.get(pageIDs.front(), pageIDs.size() * physicalPageSize, true);
		debug_printf("DWALPager(%s) op=write %s cached=%d reading=%d writing=%d\n",
		             filename.c_str(),
		             toString(pageIDs).c_str(),
		             cacheEntry.initialized(),
		             cacheEntry.initialized() && cacheEntry.reading(),
		             cacheEntry.initialized() && cacheEntry.writing());

		// If the page is still being read then it's not also being written because a write places
		// the new content into readFuture when the write is launched, not when it is completed.
		// Read/write ordering is being enforced so waiting readers will not see the new write.  This
		// is necessary for remap erasure to work correctly since the oldest version of a page, located
		// at the original page ID, could have a pending read when that version is expired (after which
		// future reads of the version are not allowed) and the write of the next newest version over top
		// of the original page begins.
		if (!cacheEntry.initialized()) {
			cacheEntry.writeFuture = detach(writePhysicalPage(reason, level, pageIDs, data));
		} else if (cacheEntry.reading()) {
			// This is very unlikely, maybe impossible in the current pager use cases
			// Wait for the outstanding read to finish, then start the write
			cacheEntry.writeFuture = mapAsync(success(cacheEntry.readFuture),
			                                  [=](Void) { return writePhysicalPage(reason, level, pageIDs, data); });
		}

		// If the page is being written, wait for this write before issuing the new write to ensure the
		// writes happen in the correct order
		else if (cacheEntry.writing()) {
			// This is very unlikely, maybe impossible in the current pager use cases
			// Wait for the previous write to finish, then start new write
			cacheEntry.writeFuture =
			    mapAsync(cacheEntry.writeFuture, [=](Void) { return writePhysicalPage(reason, level, pageIDs, data); });
		} else {
			cacheEntry.writeFuture = detach(writePhysicalPage(reason, level, pageIDs, data));
		}

		// Always update the page contents immediately regardless of what happened above.
		cacheEntry.readFuture = data;
	}

	Future<LogicalPageID> atomicUpdatePage(PagerEventReasons reason,
	                                       unsigned int level,
	                                       LogicalPageID pageID,
	                                       Reference<ArenaPage> data,
	                                       Version v) override {
		debug_printf("DWALPager(%s) op=writeAtomic %s @%" PRId64 "\n", filename.c_str(), toString(pageID).c_str(), v);
		Future<LogicalPageID> f = map(newPageID(), [=](LogicalPageID newPageID) {
			updatePage(reason, level, VectorRef<LogicalPageID>(&newPageID, 1), data);
			// TODO:  Possibly limit size of remap queue since it must be recovered on cold start
			RemappedPage r{ v, pageID, newPageID };
			remapQueue.pushBack(r);
			auto& versionedMap = remappedPages[pageID];

			if (SERVER_KNOBS->REDWOOD_EVICT_UPDATED_PAGES) {
				// An update page is unlikely to have its old version read again soon, so prioritize its cache eviction
				// If the versioned map is empty for this page then the prior version of the page is at stored at the
				// PhysicalPageID pageID, otherwise it is the last mapped value in the version-ordered map.
				pageCache.prioritizeEviction(versionedMap.empty() ? pageID : versionedMap.rbegin()->second);
			}
			versionedMap[v] = newPageID;

			debug_printf("DWALPager(%s) pushed %s\n", filename.c_str(), RemappedPage(r).toString().c_str());
			return pageID;
		});

		// No need for forwardError here because newPageID() is already wrapped in forwardError
		return f;
	}

	// Free pageID as of version v.  This means that once the oldest readable pager snapshot is at version v, pageID is
	// not longer in use by any structure so it can be used to write new data.
	void freeUnmappedPage(PhysicalPageID pageID, Version v) {
		// If v is older than the oldest version still readable then mark pageID as free as of the next commit
		if (v < effectiveOldestVersion()) {
			debug_printf("DWALPager(%s) op=freeNow %s @%" PRId64 " oldestVersion=%" PRId64 "\n",
			             filename.c_str(),
			             toString(pageID).c_str(),
			             v,
			             lastCommittedHeader.oldestVersion);
			freeList.pushBack(pageID);
		} else {
			// Otherwise add it to the delayed free list
			debug_printf("DWALPager(%s) op=freeLater %s @%" PRId64 " oldestVersion=%" PRId64 "\n",
			             filename.c_str(),
			             toString(pageID).c_str(),
			             v,
			             lastCommittedHeader.oldestVersion);
			delayedFreeList.pushBack({ v, pageID });
		}

		// A freed page is unlikely to be read again soon so prioritize its cache eviction
		if (SERVER_KNOBS->REDWOOD_EVICT_UPDATED_PAGES) {
			pageCache.prioritizeEviction(pageID);
		}
	}

	LogicalPageID detachRemappedPage(LogicalPageID pageID, Version v) override {
		auto i = remappedPages.find(pageID);
		if (i == remappedPages.end()) {
			// Page is not remapped
			return invalidLogicalPageID;
		}

		// Get the page that id was most recently remapped to
		auto iLast = i->second.rbegin();
		LogicalPageID newID = iLast->second;
		ASSERT(RemappedPage::getTypeOf(newID) == RemappedPage::REMAP);

		// If the last change remap was also at v then change the remap to a delete, as it's essentially
		// the same as the original page being deleted at that version and newID being used from then on.
		if (iLast->first == v) {
			debug_printf("DWALPager(%s) op=detachDelete originalID=%s newID=%s @%" PRId64 " oldestVersion=%" PRId64
			             "\n",
			             filename.c_str(),
			             toString(pageID).c_str(),
			             toString(newID).c_str(),
			             v,
			             lastCommittedHeader.oldestVersion);
			iLast->second = invalidLogicalPageID;
			remapQueue.pushBack(RemappedPage{ v, pageID, invalidLogicalPageID });
		} else {
			debug_printf("DWALPager(%s) op=detach originalID=%s newID=%s @%" PRId64 " oldestVersion=%" PRId64 "\n",
			             filename.c_str(),
			             toString(pageID).c_str(),
			             toString(newID).c_str(),
			             v,
			             lastCommittedHeader.oldestVersion);
			// Mark id as converted to its last remapped location as of v
			i->second[v] = 0;
			remapQueue.pushBack(RemappedPage{ v, pageID, 0 });
		}
		return newID;
	}

	void freePage(LogicalPageID pageID, Version v) override {
		// If pageID has been remapped, then it can't be freed until all existing remaps for that page have been undone,
		// so queue it for later deletion during remap cleanup
		auto i = remappedPages.find(pageID);
		if (i != remappedPages.end()) {
			debug_printf("DWALPager(%s) op=freeRemapped %s @%" PRId64 " oldestVersion=%" PRId64 "\n",
			             filename.c_str(),
			             toString(pageID).c_str(),
			             v,
			             lastCommittedHeader.oldestVersion);
			remapQueue.pushBack(RemappedPage{ v, pageID, invalidLogicalPageID });

			// A freed page is unlikely to be read again soon so prioritize its cache eviction
			if (SERVER_KNOBS->REDWOOD_EVICT_UPDATED_PAGES) {
				PhysicalPageID previousPhysicalPage = i->second.rbegin()->second;
				pageCache.prioritizeEviction(previousPhysicalPage);
			}

			i->second[v] = invalidLogicalPageID;
			return;
		}

		freeUnmappedPage(pageID, v);
	};

	ACTOR static void freeExtent_impl(DWALPager* self, LogicalPageID pageID) {
		self->extentFreeList.pushBack(pageID);
		Optional<ExtentUsedListEntry> freeExtent = wait(self->extentUsedList.pop());
		// Optional<LogicalPageID> freeExtentPageID = wait(self->extentUsedList.pop());
		if (freeExtent.present()) {
			debug_printf("DWALPager(%s) freeExtentPageID() popped %s from used list\n",
			             self->filename.c_str(),
			             toString(freeExtent.get().extentID).c_str());
		}
	}
	void freeExtent(LogicalPageID pageID) override { freeExtent_impl(this, pageID); }

	ACTOR static UNCANCELLABLE Future<int> readPhysicalBlock(DWALPager* self,
	                                                         Reference<ArenaPage> pageBuffer,
	                                                         int pageOffset,
	                                                         int blockSize,
	                                                         int64_t offset,
	                                                         int priority) {
		state PriorityMultiLock::Lock lock = wait(self->ioLock->lock(std::min(priority, ioMaxPriority)));
		++g_redwoodMetrics.metric.pagerDiskRead;
		int bytes = wait(self->pageFile->read(pageBuffer->rawData() + pageOffset, blockSize, offset));
		return bytes;
	}

	// Read a physical page from the page file.  Note that header pages use a page size of smallestPhysicalBlock.
	// If the user chosen physical page size is larger, then there will be a gap of unused space after the header pages
	// and before the user-chosen sized pages.
	ACTOR static Future<Reference<ArenaPage>> readPhysicalPage(DWALPager* self,
	                                                           PhysicalPageID pageID,
	                                                           int priority,
	                                                           bool header) {
		ASSERT(!self->memoryOnly);

		state Reference<ArenaPage> page =
		    header ? makeReference<ArenaPage>(smallestPhysicalBlock, smallestPhysicalBlock) : self->newPageBuffer();
		debug_printf("DWALPager(%s) op=readPhysicalStart %s ptr=%p header=%d\n",
		             self->filename.c_str(),
		             toString(pageID).c_str(),
		             page->rawData(),
		             header);

		int readBytes =
		    wait(readPhysicalBlock(self, page, 0, page->rawSize(), (int64_t)pageID * page->rawSize(), priority));
		debug_printf("DWALPager(%s) op=readPhysicalDiskReadComplete %s ptr=%p bytes=%d\n",
		             self->filename.c_str(),
		             toString(pageID).c_str(),
		             page->rawData(),
		             readBytes);

		try {
			page->postReadHeader(pageID);
			if (page->isEncrypted()) {
				if (!self->keyProvider.isValid()) {
					wait(self->keyProviderInitialized.getFuture());
					ASSERT(self->keyProvider.isValid());
				}
				ArenaPage::EncryptionKey k = wait(self->keyProvider->getEncryptionKey(page->getEncodingHeader()));
				page->encryptionKey = k;
			}
			page->postReadPayload(pageID);
			debug_printf("DWALPager(%s) op=readPhysicalVerified %s ptr=%p\n",
			             self->filename.c_str(),
			             toString(pageID).c_str(),
			             page->rawData());
		} catch (Error& e) {
			Error err = e;
			if (g_network->isSimulated() && g_simulator->checkInjectedCorruption()) {
				err = err.asInjectedFault();
			}

			// For header pages, event is a warning because the primary header could be read after an unsync'd write,
			// but no other page can.
			TraceEvent(header ? SevWarnAlways : SevError, "RedwoodPageError")
			    .error(err)
			    .detail("Filename", self->filename.c_str())
			    .detail("PageID", pageID)
			    .detail("PageSize", self->physicalPageSize)
			    .detail("Offset", pageID * self->physicalPageSize);

			debug_printf("DWALPager(%s) postread failed for %s with %s\n",
			             self->filename.c_str(),
			             toString(pageID).c_str(),
			             err.what());

			throw err;
		}

		return page;
	}

	ACTOR static Future<Reference<ArenaPage>> readPhysicalMultiPage(DWALPager* self,
	                                                                Standalone<VectorRef<PhysicalPageID>> pageIDs,
	                                                                int priority) {
		ASSERT(!self->memoryOnly);

		// if (g_network->getCurrentTask() > TaskPriority::DiskRead) {
		// 	wait(delay(0, TaskPriority::DiskRead));
		// }

		state Reference<ArenaPage> page = self->newPageBuffer(pageIDs.size());
		debug_printf("DWALPager(%s) op=readPhysicalMultiStart %s ptr=%p\n",
		             self->filename.c_str(),
		             toString(pageIDs).c_str(),
		             page->rawData());

		// TODO:  Could a dispatched read try to write to page after it has been destroyed if this actor is cancelled?
		state int blockSize = self->physicalPageSize;
		std::vector<Future<int>> reads;
		for (int i = 0; i < pageIDs.size(); ++i) {
			reads.push_back(
			    readPhysicalBlock(self, page, i * blockSize, blockSize, ((int64_t)pageIDs[i]) * blockSize, priority));
		}
		// wait for all the parallel read futures
		wait(waitForAll(reads));

		debug_printf("DWALPager(%s) op=readPhysicalMultiDiskReadsComplete %s ptr=%p bytes=%d\n",
		             self->filename.c_str(),
		             toString(pageIDs).c_str(),
		             page->rawData(),
		             pageIDs.size() * blockSize);

		try {
			page->postReadHeader(pageIDs.front());
			if (page->isEncrypted()) {
				ArenaPage::EncryptionKey k = wait(self->keyProvider->getEncryptionKey(page->getEncodingHeader()));
				page->encryptionKey = k;
			}
			page->postReadPayload(pageIDs.front());
			debug_printf("DWALPager(%s) op=readPhysicalVerified %s ptr=%p bytes=%d\n",
			             self->filename.c_str(),
			             toString(pageIDs).c_str(),
			             page->rawData(),
			             pageIDs.size() * blockSize);
		} catch (Error& e) {
			// For header pages, error is a warning because recovery may still be possible
			TraceEvent(SevError, "RedwoodPageError")
			    .error(e)
			    .detail("Filename", self->filename.c_str())
			    .detail("PageIDs", pageIDs)
			    .detail("PageSize", self->physicalPageSize);

			debug_printf("DWALPager(%s) postread failed for %s with %s\n",
			             self->filename.c_str(),
			             toString(pageIDs).c_str(),
			             e.what());

			throw;
		}

		return page;
	}

	Future<Reference<ArenaPage>> readHeaderPage(PhysicalPageID pageID) {
		debug_printf("DWALPager(%s) readHeaderPage %s\n", filename.c_str(), toString(pageID).c_str());
		return readPhysicalPage(this, pageID, ioMaxPriority, true);
	}

	// Reads the most recent version of pageID, either previously committed or written using updatePage()
	// in the current commit
	Future<Reference<ArenaPage>> readPage(PagerEventReasons reason,
	                                      unsigned int level,
	                                      PhysicalPageID pageID,
	                                      int priority,
	                                      bool cacheable,
	                                      bool noHit) override {
		// Use cached page if present, without triggering a cache hit.
		// Otherwise, read the page and return it but don't add it to the cache
		debug_printf("DWALPager(%s) op=read %s reason=%s  noHit=%d\n",
		             filename.c_str(),
		             toString(pageID).c_str(),
		             PagerEventReasonsStrings[(int)reason],
		             noHit);
		auto& eventReasons = g_redwoodMetrics.level(level).metrics.events;
		eventReasons.addEventReason(PagerEvents::CacheLookup, reason);
		if (!cacheable) {
			debug_printf("DWALPager(%s) op=readUncached %s\n", filename.c_str(), toString(pageID).c_str());
			PageCacheEntry* pCacheEntry = pageCache.getIfExists(pageID);
			if (pCacheEntry != nullptr) {
				++g_redwoodMetrics.metric.pagerProbeHit;
				debug_printf("DWALPager(%s) op=readUncachedHit %s\n", filename.c_str(), toString(pageID).c_str());
				return pCacheEntry->readFuture;
			}
			++g_redwoodMetrics.metric.pagerProbeMiss;
			debug_printf("DWALPager(%s) op=readUncachedMiss %s\n", filename.c_str(), toString(pageID).c_str());
			return forwardError(readPhysicalPage(this, pageID, priority, false), errorPromise);
		}
		PageCacheEntry& cacheEntry = pageCache.get(pageID, physicalPageSize, noHit);
		debug_printf("DWALPager(%s) op=read %s cached=%d reading=%d writing=%d noHit=%d\n",
		             filename.c_str(),
		             toString(pageID).c_str(),
		             cacheEntry.initialized(),
		             cacheEntry.initialized() && cacheEntry.reading(),
		             cacheEntry.initialized() && cacheEntry.writing(),
		             noHit);
		if (!cacheEntry.initialized()) {
			debug_printf("DWALPager(%s) issuing actual read of %s\n", filename.c_str(), toString(pageID).c_str());
			cacheEntry.readFuture = forwardError(readPhysicalPage(this, pageID, priority, false), errorPromise);
			cacheEntry.writeFuture = Void();

			++g_redwoodMetrics.metric.pagerCacheMiss;
			eventReasons.addEventReason(PagerEvents::CacheMiss, reason);
		} else {
			++g_redwoodMetrics.metric.pagerCacheHit;
			eventReasons.addEventReason(PagerEvents::CacheHit, reason);
		}
		return cacheEntry.readFuture;
	}

	Future<Reference<ArenaPage>> readMultiPage(PagerEventReasons reason,
	                                           unsigned int level,
	                                           VectorRef<PhysicalPageID> pageIDs,
	                                           int priority,
	                                           bool cacheable,
	                                           bool noHit) override {
		// Use cached page if present, without triggering a cache hit.
		// Otherwise, read the page and return it but don't add it to the cache
		debug_printf("DWALPager(%s) op=read %s reason=%s noHit=%d\n",
		             filename.c_str(),
		             toString(pageIDs).c_str(),
		             PagerEventReasonsStrings[(int)reason],
		             noHit);
		auto& eventReasons = g_redwoodMetrics.level(level).metrics.events;
		eventReasons.addEventReason(PagerEvents::CacheLookup, reason);
		if (!cacheable) {
			debug_printf("DWALPager(%s) op=readUncached %s\n", filename.c_str(), toString(pageIDs).c_str());
			PageCacheEntry* pCacheEntry = pageCache.getIfExists(pageIDs.front());
			if (pCacheEntry != nullptr) {
				++g_redwoodMetrics.metric.pagerProbeHit;
				debug_printf("DWALPager(%s) op=readUncachedHit %s\n", filename.c_str(), toString(pageIDs).c_str());
				return pCacheEntry->readFuture;
			}
			++g_redwoodMetrics.metric.pagerProbeMiss;
			debug_printf("DWALPager(%s) op=readUncachedMiss %s\n", filename.c_str(), toString(pageIDs).c_str());
			return forwardError(readPhysicalMultiPage(this, pageIDs, priority), errorPromise);
		}

		PageCacheEntry& cacheEntry = pageCache.get(pageIDs.front(), pageIDs.size() * physicalPageSize, noHit);
		debug_printf("DWALPager(%s) op=read %s cached=%d reading=%d writing=%d noHit=%d\n",
		             filename.c_str(),
		             toString(pageIDs).c_str(),
		             cacheEntry.initialized(),
		             cacheEntry.initialized() && cacheEntry.reading(),
		             cacheEntry.initialized() && cacheEntry.writing(),
		             noHit);
		if (!cacheEntry.initialized()) {
			debug_printf("DWALPager(%s) issuing actual read of %s\n", filename.c_str(), toString(pageIDs).c_str());
			cacheEntry.readFuture = forwardError(readPhysicalMultiPage(this, pageIDs, priority), errorPromise);
			cacheEntry.writeFuture = Void();

			++g_redwoodMetrics.metric.pagerCacheMiss;
			eventReasons.addEventReason(PagerEvents::CacheMiss, reason);
		} else {
			++g_redwoodMetrics.metric.pagerCacheHit;
			eventReasons.addEventReason(PagerEvents::CacheHit, reason);
		}
		return cacheEntry.readFuture;
	}

	PhysicalPageID getPhysicalPageID(LogicalPageID pageID, Version v) {
		auto i = remappedPages.find(pageID);

		if (i != remappedPages.end()) {
			auto j = i->second.upper_bound(v);
			if (j != i->second.begin()) {
				--j;
				debug_printf("DWALPager(%s) op=lookupRemapped %s @%" PRId64 " -> %s\n",
				             filename.c_str(),
				             toString(pageID).c_str(),
				             v,
				             toString(j->second).c_str());
				pageID = j->second;
				if (pageID == invalidLogicalPageID)
					debug_printf(
					    "DWALPager(%s) remappedPagesMap: %s\n", filename.c_str(), toString(remappedPages).c_str());

				ASSERT(pageID != invalidLogicalPageID);
			}
		} else {
			debug_printf("DWALPager(%s) op=lookupNotRemapped %s @%" PRId64 " (not remapped)\n",
			             filename.c_str(),
			             toString(pageID).c_str(),
			             v);
		}

		return (PhysicalPageID)pageID;
	}

	Future<Reference<ArenaPage>> readPageAtVersion(PagerEventReasons reason,
	                                               unsigned int level,
	                                               LogicalPageID logicalID,
	                                               int priority,
	                                               Version v,
	                                               bool cacheable,
	                                               bool noHit) {
		PhysicalPageID physicalID = getPhysicalPageID(logicalID, v);
		return readPage(reason, level, physicalID, priority, cacheable, noHit);
	}

	void releaseExtentReadLock() override { concurrentExtentReads->release(); }

	// Read the physical extent at given pageID
	// NOTE that we use the same interface (<ArenaPage>) for the extent as the page
	ACTOR static Future<Reference<ArenaPage>> readPhysicalExtent(DWALPager* self,
	                                                             PhysicalPageID pageID,
	                                                             int readSize = 0) {
		// First take the concurrentExtentReads lock to avoid issuing too many reads concurrently
		wait(self->concurrentExtentReads->take());

		ASSERT(!self->memoryOnly);

		if (g_network->getCurrentTask() > TaskPriority::DiskRead) {
			wait(delay(0, TaskPriority::DiskRead));
		}

		// readSize may not be equal to the physical extent size (for the first and last extents)
		// but otherwise use the full physical extent size
		if (readSize == 0) {
			readSize = self->physicalExtentSize;
		}

		state Reference<ArenaPage> extent = makeReference<ArenaPage>(readSize, readSize);

		// physicalReadSize is the size of disk read we intend to issue
		auto physicalReadSize = SERVER_KNOBS->REDWOOD_DEFAULT_EXTENT_READ_SIZE;
		auto parallelReads = readSize / physicalReadSize;
		auto lastReadSize = readSize % physicalReadSize;

		debug_printf("DWALPager(%s) op=readPhysicalExtentStart %s readSize %d offset %" PRId64
		             " physicalReadSize %d parallelReads %d\n",
		             self->filename.c_str(),
		             toString(pageID).c_str(),
		             readSize,
		             (int64_t)pageID * (self->physicalPageSize),
		             physicalReadSize,
		             parallelReads);

		// we split the extent read into a number of parallel disk reads based on the determined physical
		// disk read size. All those reads are issued in parallel and their futures are stored into the following
		// reads vector
		std::vector<Future<int>> reads;
		int i;
		int64_t startOffset = (int64_t)pageID * (self->physicalPageSize);
		int64_t currentOffset;
		for (i = 0; i < parallelReads; i++) {
			currentOffset = i * physicalReadSize;
			debug_printf("DWALPager(%s) current offset %" PRId64 "\n", self->filename.c_str(), currentOffset);
			++g_redwoodMetrics.metric.pagerDiskRead;
			reads.push_back(self->readPhysicalBlock(
			    self, extent, currentOffset, physicalReadSize, startOffset + currentOffset, ioMaxPriority));
		}

		// Handle the last read separately as it may be smaller than physicalReadSize
		if (lastReadSize) {
			currentOffset = i * physicalReadSize;
			debug_printf("DWALPager(%s) iter %d current offset %" PRId64 " lastReadSize %d\n",
			             self->filename.c_str(),
			             i,
			             currentOffset,
			             lastReadSize);
			++g_redwoodMetrics.metric.pagerDiskRead;
			reads.push_back(self->readPhysicalBlock(
			    self, extent, currentOffset, lastReadSize, startOffset + currentOffset, ioMaxPriority));
		}

		// wait for all the parallel read futures for the given extent
		wait(waitForAll(reads));

		debug_printf("DWALPager(%s) op=readPhysicalExtentComplete %s ptr=%p bytes=%d file offset=%d\n",
		             self->filename.c_str(),
		             toString(pageID).c_str(),
		             extent->rawData(),
		             readSize,
		             (pageID * self->physicalPageSize));

		return extent;
	}

	Future<Reference<ArenaPage>> readExtent(LogicalPageID pageID) override {
		debug_printf("DWALPager(%s) op=readExtent %s\n", filename.c_str(), toString(pageID).c_str());
		PageCacheEntry* pCacheEntry = extentCache.getIfExists(pageID);
		auto& eventReasons = g_redwoodMetrics.level(nonBtreeLevel).metrics.events;
		if (pCacheEntry != nullptr) {
			eventReasons.addEventReason(PagerEvents::CacheLookup, PagerEventReasons::MetaData);
			debug_printf("DWALPager(%s) Cache Entry exists for %s\n", filename.c_str(), toString(pageID).c_str());
			return pCacheEntry->readFuture;
		}
		eventReasons.addEventReason(PagerEvents::CacheLookup, PagerEventReasons::MetaData);

		LogicalPageID headPageID = header.remapQueue.headPageID;
		LogicalPageID tailPageID = header.remapQueue.tailPageID;
		int readSize = physicalExtentSize;
		bool headExt = false;
		bool tailExt = false;
		debug_printf("DWALPager(%s) #extentPages: %d, headPageID: %s, tailPageID: %s\n",
		             filename.c_str(),
		             pagesPerExtent,
		             toString(headPageID).c_str(),
		             toString(tailPageID).c_str());

		if (headPageID >= pageID && ((headPageID - pageID) < pagesPerExtent))
			headExt = true;
		if ((tailPageID - pageID) < pagesPerExtent)
			tailExt = true;
		if (headExt && tailExt) {
			readSize = (tailPageID - headPageID + 1) * physicalPageSize;
		} else if (headExt) {
			readSize = (pagesPerExtent - (headPageID - pageID)) * physicalPageSize;
		} else if (tailExt) {
			readSize = (tailPageID - pageID + 1) * physicalPageSize;
		}

		PageCacheEntry& cacheEntry = extentCache.get(pageID, 1);
		if (!cacheEntry.initialized()) {
			cacheEntry.writeFuture = Void();
			cacheEntry.readFuture =
			    forwardError(readPhysicalExtent(this, (PhysicalPageID)pageID, readSize), errorPromise);
			debug_printf("DWALPager(%s) Set the cacheEntry readFuture for page: %s\n",
			             filename.c_str(),
			             toString(pageID).c_str());

			++g_redwoodMetrics.metric.pagerCacheMiss;
			eventReasons.addEventReason(PagerEvents::CacheMiss, PagerEventReasons::MetaData);
			eventReasons.addEventReason(PagerEvents::CacheLookup, PagerEventReasons::MetaData);
		} else {
			++g_redwoodMetrics.metric.pagerCacheHit;
			eventReasons.addEventReason(PagerEvents::CacheHit, PagerEventReasons::MetaData);
			eventReasons.addEventReason(PagerEvents::CacheLookup, PagerEventReasons::MetaData);
		}
		return cacheEntry.readFuture;
	}

	// Get snapshot as of the most recent committed version of the pager
	Reference<IPagerSnapshot> getReadSnapshot(Version v) override;
	void addSnapshot(Version version, KeyRef meta) {
		if (snapshots.empty()) {
			oldestSnapshotVersion = version;
		} else {
			ASSERT(snapshots.back().version != version);
		}

		snapshots.push_back({ version, makeReference<DWALPagerSnapshot>(this, meta, version) });
	}

	// Set the pending oldest versiont to keep as of the next commit
	void setOldestReadableVersion(Version v) override {
		ASSERT(v >= header.oldestVersion);
		ASSERT(v <= header.committedVersion);
		header.oldestVersion = v;
		expireSnapshots(v);
	};

	// Get the oldest *readable* version, which is not the same as the oldest retained version as the version
	// returned could have been set as the oldest version in the pending commit
	Version getOldestReadableVersion() const override { return header.oldestVersion; };

	// Calculate the *effective* oldest version, which can be older than the one set in the last commit since we
	// are allowing active snapshots to temporarily delay page reuse.
	Version effectiveOldestVersion() { return std::min(lastCommittedHeader.oldestVersion, oldestSnapshotVersion); }

	ACTOR static Future<Void> removeRemapEntry(DWALPager* self, RemappedPage p, Version oldestRetainedVersion) {
		// Get iterator to the versioned page map entry for the original page
		state PageToVersionedMapT::iterator iPageMapPair = self->remappedPages.find(p.originalPageID);
		// The iterator must be valid and not empty and its first page map entry must match p's version
		ASSERT(iPageMapPair != self->remappedPages.end());
		ASSERT(!iPageMapPair->second.empty());
		state VersionToPageMapT::iterator iVersionPagePair = iPageMapPair->second.find(p.version);
		ASSERT(iVersionPagePair != iPageMapPair->second.end());

		RemappedPage::Type firstType = p.getType();
		state RemappedPage::Type secondType;
		bool secondAfterOldestRetainedVersion = false;
		state bool deleteAtSameVersion = false;
		if (p.newPageID == iVersionPagePair->second) {
			auto nextEntry = iVersionPagePair;
			++nextEntry;
			if (nextEntry == iPageMapPair->second.end()) {
				secondType = RemappedPage::NONE;
			} else {
				secondType = RemappedPage::getTypeOf(nextEntry->second);
				secondAfterOldestRetainedVersion = nextEntry->first > oldestRetainedVersion;
			}
		} else {
			ASSERT(iVersionPagePair->second == invalidLogicalPageID);
			secondType = RemappedPage::FREE;
			deleteAtSameVersion = true;
		}
		ASSERT(firstType == RemappedPage::REMAP || secondType == RemappedPage::NONE);

		// Scenarios and actions to take:
		//
		// The first letter (firstType) is the type of the entry just popped from the remap queue.
		// The second letter (secondType) is the type of the next item in the queue for the same
		// original page ID, if present.  If not present, secondType will be NONE.
		//
		// Since the next item can be arbitrarily ahead in the queue, secondType is determined by
		// looking at the remappedPages structure.
		//
		// R == Remap    F == Free   D == Detach   | == oldestRetainedVersion
		//
		// oldestRetainedVersion is the oldest version being maintained as readable, either because it is explicitly the
		// oldest readable version set or because there is an active snapshot for the version even though it is older
		// than the explicitly set oldest readable version.
		//
		//   R R |  free new ID
		//   R F |  free new ID if R and D are at different versions
		//   R D |  do nothing
		//   R | R  copy new to original ID, free new ID
		//   R | F  copy new to original ID, free new ID
		//   R | D  copy new to original ID
		//   R |    copy new to original ID, free new ID
		//   F |    free original ID
		//   D |    free original ID
		//
		// Note that
		//
		// Special case:  Page is detached while it is being read in remapCopyAndFree()
		//   Initial state:  R |
		//   Start remapCopyAndFree(), intending to copy new, ID to originalID and free newID
		//   New state:  R | D
		//   Read of newID completes.
		//   Copy new contents over original, do NOT free new ID
		//   Later popped state:  D |
		//   free original ID
		//
		state bool freeNewID =
		    (firstType == RemappedPage::REMAP && secondType != RemappedPage::DETACH && !deleteAtSameVersion);
		state bool copyNewToOriginal = (firstType == RemappedPage::REMAP &&
		                                (secondAfterOldestRetainedVersion || secondType == RemappedPage::NONE));
		state bool freeOriginalID = (firstType == RemappedPage::FREE || firstType == RemappedPage::DETACH);

		debug_printf("DWALPager(%s) remapCleanup %s secondType=%c mapEntry=%s oldestRetainedVersion=%" PRId64 " \n",
		             self->filename.c_str(),
		             p.toString().c_str(),
		             secondType,
		             ::toString(*iVersionPagePair).c_str(),
		             oldestRetainedVersion);

		if (copyNewToOriginal) {
			if (g_network->isSimulated()) {
				ASSERT(self->remapDestinationsSimOnly.count(p.originalPageID) == 0);
				self->remapDestinationsSimOnly.insert(p.originalPageID);
			}
			debug_printf("DWALPager(%s) remapCleanup copy %s\n", self->filename.c_str(), p.toString().c_str());

			// Read the data from the page that the original was mapped to
			Reference<ArenaPage> data = wait(
			    self->readPage(PagerEventReasons::MetaData, nonBtreeLevel, p.newPageID, ioLeafPriority, false, true));

			// Write the data to the original page so it can be read using its original pageID
			self->updatePage(
			    PagerEventReasons::MetaData, nonBtreeLevel, VectorRef<LogicalPageID>(&p.originalPageID, 1), data);
			++g_redwoodMetrics.metric.pagerRemapCopy;
		} else if (firstType == RemappedPage::REMAP) {
			++g_redwoodMetrics.metric.pagerRemapSkip;
		}

		// Now that the page contents have been copied to the original page, if the corresponding map entry
		// represented the remap and there wasn't a delete later in the queue at p for the same version then
		// erase the entry.
		if (!deleteAtSameVersion) {
			debug_printf(
			    "DWALPager(%s) remapCleanup deleting map entry %s\n", self->filename.c_str(), p.toString().c_str());
			// Erase the entry and set iVersionPagePair to the next entry or end
			iVersionPagePair = iPageMapPair->second.erase(iVersionPagePair);

			// If the map is now empty, delete it
			if (iPageMapPair->second.empty()) {
				debug_printf(
				    "DWALPager(%s) remapCleanup deleting empty map %s\n", self->filename.c_str(), p.toString().c_str());
				self->remappedPages.erase(iPageMapPair);
			} else if (freeNewID && secondType == RemappedPage::NONE &&
			           iVersionPagePair != iPageMapPair->second.end() &&
			           RemappedPage::getTypeOf(iVersionPagePair->second) == RemappedPage::DETACH) {
				// If we intend to free the new ID and there was no map entry, one could have been added during the wait
				// above. If so, and if it was a detach operation, then we can't free the new page ID as its lifetime
				// will be managed by the client starting at some later version.
				freeNewID = false;
			}
		}

		if (freeNewID) {
			debug_printf("DWALPager(%s) remapCleanup freeNew %s %s\n",
			             self->filename.c_str(),
			             p.toString().c_str(),
			             toString(self->getLastCommittedVersion()).c_str());

			// newID must be freed at the latest committed version to avoid a read race between caching and non-caching
			// readers. It is possible that there are readers of newID in flight right now that either
			//  - Did not read through the page cache
			//  - Did read through the page cache but there was no entry for the page at the time, so one was created
			//  and the read future is still pending
			// In either case the physical read of newID from disk can happen at some time after right now and after the
			// current commit is finished.
			//
			// If newID is freed immediately, meaning as of the end of the current commit, then it could be reused in
			// the next commit which could be before any reads fitting the above description have completed, causing
			// those reads to the new write which is incorrect.  Since such readers could be using pager snapshots at
			// versions up to and including the latest committed version, newID must be freed *after* that version is no
			// longer readable.
			self->freeUnmappedPage(p.newPageID, self->getLastCommittedVersion() + 1);
			++g_redwoodMetrics.metric.pagerRemapFree;
		}

		if (freeOriginalID) {
			debug_printf("DWALPager(%s) remapCleanup freeOriginal %s\n", self->filename.c_str(), p.toString().c_str());
			// originalID can be freed immediately because it is already the case that there are no readers at a version
			// prior to oldestRetainedVersion so no reader will need originalID.
			self->freeUnmappedPage(p.originalPageID, 0);
			++g_redwoodMetrics.metric.pagerRemapFree;
		}

		return Void();
	}

	ACTOR static Future<Void> remapCleanup(DWALPager* self) {
		state ActorCollection tasks(true);
		state Promise<Void> signal;
		tasks.add(signal.getFuture());

		self->remapCleanupStop = false;

		// The oldest retained version cannot change during the cleanup run as this would allow multiple read/copy
		// operations with the same original page ID destination to be started and they could complete out of order.
		state Version oldestRetainedVersion = self->effectiveOldestVersion();

		// Cutoff is the version we can pop to
		state RemappedPage cutoff(oldestRetainedVersion);

		// Maximum number of remaining remap entries to keep before obeying stop command.
		double toleranceRatio = BUGGIFY ? deterministicRandom()->randomInt(0, 10) / 100.0
		                                : SERVER_KNOBS->REDWOOD_REMAP_CLEANUP_TOLERANCE_RATIO;
		// For simplicity, we assume each entry in the remap queue corresponds to one remapped page.
		uint64_t remapCleanupWindowEntries =
		    static_cast<uint64_t>(self->remapCleanupWindowBytes / self->header.pageSize);
		state uint64_t minRemapEntries = static_cast<uint64_t>(remapCleanupWindowEntries * (1.0 - toleranceRatio));
		state uint64_t maxRemapEntries = static_cast<uint64_t>(remapCleanupWindowEntries * (1.0 + toleranceRatio));

		debug_printf("DWALPager(%s) remapCleanup oldestRetainedVersion=%" PRId64 " remapCleanupWindowBytes=%" PRId64
		             " pageSize=%" PRIu32 " minRemapEntries=%" PRId64 " maxRemapEntries=%" PRId64 " items=%" PRId64
		             "\n",
		             self->filename.c_str(),
		             oldestRetainedVersion,
		             self->remapCleanupWindowBytes,
		             self->header.pageSize,
		             minRemapEntries,
		             maxRemapEntries,
		             self->remapQueue.numEntries);

		if (g_network->isSimulated()) {
			self->remapDestinationsSimOnly.clear();
		}

		state int sinceYield = 0;
		loop {
			// Stop if we have cleanup enough remap entries, or if the stop flag is set and the remaining remap
			// entries are less than that allowed by the lag.
			int64_t remainingEntries = self->remapQueue.numEntries;
			if (remainingEntries <= minRemapEntries ||
			    (self->remapCleanupStop && remainingEntries <= maxRemapEntries)) {
				debug_printf("DWALPager(%s) remapCleanup finished remainingEntries=%" PRId64 " minRemapEntries=%" PRId64
				             " maxRemapEntries=%" PRId64,
				             self->filename.c_str(),
				             remainingEntries,
				             minRemapEntries,
				             maxRemapEntries);
				break;
			}
			state Optional<RemappedPage> p = wait(self->remapQueue.pop(cutoff));
			debug_printf("DWALPager(%s) remapCleanup popped %s items=%" PRId64 "\n",
			             self->filename.c_str(),
			             ::toString(p).c_str(),
			             self->remapQueue.numEntries);

			// Stop if we have reached the cutoff version, which is the start of the cleanup coalescing window
			if (!p.present()) {
				debug_printf("DWALPager(%s) remapCleanup pop failed cutoffVer=%" PRId64 " items=%" PRId64 "\n",
				             self->filename.c_str(),
				             cutoff.version,
				             self->remapQueue.numEntries);
				break;
			}

			Future<Void> task = removeRemapEntry(self, p.get(), oldestRetainedVersion);
			if (!task.isReady()) {
				tasks.add(task);
			}

			// Yield to prevent slow task in case no IO waits are encountered
			if (++sinceYield >= 100) {
				sinceYield = 0;
				wait(yield());
			}
		}

		debug_printf("DWALPager(%s) remapCleanup stopped stopSignal=%d remap=%" PRId64 " free=%" PRId64
		             " delayedFree=%" PRId64 "\n",
		             self->filename.c_str(),
		             self->remapCleanupStop,
		             self->remapQueue.numEntries,
		             self->freeList.numEntries,
		             self->delayedFreeList.numEntries);
		signal.send(Void());
		wait(tasks.getResult());
		return Void();
	}

	// Flush all queues so they have no operations pending.
	ACTOR static Future<Void> flushQueues(DWALPager* self) {
		ASSERT(self->remapCleanupFuture.isReady());

		// Flush remap queue and related queues separately, they are not involved in free page management
		wait(self->remapQueue.flush());
		wait(self->extentFreeList.flush());
		wait(self->extentUsedList.flush());

		// Flush the free list and delayed free list queues together as they are used by freePage() and newPageID()
		// Since each queue's preFlush can create work for the other, we must see preflush return false for both
		// twice in row.
		state int clear = 0;
		loop {
			state bool freeBusy = wait(self->freeList.preFlush());
			state bool delayedFreeBusy = wait(self->delayedFreeList.preFlush());
			debug_printf("DWALPager(%s) flushQueues freeBusy=%d delayedFreeBusy=%d\n",
			             self->filename.c_str(),
			             freeBusy,
			             delayedFreeBusy);

			// Once preFlush() returns false for both queues then there are no more operations pending
			// on either queue.  If preFlush() returns true for either queue in one loop execution then
			// it could have generated new work for itself or the other queue.
			if (!freeBusy && !delayedFreeBusy) {
				if (++clear == 2) {
					break;
				}
			} else {
				clear = 0;
			}
		}
		self->freeList.finishFlush();
		self->delayedFreeList.finishFlush();

		return Void();
	}

	ACTOR static Future<Void> commit_impl(DWALPager* self, Version v, Value commitRecord) {
		debug_printf("DWALPager(%s) commit begin %s\n", self->filename.c_str(), ::toString(v).c_str());

		// Write old committed header to Page 1
		self->writeHeaderPage(backupHeaderPageID, self->lastCommittedHeaderPage);

		// Trigger the remap eraser to stop and then wait for it.
		self->remapCleanupStop = true;
		wait(self->remapCleanupFuture);

		wait(flushQueues(self));

		self->header.committedVersion = v;
		self->header.remapQueue = self->remapQueue.getState();
		self->header.extentFreeList = self->extentFreeList.getState();
		self->header.extentUsedList = self->extentUsedList.getState();
		self->header.freeList = self->freeList.getState();
		self->header.delayedFreeList = self->delayedFreeList.getState();

		// Wait for all outstanding writes to complete
		debug_printf("DWALPager(%s) waiting for outstanding writes\n", self->filename.c_str());
		wait(waitForAll(self->operations));
		self->operations.clear();
		debug_printf("DWALPager(%s) Syncing\n", self->filename.c_str());

		// Sync everything except the header
		if (g_network->getCurrentTask() > TaskPriority::DiskWrite) {
			wait(delay(0, TaskPriority::DiskWrite));
		}

		if (!self->memoryOnly) {
			wait(self->pageFile->sync());
			debug_printf("DWALPager(%s) commit version %" PRId64 " sync 1\n",
			             self->filename.c_str(),
			             self->header.committedVersion);
		}

		// Update new commit header to the primary header page
		self->header.userCommitRecord = commitRecord;
		self->updateHeaderPage();

		// Update primary header page on disk and sync again.
		wait(self->writeHeaderPage(primaryHeaderPageID, self->headerPage));
		if (g_network->getCurrentTask() > TaskPriority::DiskWrite) {
			wait(delay(0, TaskPriority::DiskWrite));
		}

		if (!self->memoryOnly) {
			wait(self->pageFile->sync());
			debug_printf("DWALPager(%s) commit version %" PRId64 " sync 2\n",
			             self->filename.c_str(),
			             self->header.committedVersion);
		}

		// Update the last committed header for use in the next commit.
		self->updateLastCommittedHeader();
		self->addSnapshot(v, self->header.userCommitRecord);

		// Try to expire snapshots up to the oldest version, in case some were being kept around due to being in use,
		// because maybe some are no longer in use.
		self->expireSnapshots(self->header.oldestVersion);

		// Start unmapping pages for expired versions
		self->remapCleanupFuture = remapCleanup(self);

		// If there are prioritized evictions queued, flush them to the regular eviction order.
		self->pageCache.flushPrioritizedEvictions();

		return Void();
	}

	Future<Void> commit(Version v, Value commitRecord) override {
		// Can't have more than one commit outstanding.
		ASSERT(commitFuture.isReady());
		ASSERT(v > lastCommittedHeader.committedVersion);
		commitFuture = forwardError(commit_impl(this, v, commitRecord), errorPromise);
		return commitFuture;
	}

	Value getCommitRecord() const override { return lastCommittedHeader.userCommitRecord; }

	ACTOR void shutdown(DWALPager* self, bool dispose) {
<<<<<<< HEAD
		debug_printf("DWALPager(%s) shutdown halt IO lock\n", self->filename.c_str());
		self->ioLock.halt();
=======
		// Send to the error promise first and then delay(0) to give users a chance to cancel
		// any outstanding operations
		if (self->errorPromise.canBeSet()) {
			debug_printf("DWALPager(%s) shutdown sending error\n", self->filename.c_str());
			self->errorPromise.sendError(actor_cancelled()); // Ideally this should be shutdown_in_progress
		}
		wait(delay(0));

		// The next section explicitly cancels all pending operations held in the pager
		debug_printf("DWALPager(%s) shutdown kill ioLock\n", self->filename.c_str());
		self->ioLock->kill();

>>>>>>> 05e73b78
		debug_printf("DWALPager(%s) shutdown cancel recovery\n", self->filename.c_str());
		self->recoverFuture.cancel();
		debug_printf("DWALPager(%s) shutdown cancel commit\n", self->filename.c_str());
		self->commitFuture.cancel();
		debug_printf("DWALPager(%s) shutdown cancel remap\n", self->filename.c_str());
		self->remapCleanupFuture.cancel();
		debug_printf("DWALPager(%s) shutdown kill file extension\n", self->filename.c_str());
		self->fileExtension.cancel();

		debug_printf("DWALPager(%s) shutdown cancel operations\n", self->filename.c_str());
		for (auto& f : self->operations) {
			f.cancel();
		}
		self->operations.clear();

		debug_printf("DWALPager(%s) shutdown cancel queues\n", self->filename.c_str());
		self->freeList.cancel();
		self->delayedFreeList.cancel();
		self->remapQueue.cancel();
		self->extentFreeList.cancel();
		self->extentUsedList.cancel();

		debug_printf("DWALPager(%s) shutdown destroy page cache\n", self->filename.c_str());
		wait(self->extentCache.clear());
		wait(self->pageCache.clear());

		debug_printf("DWALPager(%s) shutdown remappedPagesMap: %s\n",
		             self->filename.c_str(),
		             toString(self->remappedPages).c_str());

		// Unreference the file and clear
		self->pageFile.clear();
		if (dispose) {
			if (!self->memoryOnly) {
				debug_printf("DWALPager(%s) shutdown deleting file\n", self->filename.c_str());
				wait(IAsyncFileSystem::filesystem()->incrementalDeleteFile(self->filename, true));
			}
		}

		self->closedPromise.send(Void());
		delete self;
	}

	void dispose() override { shutdown(this, true); }

	void close() override { shutdown(this, false); }

	Future<Void> getError() const override { return errorPromise.getFuture(); }

	Future<Void> onClosed() const override { return closedPromise.getFuture(); }

	StorageBytes getStorageBytes() const override {
		int64_t free;
		int64_t total;
		if (memoryOnly) {
			total = pageCache.evictor().sizeLimit;
			free = pageCache.evictor().getSizeUsed();
		} else {
			g_network->getDiskBytes(parentDirectory(filename), free, total);
		}
		int64_t pagerSize = header.pageCount * physicalPageSize;

		// It is not exactly known how many pages on the delayed free list are usable as of right now.  It could be
		// known, if each commit delayed entries that were freeable were shuffled from the delayed free queue to the
		// free queue, but this doesn't seem necessary.

		// Amount of space taken up by all of the items in the free lists
		int64_t reusablePageSpace = (freeList.numEntries + delayedFreeList.numEntries) * physicalPageSize;
		// Amount of space taken up by the free list queues themselves, as if we were to pop and use
		// items on the free lists the space the items are stored in would also become usable
		int64_t reusableQueueSpace = (freeList.numPages + delayedFreeList.numPages) * physicalPageSize;
		int64_t reusable = reusablePageSpace + reusableQueueSpace;

		// Space currently in used by old page versions have have not yet been freed due to the remap cleanup window.
		int64_t temp = remapQueue.numEntries * physicalPageSize;

		return StorageBytes(free, total, pagerSize - reusable, free + reusable, temp);
	}

	int64_t getPageCacheCount() override { return pageCache.getCount(); }
	int64_t getPageCount() override { return header.pageCount; }
	int64_t getExtentCacheCount() override { return extentCache.getCount(); }

	ACTOR static Future<Void> getUserPageCount_cleanup(DWALPager* self) {
		// Wait for the remap eraser to finish all of its work (not triggering stop)
		wait(self->remapCleanupFuture);

		// Flush queues so there are no pending freelist operations
		wait(flushQueues(self));

		debug_printf("DWALPager getUserPageCount_cleanup\n");
		self->freeList.getState();
		self->delayedFreeList.getState();
		self->extentFreeList.getState();
		self->extentUsedList.getState();
		self->remapQueue.getState();
		return Void();
	}

	// Get the number of pages in use by the pager's user
	Future<int64_t> getUserPageCount() override {
		return map(getUserPageCount_cleanup(this), [=](Void) {
			int64_t userPages =
			    header.pageCount - 2 - freeList.numPages - freeList.numEntries - delayedFreeList.numPages -
			    delayedFreeList.numEntries - ((((remapQueue.numPages - 1) / pagesPerExtent) + 1) * pagesPerExtent) -
			    extentFreeList.numPages - (pagesPerExtent * extentFreeList.numEntries) - extentUsedList.numPages;

			debug_printf("DWALPager(%s) userPages=%" PRId64 " totalPageCount=%" PRId64 " freeQueuePages=%" PRId64
			             " freeQueueCount=%" PRId64 " delayedFreeQueuePages=%" PRId64 " delayedFreeQueueCount=%" PRId64
			             " remapQueuePages=%" PRId64 " remapQueueCount=%" PRId64 "\n",
			             filename.c_str(),
			             userPages,
			             header.pageCount,
			             freeList.numPages,
			             freeList.numEntries,
			             delayedFreeList.numPages,
			             delayedFreeList.numEntries,
			             remapQueue.numPages,
			             remapQueue.numEntries);
			return userPages;
		});
	}

	Future<Void> init() override { return recoverFuture; }

	Version getLastCommittedVersion() const override { return lastCommittedHeader.committedVersion; }

private:
	~DWALPager() {}

	// Try to expire snapshots up to but not including v, but do not expire any snapshots that are in use.
	void expireSnapshots(Version v);

	// Header is the format of page 0 of the database
	struct PagerCommitHeader {
		constexpr static FileIdentifier file_identifier = 11836690;
		constexpr static unsigned int FORMAT_VERSION = 10;

		uint16_t formatVersion;
		uint32_t queueCount;
		uint32_t pageSize;
		int64_t pageCount;
		uint32_t extentSize;
		Version committedVersion;
		Version oldestVersion;
		Value userCommitRecord;
		FIFOQueue<LogicalPageID>::QueueState freeList;
		FIFOQueue<LogicalPageID>::QueueState extentFreeList; // free list for extents
		FIFOQueue<ExtentUsedListEntry>::QueueState extentUsedList; // in-use list for extents
		FIFOQueue<DelayedFreePage>::QueueState delayedFreeList;
		FIFOQueue<RemappedPage>::QueueState remapQueue;

		template <class Ar>
		void serialize(Ar& ar) {
			serializer(ar,
			           formatVersion,
			           queueCount,
			           pageSize,
			           pageCount,
			           extentSize,
			           committedVersion,
			           oldestVersion,
			           userCommitRecord,
			           freeList,
			           extentFreeList,
			           extentUsedList,
			           delayedFreeList,
			           remapQueue);
		}
	};

	ACTOR static Future<Void> clearRemapQueue_impl(DWALPager* self) {
		// Wait for outstanding commit.
		wait(self->commitFuture);

		// Set remap cleanup window to 0 to allow the remap queue to drain.
		state int64_t remapCleanupWindowBytes = self->remapCleanupWindowBytes;
		self->remapCleanupWindowBytes = 0;

		// Try twice to commit and advance version. The first commit should trigger a remap cleanup actor, which picks
		// up the new remap cleanup window being 0. The second commit waits for the remap cleanup actor to finish.
		state int attempt = 0;
		for (attempt = 0; attempt < 2; attempt++) {
			self->setOldestReadableVersion(self->getLastCommittedVersion());
			wait(self->commit(self->getLastCommittedVersion() + 1, self->getCommitRecord()));
		}
		ASSERT(self->remapQueue.numEntries == 0);

		// Restore remap cleanup window.
		if (remapCleanupWindowBytes != 0)
			self->remapCleanupWindowBytes = remapCleanupWindowBytes;

		TraceEvent e("RedwoodClearRemapQueue");
		self->toTraceEvent(e);
		e.log();
		return Void();
	}

	Future<Void> clearRemapQueue() override { return clearRemapQueue_impl(this); }

private:
	// Physical page sizes will always be a multiple of 4k because AsyncFileNonDurable requires
	// this in simulation, and it also makes sense for current SSDs.
	// Allowing a smaller 'logical' page size is very useful for testing.
	constexpr static int smallestPhysicalBlock = 4096;
	int physicalPageSize;
	int logicalPageSize; // In simulation testing it can be useful to use a small logical page size

	// Extents are multi-page blocks used by the FIFO queues
	int physicalExtentSize;
	int pagesPerExtent;

	Reference<IPageEncryptionKeyProvider> keyProvider;
	Promise<Void> keyProviderInitialized;

	Reference<PriorityMultiLock> ioLock;

	int64_t pageCacheBytes;

	// The header will be written to / read from disk as a smallestPhysicalBlock sized chunk.
	Reference<ArenaPage> headerPage;
	PagerCommitHeader header;

	Reference<ArenaPage> lastCommittedHeaderPage;
	PagerCommitHeader lastCommittedHeader;

	// Pages - pages known to be in the file, truncations complete to that size
	int64_t filePageCount;
	// Pages that will be in file once fileExtension is ready
	int64_t filePageCountPending;
	// Future representing the end of all pending truncations
	Future<Void> fileExtension;

	int desiredPageSize;
	int desiredExtentSize;

	Version recoveryVersion;
	std::string filename;
	bool memoryOnly;

	PageCacheT pageCache;

	// The extent cache isn't a normal cache, it isn't allowed to evict things.  It is populated
	// during recovery with remap queue extents and then cleared.
	PageCacheT::Evictor extentCacheDummyEvictor{ std::numeric_limits<int64_t>::max() };
	PageCacheT extentCache{ &extentCacheDummyEvictor };

	Promise<Void> closedPromise;
	Promise<Void> errorPromise;
	Future<Void> commitFuture;

	// The operations vector is used to hold all disk writes made by the Pager, but could also hold
	// other operations that need to be waited on before a commit can finish.
	std::vector<Future<Void>> operations;

	Future<Void> recoverFuture;
	Future<Void> remapCleanupFuture;
	bool remapCleanupStop;

	Reference<IAsyncFile> pageFile;

	LogicalPageQueueT freeList;

	// The delayed free list will be approximately in Version order.
	// TODO: Make this an ordered container some day.
	DelayedFreePageQueueT delayedFreeList;

	RemapQueueT remapQueue;
	LogicalPageQueueT extentFreeList;
	ExtentUsedListQueueT extentUsedList;
	uint64_t remapCleanupWindowBytes;
	Reference<FlowLock> concurrentExtentReads;
	std::unordered_set<PhysicalPageID> remapDestinationsSimOnly;

	struct SnapshotEntry {
		Version version;
		Reference<DWALPagerSnapshot> snapshot;
	};

	struct SnapshotEntryLessThanVersion {
		bool operator()(Version v, const SnapshotEntry& snapshot) { return v < snapshot.version; }

		bool operator()(const SnapshotEntry& snapshot, Version v) { return snapshot.version < v; }
	};

	// TODO: Better data structure
	PageToVersionedMapT remappedPages;

	// Readable snapshots in version order
	std::deque<SnapshotEntry> snapshots;
	Version oldestSnapshotVersion;
};

// Prevents pager from reusing freed pages from version until the snapshot is destroyed
class DWALPagerSnapshot : public IPagerSnapshot, public ReferenceCounted<DWALPagerSnapshot> {
public:
	DWALPagerSnapshot(DWALPager* pager, Key meta, Version version) : pager(pager), version(version), metaKey(meta) {}
	~DWALPagerSnapshot() override {}

	Future<Reference<const ArenaPage>> getPhysicalPage(PagerEventReasons reason,
	                                                   unsigned int level,
	                                                   LogicalPageID pageID,
	                                                   int priority,
	                                                   bool cacheable,
	                                                   bool noHit) override {

		return map(pager->readPageAtVersion(reason, level, pageID, priority, version, cacheable, noHit),
		           [=](Reference<ArenaPage> p) { return Reference<const ArenaPage>(std::move(p)); });
	}

	Future<Reference<const ArenaPage>> getMultiPhysicalPage(PagerEventReasons reason,
	                                                        unsigned int level,
	                                                        VectorRef<PhysicalPageID> pageIDs,
	                                                        int priority,
	                                                        bool cacheable,
	                                                        bool noHit) override {

		return map(pager->readMultiPage(reason, level, pageIDs, priority, cacheable, noHit),
		           [=](Reference<ArenaPage> p) { return Reference<const ArenaPage>(std::move(p)); });
	}

	Key getMetaKey() const override { return metaKey; }

	Version getVersion() const override { return version; }

	void addref() override { ReferenceCounted<DWALPagerSnapshot>::addref(); }

	void delref() override { ReferenceCounted<DWALPagerSnapshot>::delref(); }

	DWALPager* pager;
	Version version;
	Key metaKey;
};

void DWALPager::expireSnapshots(Version v) {
	debug_printf("DWALPager(%s) expiring snapshots through %" PRId64 " snapshot count %d\n",
	             filename.c_str(),
	             v,
	             (int)snapshots.size());

	// While there is more than one snapshot and the front snapshot is older than v and has no other reference holders
	while (snapshots.size() > 1 && snapshots.front().version < v && snapshots.front().snapshot->isSoleOwner()) {
		debug_printf("DWALPager(%s) expiring snapshot for %" PRId64 " soleOwner=%d\n",
		             filename.c_str(),
		             snapshots.front().version,
		             snapshots.front().snapshot->isSoleOwner());

		// Expire the snapshot and update the oldest snapshot version
		snapshots.pop_front();
		oldestSnapshotVersion = snapshots.front().version;
	}
}

Reference<IPagerSnapshot> DWALPager::getReadSnapshot(Version v) {
	auto i = std::upper_bound(snapshots.begin(), snapshots.end(), v, SnapshotEntryLessThanVersion());
	if (i == snapshots.begin()) {
		throw version_invalid();
	}
	--i;
	return i->snapshot;
}

// TODO: Move this to a flow header once it is mature.
struct SplitStringRef {
	StringRef a;
	StringRef b;

	SplitStringRef(StringRef a = StringRef(), StringRef b = StringRef()) : a(a), b(b) {}

	SplitStringRef(Arena& arena, const SplitStringRef& toCopy) : a(toStringRef(arena)), b() {}

	SplitStringRef prefix(int len) const {
		if (len <= a.size()) {
			return SplitStringRef(a.substr(0, len));
		}
		len -= a.size();
		return SplitStringRef(a, b.substr(0, len));
	}

	StringRef toStringRef(Arena& arena) const {
		StringRef c = makeString(size(), arena);
		memcpy(mutateString(c), a.begin(), a.size());
		memcpy(mutateString(c) + a.size(), b.begin(), b.size());
		return c;
	}

	Standalone<StringRef> toStringRef() const {
		Arena a;
		return Standalone<StringRef>(toStringRef(a), a);
	}

	int size() const { return a.size() + b.size(); }

	int expectedSize() const { return size(); }

	std::string toString() const { return format("%s%s", a.toString().c_str(), b.toString().c_str()); }

	std::string toHexString() const { return format("%s%s", a.toHexString().c_str(), b.toHexString().c_str()); }

	struct const_iterator {
		const uint8_t* ptr;
		const uint8_t* end{ nullptr };
		const uint8_t* next{ nullptr };

		inline bool operator==(const const_iterator& rhs) const { return ptr == rhs.ptr; }
		inline bool operator!=(const const_iterator& rhs) const { return !(*this == rhs); }

		inline const_iterator& operator++() {
			++ptr;
			if (ptr == end) {
				ptr = next;
			}
			return *this;
		}

		inline const_iterator& operator+(int n) {
			ptr += n;
			if (ptr >= end) {
				ptr = next + (ptr - end);
			}
			return *this;
		}

		inline uint8_t operator*() const { return *ptr; }
	};

	inline const_iterator begin() const { return { a.begin(), a.end(), b.begin() }; }

	inline const_iterator end() const { return { b.end() }; }

	template <typename StringT>
	int compare(const StringT& rhs) const {
		auto j = begin();
		auto k = rhs.begin();
		auto jEnd = end();
		auto kEnd = rhs.end();

		while (j != jEnd && k != kEnd) {
			int cmp = *j - *k;
			if (cmp != 0) {
				return cmp;
			}
		}

		// If we've reached the end of *this, then values are equal if rhs is also exhausted, otherwise *this is less
		// than rhs
		if (j == jEnd) {
			return k == kEnd ? 0 : -1;
		}

		return 1;
	}
};

// A BTree node link is a list of LogicalPageID's whose contents should be concatenated together.
typedef VectorRef<LogicalPageID> BTreeNodeLinkRef;
typedef Standalone<BTreeNodeLinkRef> BTreeNodeLink;

constexpr LogicalPageID maxPageID = (LogicalPageID)-1;

std::string toString(BTreeNodeLinkRef id) {
	return std::string("BTreePageID") + toString(id.begin(), id.end());
}

struct RedwoodRecordRef {
	typedef uint8_t byte;

	RedwoodRecordRef(KeyRef key = KeyRef(), Optional<ValueRef> value = {}) : key(key), value(value) {}

	RedwoodRecordRef(Arena& arena, const RedwoodRecordRef& toCopy) : key(arena, toCopy.key) {
		if (toCopy.value.present()) {
			value = ValueRef(arena, toCopy.value.get());
		}
	}

	typedef KeyRef Partial;

	void updateCache(Optional<Partial>& cache, Arena& arena) const { cache = KeyRef(arena, key); }

	KeyValueRef toKeyValueRef() const { return KeyValueRef(key, value.get()); }

	// RedwoodRecordRefs are used for both internal and leaf pages of the BTree.
	// Boundary records in internal pages are made from leaf records.
	// These functions make creating and working with internal page records more convenient.
	inline BTreeNodeLinkRef getChildPage() const {
		ASSERT(value.present());
		return BTreeNodeLinkRef((LogicalPageID*)value.get().begin(), value.get().size() / sizeof(LogicalPageID));
	}

	inline void setChildPage(BTreeNodeLinkRef id) {
		value = ValueRef((const uint8_t*)id.begin(), id.size() * sizeof(LogicalPageID));
	}

	inline void setChildPage(Arena& arena, BTreeNodeLinkRef id) {
		value = ValueRef(arena, (const uint8_t*)id.begin(), id.size() * sizeof(LogicalPageID));
	}

	inline RedwoodRecordRef withPageID(BTreeNodeLinkRef id) const {
		return RedwoodRecordRef(key, ValueRef((const uint8_t*)id.begin(), id.size() * sizeof(LogicalPageID)));
	}

	inline RedwoodRecordRef withoutValue() const { return RedwoodRecordRef(key); }

	inline RedwoodRecordRef withMaxPageID() const {
		return RedwoodRecordRef(key, StringRef((uint8_t*)&maxPageID, sizeof(maxPageID)));
	}

	// Truncate (key, version, part) tuple to len bytes.
	void truncate(int len) {
		ASSERT(len <= key.size());
		key = key.substr(0, len);
	}

	// Find the common key prefix between two records, assuming that the first skipLen bytes are the same
	inline int getCommonPrefixLen(const RedwoodRecordRef& other, int skipLen = 0) const {
		return skipLen + commonPrefixLength(key, other.key, skipLen);
	}

	// Compares and orders by key, version, chunk.total, chunk.start, value
	// This is the same order that delta compression uses for prefix borrowing
	int compare(const RedwoodRecordRef& rhs, int skip = 0) const {
		int keySkip = std::min(skip, key.size());
		int cmp = key.compareSuffix(rhs.key, keySkip);

		if (cmp == 0) {
			cmp = value.compare(rhs.value);
		}
		return cmp;
	}

	bool sameUserKey(const StringRef& k, int skipLen) const {
		// Keys are the same if the sizes are the same and either the skipLen is longer or the non-skipped suffixes are
		// the same.
		return (key.size() == k.size()) && (key.substr(skipLen) == k.substr(skipLen));
	}

	bool sameExceptValue(const RedwoodRecordRef& rhs, int skipLen = 0) const { return sameUserKey(rhs.key, skipLen); }

	// TODO: Use SplitStringRef (unless it ends up being slower)
	KeyRef key;
	Optional<ValueRef> value;

	int expectedSize() const { return key.expectedSize() + value.expectedSize(); }
	int kvBytes() const { return expectedSize(); }

#pragma pack(push, 1)
	struct Delta {

		uint8_t flags;

		// Four field sizing schemes ranging from 3 to 8 bytes, with 3 being the most common.
		union {
			struct {
				uint8_t prefixLength;
				uint8_t suffixLength;
				uint8_t valueLength;
			} LengthFormat0;

			struct {
				uint8_t prefixLength;
				uint8_t suffixLength;
				uint16_t valueLength;
			} LengthFormat1;

			struct {
				uint8_t prefixLength;
				uint8_t suffixLength;
				uint32_t valueLength;
			} LengthFormat2;

			struct {
				uint16_t prefixLength;
				uint16_t suffixLength;
				uint32_t valueLength;
			} LengthFormat3;
		};

		constexpr static int LengthFormatSizes[] = { sizeof(LengthFormat0),
			                                         sizeof(LengthFormat1),
			                                         sizeof(LengthFormat2),
			                                         sizeof(LengthFormat3) };

		// Serialized Format
		//
		// Flags - 1 byte
		//    1 bit - borrow source is prev ancestor (otherwise next ancestor)
		//    1 bit - item is deleted
		//    1 bit - has value (different from a zero-length value, which is still a value)
		//    3 unused bits
		//    2 bits - length fields format
		//
		// Length fields using 3 to 8 bytes total depending on length fields format
		//
		// Byte strings
		//    Value bytes
		//    Key suffix bytes

		enum EFlags {
			PREFIX_SOURCE_PREV = 0x80,
			IS_DELETED = 0x40,
			HAS_VALUE = 0x20,
			// 3 unused bits
			LENGTHS_FORMAT = 0x03
		};

		// Figure out which length format must be used for the given lengths
		static inline int determineLengthFormat(int prefixLength, int suffixLength, int valueLength) {
			// Large prefix or suffix length, which should be rare, is format 3
			if (prefixLength > 0xFF || suffixLength > 0xFF) {
				return 3;
			} else if (valueLength < 0x100) {
				return 0;
			} else if (valueLength < 0x10000) {
				return 1;
			} else {
				return 2;
			}
		}

		// Large prefix or suffix length, which should be rare, is format 3
		byte* data() const {
			switch (flags & LENGTHS_FORMAT) {
			case 0:
				return (byte*)(&LengthFormat0 + 1);
			case 1:
				return (byte*)(&LengthFormat1 + 1);
			case 2:
				return (byte*)(&LengthFormat2 + 1);
			case 3:
			default:
				return (byte*)(&LengthFormat3 + 1);
			}
		}

		int getKeyPrefixLength() const {
			switch (flags & LENGTHS_FORMAT) {
			case 0:
				return LengthFormat0.prefixLength;
			case 1:
				return LengthFormat1.prefixLength;
			case 2:
				return LengthFormat2.prefixLength;
			case 3:
			default:
				return LengthFormat3.prefixLength;
			}
		}

		int getKeySuffixLength() const {
			switch (flags & LENGTHS_FORMAT) {
			case 0:
				return LengthFormat0.suffixLength;
			case 1:
				return LengthFormat1.suffixLength;
			case 2:
				return LengthFormat2.suffixLength;
			case 3:
			default:
				return LengthFormat3.suffixLength;
			}
		}

		int getValueLength() const {
			switch (flags & LENGTHS_FORMAT) {
			case 0:
				return LengthFormat0.valueLength;
			case 1:
				return LengthFormat1.valueLength;
			case 2:
				return LengthFormat2.valueLength;
			case 3:
			default:
				return LengthFormat3.valueLength;
			}
		}

		StringRef getKeySuffix() const { return StringRef(data() + getValueLength(), getKeySuffixLength()); }

		StringRef getValue() const { return StringRef(data(), getValueLength()); }

		bool hasValue() const { return flags & HAS_VALUE; }

		void setPrefixSource(bool val) {
			if (val) {
				flags |= PREFIX_SOURCE_PREV;
			} else {
				flags &= ~PREFIX_SOURCE_PREV;
			}
		}

		bool getPrefixSource() const { return flags & PREFIX_SOURCE_PREV; }

		void setDeleted(bool val) {
			if (val) {
				flags |= IS_DELETED;
			} else {
				flags &= ~IS_DELETED;
			}
		}

		bool getDeleted() const { return flags & IS_DELETED; }

		// DeltaTree interface
		RedwoodRecordRef apply(const RedwoodRecordRef& base, Arena& arena) const {
			int keyPrefixLen = getKeyPrefixLength();
			int keySuffixLen = getKeySuffixLength();
			int valueLen = hasValue() ? getValueLength() : 0;
			byte* pData = data();

			StringRef k;
			// If there is a key suffix, reconstitute the complete key into a contiguous string
			if (keySuffixLen > 0) {
				k = makeString(keyPrefixLen + keySuffixLen, arena);
				memcpy(mutateString(k), base.key.begin(), keyPrefixLen);
				memcpy(mutateString(k) + keyPrefixLen, pData + valueLen, keySuffixLen);
			} else {
				// Otherwise just reference the base key's memory
				k = base.key.substr(0, keyPrefixLen);
			}

			return RedwoodRecordRef(k, hasValue() ? ValueRef(pData, valueLen) : Optional<ValueRef>());
		}

		// DeltaTree interface
		RedwoodRecordRef apply(const Partial& cache) {
			return RedwoodRecordRef(cache, hasValue() ? Optional<ValueRef>(getValue()) : Optional<ValueRef>());
		}

		RedwoodRecordRef apply(Arena& arena, const Partial& baseKey, Optional<Partial>& cache) {
			int keyPrefixLen = getKeyPrefixLength();
			int keySuffixLen = getKeySuffixLength();
			int valueLen = hasValue() ? getValueLength() : 0;
			byte* pData = data();

			StringRef k;
			// If there is a key suffix, reconstitute the complete key into a contiguous string
			if (keySuffixLen > 0) {
				k = makeString(keyPrefixLen + keySuffixLen, arena);
				memcpy(mutateString(k), baseKey.begin(), keyPrefixLen);
				memcpy(mutateString(k) + keyPrefixLen, pData + valueLen, keySuffixLen);
			} else {
				// Otherwise just reference the base key's memory
				k = baseKey.substr(0, keyPrefixLen);
			}
			cache = k;

			return RedwoodRecordRef(k, hasValue() ? ValueRef(pData, valueLen) : Optional<ValueRef>());
		}

		RedwoodRecordRef apply(Arena& arena, const RedwoodRecordRef& base, Optional<Partial>& cache) {
			return apply(arena, base.key, cache);
		}

		int size() const {
			int size = 1;
			switch (flags & LENGTHS_FORMAT) {
			case 0:
				return size + sizeof(LengthFormat0) + LengthFormat0.suffixLength + LengthFormat0.valueLength;
			case 1:
				return size + sizeof(LengthFormat1) + LengthFormat1.suffixLength + LengthFormat1.valueLength;
			case 2:
				return size + sizeof(LengthFormat2) + LengthFormat2.suffixLength + LengthFormat2.valueLength;
			case 3:
			default:
				return size + sizeof(LengthFormat3) + LengthFormat3.suffixLength + LengthFormat3.valueLength;
			}
		}

		std::string toString() const {
			std::string flagString = " ";
			if (flags & PREFIX_SOURCE_PREV) {
				flagString += "PrefixSource|";
			}
			if (flags & IS_DELETED) {
				flagString += "IsDeleted|";
			}
			if (hasValue()) {
				flagString += "HasValue|";
			}
			int lengthFormat = flags & LENGTHS_FORMAT;

			int prefixLen = getKeyPrefixLength();
			int keySuffixLen = getKeySuffixLength();
			int valueLen = getValueLength();

			return format("lengthFormat: %d  totalDeltaSize: %d  flags: %s  prefixLen: %d  keySuffixLen: %d  "
			              "valueLen %d  raw: %s",
			              lengthFormat,
			              size(),
			              flagString.c_str(),
			              prefixLen,
			              keySuffixLen,
			              valueLen,
			              StringRef((const uint8_t*)this, size()).toHexString().c_str());
		}
	};

	// Using this class as an alternative for Delta enables reading a DeltaTree2<RecordRef> while only decoding
	// its values, so the Reader does not require the original prev/next ancestors.
	struct DeltaValueOnly : Delta {
		RedwoodRecordRef apply(const RedwoodRecordRef& base, Arena& arena) const {
			return RedwoodRecordRef(KeyRef(), hasValue() ? Optional<ValueRef>(getValue()) : Optional<ValueRef>());
		}

		RedwoodRecordRef apply(const Partial& cache) {
			return RedwoodRecordRef(KeyRef(), hasValue() ? Optional<ValueRef>(getValue()) : Optional<ValueRef>());
		}

		RedwoodRecordRef apply(Arena& arena, const RedwoodRecordRef& base, Optional<Partial>& cache) {
			cache = KeyRef();
			return RedwoodRecordRef(KeyRef(), hasValue() ? Optional<ValueRef>(getValue()) : Optional<ValueRef>());
		}
	};
#pragma pack(pop)

	bool operator==(const RedwoodRecordRef& rhs) const { return compare(rhs) == 0; }

	bool operator!=(const RedwoodRecordRef& rhs) const { return compare(rhs) != 0; }

	bool operator<(const RedwoodRecordRef& rhs) const { return compare(rhs) < 0; }

	bool operator>(const RedwoodRecordRef& rhs) const { return compare(rhs) > 0; }

	bool operator<=(const RedwoodRecordRef& rhs) const { return compare(rhs) <= 0; }

	bool operator>=(const RedwoodRecordRef& rhs) const { return compare(rhs) >= 0; }

	// Worst case overhead means to assume that either the prefix length or the suffix length
	// could contain the full key size
	int deltaSize(const RedwoodRecordRef& base, int skipLen, bool worstCaseOverhead) const {
		int prefixLen = getCommonPrefixLen(base, skipLen);
		int keySuffixLen = key.size() - prefixLen;
		int valueLen = value.present() ? value.get().size() : 0;

		int formatType;
		if (worstCaseOverhead) {
			formatType = Delta::determineLengthFormat(key.size(), key.size(), valueLen);
		} else {
			formatType = Delta::determineLengthFormat(prefixLen, keySuffixLen, valueLen);
		}

		return 1 + Delta::LengthFormatSizes[formatType] + keySuffixLen + valueLen;
	}

	// commonPrefix between *this and base can be passed if known
	int writeDelta(Delta& d, const RedwoodRecordRef& base, int keyPrefixLen = -1) const {
		d.flags = value.present() ? Delta::HAS_VALUE : 0;

		if (keyPrefixLen < 0) {
			keyPrefixLen = getCommonPrefixLen(base, 0);
		}

		StringRef keySuffix = key.substr(keyPrefixLen);
		int valueLen = value.present() ? value.get().size() : 0;

		int formatType = Delta::determineLengthFormat(keyPrefixLen, keySuffix.size(), valueLen);
		d.flags |= formatType;

		switch (formatType) {
		case 0:
			d.LengthFormat0.prefixLength = keyPrefixLen;
			d.LengthFormat0.suffixLength = keySuffix.size();
			d.LengthFormat0.valueLength = valueLen;
			break;
		case 1:
			d.LengthFormat1.prefixLength = keyPrefixLen;
			d.LengthFormat1.suffixLength = keySuffix.size();
			d.LengthFormat1.valueLength = valueLen;
			break;
		case 2:
			d.LengthFormat2.prefixLength = keyPrefixLen;
			d.LengthFormat2.suffixLength = keySuffix.size();
			d.LengthFormat2.valueLength = valueLen;
			break;
		case 3:
		default:
			d.LengthFormat3.prefixLength = keyPrefixLen;
			d.LengthFormat3.suffixLength = keySuffix.size();
			d.LengthFormat3.valueLength = valueLen;
			break;
		}

		uint8_t* wptr = d.data();

		// Write value bytes
		if (valueLen > 0) {
			wptr = value.get().copyTo(wptr);
		}

		// Write key suffix string
		wptr = keySuffix.copyTo(wptr);

		return wptr - (uint8_t*)&d;
	}

	static std::string kvformat(StringRef s, int hexLimit = -1) {
		bool hex = false;

		for (auto c : s) {
			if (!isprint(c)) {
				hex = true;
				break;
			}
		}

		return hex ? s.toHexString(hexLimit) : s.toString();
	}

	std::string toString(bool leaf = true) const {
		std::string r;
		r += format("'%s' => ", key.printable().c_str());
		if (value.present()) {
			if (leaf) {
				r += format("'%s'", kvformat(value.get()).c_str());
			} else {
				r += format("[%s]", ::toString(getChildPage()).c_str());
			}
		} else {
			r += "(absent)";
		}
		return r;
	}
};

struct BTreePage {
	typedef DeltaTree2<RedwoodRecordRef> BinaryTree;
	typedef DeltaTree2<RedwoodRecordRef, RedwoodRecordRef::DeltaValueOnly> ValueTree;

#pragma pack(push, 1)
	struct {
		// treeOffset allows for newer versions to have additional fields but older code to read them
		uint8_t treeOffset;
		uint8_t height;
		uint32_t kvBytes;
	};

#pragma pack(pop)

	void init(unsigned int height, unsigned int kvBytes) {
		treeOffset = sizeof(BTreePage);
		this->height = height;
		this->kvBytes = kvBytes;
	}

	int size() const { return treeOffset + tree()->size(); }

	uint8_t* treeBuffer() const { return (uint8_t*)this + treeOffset; }
	BinaryTree* tree() { return (BinaryTree*)treeBuffer(); }
	BinaryTree* tree() const { return (BinaryTree*)treeBuffer(); }
	ValueTree* valueTree() const { return (ValueTree*)treeBuffer(); }

	bool isLeaf() const { return height == 1; }

	std::string toString(const char* context,
	                     BTreeNodeLinkRef id,
	                     Version ver,
	                     const RedwoodRecordRef& lowerBound,
	                     const RedwoodRecordRef& upperBound) const {
		std::string r;
		r += format("BTreePage op=%s %s @%" PRId64
		            " ptr=%p height=%d count=%d kvBytes=%d\n  lowerBound: %s\n  upperBound: %s\n",
		            context,
		            ::toString(id).c_str(),
		            ver,
		            this,
		            height,
		            (int)tree()->numItems,
		            (int)kvBytes,
		            lowerBound.toString(false).c_str(),
		            upperBound.toString(false).c_str());
		try {
			if (tree()->numItems > 0) {
				// This doesn't use the cached reader for the page because it is only for debugging purposes,
				// a cached reader may not exist
				BinaryTree::Cursor c(makeReference<BinaryTree::DecodeCache>(lowerBound, upperBound), tree());

				c.moveFirst();
				ASSERT(c.valid());

				do {
					r += "  ";
					r += c.get().toString(height == 1);

					// Out of range entries are annotated but can actually be valid, as they can be the result of
					// subtree deletion followed by incremental insertions of records in the deleted range being added
					// to an adjacent subtree which is logically expanded encompass the deleted range but still is using
					// the original subtree boundaries as DeltaTree2 boundaries.
					bool tooLow = c.get().withoutValue() < lowerBound.withoutValue();
					bool tooHigh = c.get().withoutValue() >= upperBound.withoutValue();
					if (tooLow || tooHigh) {
						if (tooLow) {
							r += " (below decode lower bound)";
						}
						if (tooHigh) {
							r += " (at or above decode upper bound)";
						}
					}
					r += "\n";

				} while (c.moveNext());
			}
		} catch (Error& e) {
			debug_printf("BTreePage::toString ERROR: %s\n", e.what());
			debug_printf("BTreePage::toString partial result: %s\n", r.c_str());
			throw;
		}

		// All appends to r end in a linefeed, remove the final one.
		r.resize(r.size() - 1);
		return r;
	}
};

struct BoundaryRefAndPage {
	Standalone<RedwoodRecordRef> lowerBound;
	Reference<ArenaPage> firstPage;
	std::vector<Reference<ArenaPage>> extPages;

	std::string toString() const {
		return format("[%s, %d pages]", lowerBound.toString().c_str(), extPages.size() + (firstPage ? 1 : 0));
	}
};

// DecodeBoundaryVerifier provides simulation-only verification of DeltaTree boundaries between
// reads and writes by using a static structure to track boundaries used during DeltaTree generation
// for all writes and updates across cold starts and virtual process restarts.
class DecodeBoundaryVerifier {
	struct DecodeBoundaries {
		Key lower;
		Key upper;
		unsigned int height;
		Optional<int64_t> domainId;
		bool empty() const { return lower.empty() && upper.empty(); }
	};

	typedef std::map<Version, DecodeBoundaries> BoundariesByVersion;
	std::unordered_map<LogicalPageID, BoundariesByVersion> boundariesByPageID;
	int boundarySampleSize = 1000;
	int boundaryPopulation = 0;
	Reference<IPageEncryptionKeyProvider> keyProvider;

public:
	std::vector<Key> boundarySamples;

	// Sample rate of pages to be scanned to verify if all entries in the page meet domain prefix requirement.
	double domainPrefixScanProbability = 0.01;
	uint64_t domainPrefixScanCount = 0;

	static DecodeBoundaryVerifier* getVerifier(std::string name) {
		static std::map<std::string, DecodeBoundaryVerifier> verifiers;
		// Only use verifier in a non-restarted simulation so that all page writes are captured
		if (g_network->isSimulated() && !g_simulator->restarted) {
			return &verifiers[name];
		}
		return nullptr;
	}

	void setKeyProvider(Reference<IPageEncryptionKeyProvider> kp) { keyProvider = kp; }

	void sampleBoundary(Key b) {
		if (boundaryPopulation <= boundarySampleSize) {
			boundarySamples.push_back(b);
		} else if (deterministicRandom()->random01() < ((double)boundarySampleSize / boundaryPopulation)) {
			boundarySamples[deterministicRandom()->randomInt(0, boundarySampleSize)] = b;
		}
		++boundaryPopulation;
	}

	Key getSample() const {
		if (boundarySamples.empty()) {
			return Key();
		}
		return deterministicRandom()->randomChoice(boundarySamples);
	}

	bool update(BTreeNodeLinkRef id,
	            Version v,
	            Key lowerBound,
	            Key upperBound,
	            unsigned int height,
	            Optional<int64_t> domainId) {
		sampleBoundary(lowerBound);
		sampleBoundary(upperBound);
		debug_printf("decodeBoundariesUpdate %s %s '%s' to '%s', %u, %s\n",
		             ::toString(id).c_str(),
		             ::toString(v).c_str(),
		             lowerBound.printable().c_str(),
		             upperBound.printable().c_str(),
		             height,
		             Traceable<decltype(domainId)>::toString(domainId).c_str());

		if (domainId.present()) {
			ASSERT(keyProvider && keyProvider->enableEncryptionDomain());
			if (!keyProvider->keyFitsInDomain(domainId.get(), lowerBound, true)) {
				fprintf(stderr,
				        "Page lower bound not in domain: %s %s, domain id %s, lower bound '%s'\n",
				        ::toString(id).c_str(),
				        ::toString(v).c_str(),
				        ::toString(domainId).c_str(),
				        lowerBound.printable().c_str());
				return false;
			}
		}

		auto& b = boundariesByPageID[id.front()][v];
		ASSERT(b.empty());
		b = { lowerBound, upperBound, height, domainId };
		return true;
	}

	bool verify(LogicalPageID id,
	            Version v,
	            Key lowerBound,
	            Key upperBound,
	            Optional<int64_t> domainId,
	            BTreePage::BinaryTree::Cursor& cursor) {
		auto i = boundariesByPageID.find(id);
		ASSERT(i != boundariesByPageID.end());
		ASSERT(!i->second.empty());

		auto b = i->second.upper_bound(v);
		--b;
		if (b->second.lower != lowerBound || b->second.upper != upperBound) {
			fprintf(stderr,
			        "Boundary mismatch on %s %s\nUsing:\n\t'%s'\n\t'%s'\nWritten %s:\n\t'%s'\n\t'%s'\n",
			        ::toString(id).c_str(),
			        ::toString(v).c_str(),
			        lowerBound.printable().c_str(),
			        upperBound.printable().c_str(),
			        ::toString(b->first).c_str(),
			        b->second.lower.printable().c_str(),
			        b->second.upper.printable().c_str());
			return false;
		}

		if (!b->second.domainId.present()) {
			ASSERT(!keyProvider || !keyProvider->enableEncryptionDomain());
			ASSERT(!domainId.present());
		} else {
			ASSERT(keyProvider->enableEncryptionDomain());
			if (b->second.domainId != domainId) {
				fprintf(stderr,
				        "Page encrypted with incorrect domain: %s %s, using %s, written %s\n",
				        ::toString(id).c_str(),
				        ::toString(v).c_str(),
				        ::toString(domainId).c_str(),
				        ::toString(b->second.domainId).c_str());
				return false;
			}
			ASSERT(domainId.present());
			auto checkKeyFitsInDomain = [&]() -> bool {
				if (!keyProvider->keyFitsInDomain(domainId.get(), cursor.get().key, b->second.height > 1)) {
					fprintf(stderr,
					        "Encryption domain mismatch on %s, %s, domain: %s, key %s\n",
					        ::toString(id).c_str(),
					        ::toString(v).c_str(),
					        ::toString(domainId).c_str(),
					        cursor.get().key.printable().c_str());
					return false;
				}
				return true;
			};
			cursor.moveFirst();
			if (cursor.valid() && !checkKeyFitsInDomain()) {
				return false;
			}
			cursor.moveLast();
			if (cursor.valid() && !checkKeyFitsInDomain()) {
				return false;
			}
		}

		return true;
	}

	void updatePageId(Version v, LogicalPageID oldID, LogicalPageID newID) {
		auto& old = boundariesByPageID[oldID];
		ASSERT(!old.empty());
		auto i = old.end();
		--i;
		boundariesByPageID[newID][v] = i->second;
		debug_printf("decodeBoundariesUpdate copy %s %s to %s '%s' to '%s'\n",
		             ::toString(v).c_str(),
		             ::toString(oldID).c_str(),
		             ::toString(newID).c_str(),
		             i->second.lower.printable().c_str(),
		             i->second.upper.printable().c_str());
	}

	void removeAfterVersion(Version version) {
		auto i = boundariesByPageID.begin();
		while (i != boundariesByPageID.end()) {
			auto v = i->second.upper_bound(version);
			while (v != i->second.end()) {
				debug_printf("decodeBoundariesUpdate remove %s %s '%s' to '%s'\n",
				             ::toString(v->first).c_str(),
				             ::toString(i->first).c_str(),
				             v->second.lower.printable().c_str(),
				             v->second.upper.printable().c_str());
				v = i->second.erase(v);
			}

			if (i->second.empty()) {
				debug_printf("decodeBoundariesUpdate remove empty map for %s\n", ::toString(i->first).c_str());
				i = boundariesByPageID.erase(i);
			} else {
				++i;
			}
		}
	}
};

class VersionedBTree {
public:
	// The first possible internal record possible in the tree
	static RedwoodRecordRef dbBegin;
	// A record which is greater than the last possible record in the tree
	static RedwoodRecordRef dbEnd;

	struct LazyClearQueueEntry {
		uint8_t height;
		Version version;
		BTreeNodeLink pageID;

		bool operator<(const LazyClearQueueEntry& rhs) const { return version < rhs.version; }

		int readFromBytes(const uint8_t* src) {
			height = *(uint8_t*)src;
			src += sizeof(uint8_t);
			version = *(Version*)src;
			src += sizeof(Version);
			int count = *src++;
			pageID = BTreeNodeLinkRef((LogicalPageID*)src, count);
			return bytesNeeded();
		}

		int bytesNeeded() const {
			return sizeof(uint8_t) + sizeof(Version) + 1 + (pageID.size() * sizeof(LogicalPageID));
		}

		int writeToBytes(uint8_t* dst) const {
			*(uint8_t*)dst = height;
			dst += sizeof(uint8_t);
			*(Version*)dst = version;
			dst += sizeof(Version);
			*dst++ = pageID.size();
			memcpy(dst, pageID.begin(), pageID.size() * sizeof(LogicalPageID));
			return bytesNeeded();
		}

		std::string toString() const { return format("{%s @%" PRId64 "}", ::toString(pageID).c_str(), version); }
	};

	typedef FIFOQueue<LazyClearQueueEntry> LazyClearQueueT;

	struct ParentInfo {
		ParentInfo() {
			count = 0;
			bits = 0;
		}
		void clear() {
			count = 0;
			bits = 0;
		}

		static uint32_t mask(LogicalPageID id) { return 1 << (id & 31); }

		void pageUpdated(LogicalPageID child) {
			auto m = mask(child);
			if ((bits & m) == 0) {
				bits |= m;
				++count;
			}
		}

		bool maybeUpdated(LogicalPageID child) const { return (mask(child) & bits) != 0; }

		uint32_t bits;
		int count;
	};

	typedef std::unordered_map<LogicalPageID, ParentInfo> ParentInfoMapT;

	struct BTreeCommitHeader {
		constexpr static FileIdentifier file_identifier = 10847329;
		constexpr static unsigned int FORMAT_VERSION = 17;

		// Maximum size of the root pointer
		constexpr static int maxRootPointerSize = 3000 / sizeof(LogicalPageID);

		// This serves as the format version for the entire tree, individual pages will not be versioned
		uint32_t formatVersion;
		EncodingType encodingType;
		uint8_t height;
		LazyClearQueueT::QueueState lazyDeleteQueue;
		BTreeNodeLink root;
		EncryptionAtRestMode encryptionMode = EncryptionAtRestMode::DISABLED; // since 7.3

		std::string toString() {
			return format("{formatVersion=%d  height=%d  root=%s  lazyDeleteQueue=%s encryptionMode=%s}",
			              (int)formatVersion,
			              (int)height,
			              ::toString(root).c_str(),
			              lazyDeleteQueue.toString().c_str(),
			              encryptionMode.toString().c_str());
		}

		template <class Ar>
		void serialize(Ar& ar) {
			serializer(ar, formatVersion, encodingType, height, lazyDeleteQueue, root, encryptionMode);
		}
	};

	// All async opts on the btree are based on pager reads, writes, and commits, so
	// we can mostly forward these next few functions to the pager
	Future<Void> getError() const { return m_pager->getError(); }

	Future<Void> onClosed() const { return m_pager->onClosed(); }

	void close_impl(bool dispose) {
		auto* pager = m_pager;
		delete this;
		if (dispose)
			pager->dispose();
		else
			pager->close();
	}

	void dispose() { return close_impl(true); }

	void close() { return close_impl(false); }

	StorageBytes getStorageBytes() const { return m_pager->getStorageBytes(); }

	// Set key to value as of the next commit
	// The new value is not readable until after the next commit is completed.
	void set(KeyValueRef keyValue) {
		++m_mutationCount;
		++g_redwoodMetrics.metric.opSet;
		g_redwoodMetrics.metric.opSetKeyBytes += keyValue.key.size();
		g_redwoodMetrics.metric.opSetValueBytes += keyValue.value.size();
		m_pBuffer->insert(keyValue.key).mutation().setBoundaryValue(m_pBuffer->copyToArena(keyValue.value));
	}

	void clear(KeyRangeRef clearedRange) {
		++m_mutationCount;
		// Optimization for single key clears to create just one mutation boundary instead of two
		if (clearedRange.begin.size() == clearedRange.end.size() - 1 &&
		    clearedRange.end[clearedRange.end.size() - 1] == 0 && clearedRange.end.startsWith(clearedRange.begin)) {
			++g_redwoodMetrics.metric.opClear;
			++g_redwoodMetrics.metric.opClearKey;
			m_pBuffer->insert(clearedRange.begin).mutation().clearBoundary();
			return;
		}

		++g_redwoodMetrics.metric.opClear;
		MutationBuffer::iterator iBegin = m_pBuffer->insert(clearedRange.begin);
		MutationBuffer::iterator iEnd = m_pBuffer->insert(clearedRange.end);

		iBegin.mutation().clearAll();
		++iBegin;
		m_pBuffer->erase(iBegin, iEnd);
	}

	void setOldestReadableVersion(Version v) { m_newOldestVersion = v; }

	Version getOldestReadableVersion() const { return m_pager->getOldestReadableVersion(); }

	Version getLastCommittedVersion() const { return m_pager->getLastCommittedVersion(); }

	// VersionedBTree takes ownership of pager
	VersionedBTree(IPager2* pager,
	               std::string name,
	               UID logID,
	               Reference<AsyncVar<ServerDBInfo> const> db,
	               Optional<EncryptionAtRestMode> expectedEncryptionMode,
	               EncodingType encodingType = EncodingType::MAX_ENCODING_TYPE,
	               Reference<IPageEncryptionKeyProvider> keyProvider = {})
	  : m_pager(pager), m_db(db), m_expectedEncryptionMode(expectedEncryptionMode), m_encodingType(encodingType),
	    m_enforceEncodingType(false), m_keyProvider(keyProvider), m_pBuffer(nullptr), m_mutationCount(0), m_name(name),
	    m_logID(logID), m_pBoundaryVerifier(DecodeBoundaryVerifier::getVerifier(name)) {
		m_pDecodeCacheMemory = m_pager->getPageCachePenaltySource();
		m_lazyClearActor = 0;
		m_init = init_impl(this);
		m_latestCommit = m_init;
	}

	Future<EncryptionAtRestMode> encryptionMode() { return m_encryptionMode.getFuture(); }

	ACTOR static Future<Reference<ArenaPage>> makeEmptyRoot(VersionedBTree* self) {
		state Reference<ArenaPage> page = self->m_pager->newPageBuffer();
		page->init(self->m_encodingType, PageType::BTreeNode, 1);
		if (page->isEncrypted()) {
			ArenaPage::EncryptionKey k = wait(self->m_keyProvider->getLatestDefaultEncryptionKey());
			page->encryptionKey = k;
		}

		BTreePage* btpage = (BTreePage*)page->mutateData();
		btpage->init(1, 0);
		btpage->tree()->build(page->dataSize() - sizeof(BTreePage), nullptr, nullptr, nullptr, nullptr);
		return page;
	}

	void toTraceEvent(TraceEvent& e) const {
		m_pager->toTraceEvent(e);
		m_lazyClearQueue.toTraceEvent(e, "LazyClearQueue");
	}

	ACTOR static Future<int> incrementalLazyClear(VersionedBTree* self) {
		ASSERT(self->m_lazyClearActor.isReady());
		self->m_lazyClearStop = false;

		// TODO: Is it contractually okay to always to read at the latest version?
		state Reference<IPagerSnapshot> snapshot =
		    self->m_pager->getReadSnapshot(self->m_pager->getLastCommittedVersion());
		state int freedPages = 0;

		loop {
			state int toPop = SERVER_KNOBS->REDWOOD_LAZY_CLEAR_BATCH_SIZE_PAGES;
			state std::vector<std::pair<LazyClearQueueEntry, Future<Reference<const ArenaPage>>>> entries;
			entries.reserve(toPop);

			// Take up to batchSize pages from front of queue
			while (toPop > 0) {
				Optional<LazyClearQueueEntry> q = wait(self->m_lazyClearQueue.pop());
				debug_printf("LazyClear: popped %s\n", toString(q).c_str());
				if (!q.present()) {
					break;
				}

				// Start reading the page, without caching
				entries.emplace_back(q.get(),
				                     self->readPage(self,
				                                    PagerEventReasons::LazyClear,
				                                    q.get().height,
				                                    snapshot.getPtr(),
				                                    q.get().pageID,
				                                    ioLeafPriority,
				                                    true,
				                                    false));
				--toPop;
			}

			state int i;
			for (i = 0; i < entries.size(); ++i) {
				Reference<const ArenaPage> p = wait(entries[i].second);
				const LazyClearQueueEntry& entry = entries[i].first;
				const BTreePage& btPage = *(const BTreePage*)p->data();
				ASSERT(btPage.height == entry.height);
				auto& metrics = g_redwoodMetrics.level(entry.height).metrics;

				debug_printf("LazyClear: processing %s\n", toString(entry).c_str());

				// Level 1 (leaf) nodes should never be in the lazy delete queue
				ASSERT(entry.height > 1);

				// Iterate over page entries, skipping key decoding using BTreePage::ValueTree which uses
				// RedwoodRecordRef::DeltaValueOnly as the delta type type to skip key decoding
				BTreePage::ValueTree::Cursor c(makeReference<BTreePage::ValueTree::DecodeCache>(dbBegin, dbEnd),
				                               btPage.valueTree());
				ASSERT(c.moveFirst());
				Version v = entry.version;
				while (1) {
					if (c.get().value.present()) {
						BTreeNodeLinkRef btChildPageID = c.get().getChildPage();
						// If this page is height 2, then the children are leaves so free them directly
						if (entry.height == 2) {
							debug_printf("LazyClear: freeing leaf child %s\n", toString(btChildPageID).c_str());
							self->freeBTreePage(1, btChildPageID, v);
							freedPages += btChildPageID.size();
							metrics.lazyClearFree += 1;
							metrics.lazyClearFreeExt += (btChildPageID.size() - 1);
						} else {
							// Otherwise, queue them for lazy delete.
							debug_printf("LazyClear: queuing child %s\n", toString(btChildPageID).c_str());
							self->m_lazyClearQueue.pushFront(
							    LazyClearQueueEntry{ (uint8_t)(entry.height - 1), v, btChildPageID });
							metrics.lazyClearRequeue += 1;
							metrics.lazyClearRequeueExt += (btChildPageID.size() - 1);
						}
					}
					if (!c.moveNext()) {
						break;
					}
				}

				// Free the page, now that its children have either been freed or queued
				debug_printf("LazyClear: freeing queue entry %s\n", toString(entry.pageID).c_str());
				self->freeBTreePage(entry.height, entry.pageID, v);
				freedPages += entry.pageID.size();
				metrics.lazyClearFree += 1;
				metrics.lazyClearFreeExt += entry.pageID.size() - 1;
			}

			// Stop if
			//   - the poppable items in the queue have already been exhausted
			//   - stop flag is set and we've freed the minimum number of pages required
			//   - maximum number of pages to free met or exceeded
			if (toPop > 0 || (freedPages >= SERVER_KNOBS->REDWOOD_LAZY_CLEAR_MIN_PAGES && self->m_lazyClearStop) ||
			    (freedPages >= SERVER_KNOBS->REDWOOD_LAZY_CLEAR_MAX_PAGES)) {
				break;
			}
		}

		debug_printf("LazyClear: freed %d pages, %s has %" PRId64 " entries\n",
		             freedPages,
		             self->m_lazyClearQueue.name.c_str(),
		             self->m_lazyClearQueue.numEntries);
		return freedPages;
	}

	void checkOrUpdateEncodingType(const std::string& event,
	                               const EncryptionAtRestMode& encryptionMode,
	                               EncodingType& encodingType) {
		EncodingType expectedEncodingType = EncodingType::MAX_ENCODING_TYPE;
		if (encryptionMode == EncryptionAtRestMode::DISABLED) {
			expectedEncodingType = EncodingType::XXHash64;
		} else {
			expectedEncodingType = FLOW_KNOBS->ENCRYPT_HEADER_AUTH_TOKEN_ENABLED ? EncodingType::AESEncryptionWithAuth
			                                                                     : EncodingType::AESEncryption;
		}
		// Randomly enable XOR encryption in simulation. Also ignore encoding type mismatch if XOR encryption is set but
		// default encoding is expected.
		if (encodingType == EncodingType::MAX_ENCODING_TYPE) {
			encodingType = expectedEncodingType;
			if (encodingType == EncodingType::XXHash64 && g_network->isSimulated() && m_logID.hash() % 2 == 0) {
				encodingType = EncodingType::XOREncryption_TestOnly;
			}
		} else if (encodingType != expectedEncodingType) {
			// In simulation we could enable xor encryption for testing. Ignore encoding type mismatch in such a case.
			if (!(g_network->isSimulated() && encodingType == EncodingType::XOREncryption_TestOnly &&
			      expectedEncodingType == EncodingType::XXHash64)) {
				TraceEvent(SevWarnAlways, "RedwoodBTreeMismatchEncryptionModeAndEncodingType")
				    .detail("InstanceName", m_pager->getName())
				    .detail("Event", event)
				    .detail("EncryptionMode", encryptionMode)
				    .detail("ExpectedEncodingType", expectedEncodingType)
				    .detail("ActualEncodingType", encodingType);
				throw encrypt_mode_mismatch();
			}
		}
	}

	void initEncryptionKeyProvider() {
		if (!m_keyProvider.isValid()) {
			switch (m_encodingType) {
			case EncodingType::XXHash64:
				m_keyProvider = makeReference<NullEncryptionKeyProvider>();
				break;
			case EncodingType::XOREncryption_TestOnly:
				m_keyProvider = makeReference<XOREncryptionKeyProvider_TestOnly>(m_name);
				break;
			case EncodingType::AESEncryption:
				ASSERT(m_expectedEncryptionMode.present());
				ASSERT(m_db.isValid());
				m_keyProvider =
				    makeReference<AESEncryptionKeyProvider<AESEncryption>>(m_db, m_expectedEncryptionMode.get());
				break;
			case EncodingType::AESEncryptionWithAuth:
				ASSERT(m_expectedEncryptionMode.present());
				ASSERT(m_db.isValid());
				m_keyProvider = makeReference<AESEncryptionKeyProvider<AESEncryptionWithAuth>>(
				    m_db, m_expectedEncryptionMode.get());
				break;
			default:
				ASSERT(false);
			}
		} else {
			ASSERT_EQ(m_encodingType, m_keyProvider->expectedEncodingType());
		}
		m_pager->setEncryptionKeyProvider(m_keyProvider);
		if (m_pBoundaryVerifier != nullptr) {
			m_pBoundaryVerifier->setKeyProvider(m_keyProvider);
		}
	}

	ACTOR static Future<Void> init_impl(VersionedBTree* self) {
		wait(self->m_pager->init());
		self->m_pBuffer.reset(new MutationBuffer());

		self->m_blockSize = self->m_pager->getLogicalPageSize();
		self->m_newOldestVersion = self->m_pager->getOldestReadableVersion();

		debug_printf("Recovered pager to version %" PRId64 ", oldest version is %" PRId64 "\n",
		             self->getLastCommittedVersion(),
		             self->m_newOldestVersion);

		// Clear any changes that occurred after the latest committed version
		if (self->m_pBoundaryVerifier != nullptr) {
			self->m_pBoundaryVerifier->removeAfterVersion(self->getLastCommittedVersion());
		}

		state Value btreeHeader = self->m_pager->getCommitRecord();
		if (btreeHeader.size() == 0) {
			// Create new BTree

			ASSERT(self->m_expectedEncryptionMode.present());
			self->m_encryptionMode.send(self->m_expectedEncryptionMode.get());
			self->checkOrUpdateEncodingType("NewBTree", self->m_expectedEncryptionMode.get(), self->m_encodingType);
			self->initEncryptionKeyProvider();
			self->m_enforceEncodingType = isEncodingTypeEncrypted(self->m_encodingType);

			self->m_header.formatVersion = BTreeCommitHeader::FORMAT_VERSION;
			self->m_header.encodingType = self->m_encodingType;
			self->m_header.height = 1;
			self->m_header.encryptionMode = self->m_expectedEncryptionMode.get();

			LogicalPageID id = wait(self->m_pager->newPageID());
			self->m_header.root = BTreeNodeLinkRef((LogicalPageID*)&id, 1);
			debug_printf("new root %s\n", toString(self->m_header.root).c_str());

			Reference<ArenaPage> page = wait(makeEmptyRoot(self));

			// Newly allocated page so logical id = physical id and it's a new empty root so no parent
			page->setLogicalPageInfo(self->m_header.root.front(), invalidLogicalPageID);
			self->m_pager->updatePage(PagerEventReasons::MetaData, nonBtreeLevel, self->m_header.root, page);

			LogicalPageID newQueuePage = wait(self->m_pager->newPageID());
			self->m_lazyClearQueue.create(
			    self->m_pager, newQueuePage, "LazyClearQueue", self->m_pager->newLastQueueID(), false);
			self->m_header.lazyDeleteQueue = self->m_lazyClearQueue.getState();

			debug_printf("BTree created (but not committed)\n");
		} else {
			self->m_header = ObjectReader::fromStringRef<BTreeCommitHeader>(btreeHeader, Unversioned());

			if (self->m_header.formatVersion != BTreeCommitHeader::FORMAT_VERSION) {
				Error e = unsupported_format_version();
				TraceEvent(SevWarn, "RedwoodBTreeVersionUnsupported")
				    .error(e)
				    .detail("Version", self->m_header.formatVersion)
				    .detail("ExpectedVersion", BTreeCommitHeader::FORMAT_VERSION);
				throw e;
			}

			if (self->m_expectedEncryptionMode.present()) {
				if (self->m_header.encryptionMode != self->m_expectedEncryptionMode.get()) {
					TraceEvent(SevWarnAlways, "RedwoodBTreeEncryptionModeMismatched")
					    .detail("InstanceName", self->m_pager->getName())
					    .detail("ExpectedEncryptionMode", self->m_expectedEncryptionMode)
					    .detail("StoredEncryptionMode", self->m_header.encryptionMode);
					throw encrypt_mode_mismatch();
				} else {
					self->m_expectedEncryptionMode = self->m_header.encryptionMode;
				}
			} else {
				self->m_expectedEncryptionMode = self->m_header.encryptionMode;
			}
			self->m_encryptionMode.send(self->m_header.encryptionMode);

			ASSERT_NE(EncodingType::MAX_ENCODING_TYPE, self->m_header.encodingType);
			if (self->m_encodingType == EncodingType::MAX_ENCODING_TYPE) {
				self->m_encodingType = self->m_header.encodingType;
			} else if (self->m_encodingType != self->m_header.encodingType) {
				TraceEvent(SevWarn, "RedwoodBTreeUnexpectedEncodingType")
				    .detail("InstanceName", self->m_pager->getName())
				    .detail("UsingEncodingType", self->m_encodingType)
				    .detail("ExistingEncodingType", self->m_header.encodingType);
			}
			// Verify if encryption mode and encoding type in the header are consistent.
			// This check can also fail in case of authentication mode mismatch.
			self->checkOrUpdateEncodingType("ExistingBTree", self->m_header.encryptionMode, self->m_encodingType);
			self->initEncryptionKeyProvider();
			self->m_enforceEncodingType = isEncodingTypeEncrypted(self->m_encodingType);

			self->m_lazyClearQueue.recover(self->m_pager, self->m_header.lazyDeleteQueue, "LazyClearQueueRecovered");
			debug_printf("BTree recovered.\n");
		}
		self->m_lazyClearActor = 0;

		TraceEvent e(SevInfo, "RedwoodRecoveredBTree");
		e.detail("FileName", self->m_name);
		e.detail("OpenedExisting", btreeHeader.size() != 0);
		e.detail("LatestVersion", self->m_pager->getLastCommittedVersion());
		self->m_lazyClearQueue.toTraceEvent(e, "LazyClearQueue");
		e.log();

		debug_printf("Recovered btree at version %" PRId64 ": %s\n",
		             self->m_pager->getLastCommittedVersion(),
		             self->m_header.toString().c_str());

		return Void();
	}

	Future<Void> init() { return m_init; }

	virtual ~VersionedBTree() {
		// DecodeBoundaryVerifier objects outlive simulated processes.
		// Thus, if we did not clear the key providers here, each DecodeBoundaryVerifier object might
		// maintain references to untracked peers through its key provider. This would result in
		// errors when FlowTransport::removePeerReference is called to remove a peer that is no
		// longer tracked by FlowTransport::transport().
		if (m_pBoundaryVerifier != nullptr) {
			m_pBoundaryVerifier->setKeyProvider(Reference<IPageEncryptionKeyProvider>());
		}

		// This probably shouldn't be called directly (meaning deleting an instance directly) but it should be safe,
		// it will cancel init and commit and leave the pager alive but with potentially an incomplete set of
		// uncommitted writes so it should not be committed.
		m_init.cancel();
		m_latestCommit.cancel();
	}

	Future<Void> commit(Version v) {
		// Replace latest commit with a new one which waits on the old one
		m_latestCommit = commit_impl(this, v, m_latestCommit);
		return m_latestCommit;
	}

	// Clear all btree data, allow pager remap to fully process its queue, and verify final
	// page counts in pager and queues.
	ACTOR static Future<Void> clearAllAndCheckSanity_impl(VersionedBTree* self) {
		// Clear and commit
		debug_printf("Clearing tree.\n");
		self->clear(KeyRangeRef(dbBegin.key, dbEnd.key));
		wait(self->commit(self->getLastCommittedVersion() + 1));

		// Loop commits until the the lazy delete queue is completely processed.
		loop {
			wait(self->commit(self->getLastCommittedVersion() + 1));

			// If the lazy delete queue is completely processed then the last time the lazy delete actor
			// was started it, after the last commit, it would exist immediately and do no work, so its
			// future would be ready and its value would be 0.
			if (self->m_lazyClearActor.isReady() && self->m_lazyClearActor.get() == 0) {
				break;
			}
		}

		// The lazy delete queue should now be empty and contain only the new page to start writing to
		// on the next commit.
		LazyClearQueueT::QueueState s = self->m_lazyClearQueue.getState();
		ASSERT(s.numEntries == 0);
		ASSERT(s.numPages == 1);

		// The btree should now be a single non-oversized root page.
		ASSERT(self->m_header.height == 1);
		ASSERT(self->m_header.root.size() == 1);

		// Let pager do more commits to finish all cleanup of old pages
		wait(self->m_pager->clearRemapQueue());

		TraceEvent e("RedwoodDestructiveSanityCheck");
		self->toTraceEvent(e);
		e.log();

		// From the pager's perspective the only pages that should be in use are the btree root and
		// the previously mentioned lazy delete queue page.
		int64_t userPageCount = wait(self->m_pager->getUserPageCount());
		debug_printf("clearAllAndCheckSanity: userPageCount: %" PRId64 "\n", userPageCount);
		ASSERT(userPageCount == 2);

		return Void();
	}

	Future<Void> clearAllAndCheckSanity() { return clearAllAndCheckSanity_impl(this); }

private:
	// Represents a change to a single key - set, clear, or atomic op
	struct SingleKeyMutation {
		// Clear
		SingleKeyMutation() : op(MutationRef::ClearRange) {}
		// Set
		SingleKeyMutation(Value val) : op(MutationRef::SetValue), value(val) {}
		// Atomic Op
		SingleKeyMutation(MutationRef::Type op, Value val) : op(op), value(val) {}

		MutationRef::Type op;
		Value value;

		inline bool isClear() const { return op == MutationRef::ClearRange; }
		inline bool isSet() const { return op == MutationRef::SetValue; }
		inline bool isAtomicOp() const { return !isSet() && !isClear(); }

		inline bool equalToSet(ValueRef val) { return isSet() && value == val; }

		inline RedwoodRecordRef toRecord(KeyRef userKey) const {
			// No point in serializing an atomic op, it needs to be coalesced to a real value.
			ASSERT(!isAtomicOp());

			if (isClear())
				return RedwoodRecordRef(userKey);

			return RedwoodRecordRef(userKey, value);
		}

		std::string toString() const { return format("op=%d val='%s'", op, printable(value).c_str()); }
	};

	struct RangeMutation {
		RangeMutation() : boundaryChanged(false), clearAfterBoundary(false) {}

		bool boundaryChanged;
		Optional<ValueRef> boundaryValue; // Not present means cleared
		bool clearAfterBoundary;

		bool boundaryCleared() const { return boundaryChanged && !boundaryValue.present(); }
		bool boundarySet() const { return boundaryChanged && boundaryValue.present(); }

		// Returns true if this RangeMutation doesn't actually mutate anything
		bool noChanges() const { return !boundaryChanged && !clearAfterBoundary; }

		void clearBoundary() {
			boundaryChanged = true;
			boundaryValue.reset();
		}

		void clearAll() {
			clearBoundary();
			clearAfterBoundary = true;
		}

		void setBoundaryValue(ValueRef v) {
			boundaryChanged = true;
			boundaryValue = v;
		}

		std::string toString() const {
			return format("boundaryChanged=%d clearAfterBoundary=%d boundaryValue=%s",
			              boundaryChanged,
			              clearAfterBoundary,
			              ::toString(boundaryValue).c_str());
		}
	};

public:
#include "fdbserver/ArtMutationBuffer.h"
	struct MutationBufferStdMap {
		MutationBufferStdMap() {
			// Create range representing the entire keyspace.  This reduces edge cases to applying mutations
			// because now all existing keys are within some range in the mutation map.
			mutations[dbBegin.key];
			// Setting the dbEnd key to be cleared prevents having to treat a range clear to dbEnd as a special
			// case in order to avoid traversing down the rightmost edge of the tree.
			mutations[dbEnd.key].clearBoundary();
		}

	private:
		typedef std::map<KeyRef, RangeMutation> MutationsT;
		Arena arena;
		MutationsT mutations;

	public:
		struct iterator : public MutationsT::iterator {
			typedef MutationsT::iterator Base;
			iterator() = default;
			iterator(const MutationsT::iterator& i) : Base(i) {}

			const KeyRef& key() { return (*this)->first; }

			RangeMutation& mutation() { return (*this)->second; }
		};

		struct const_iterator : public MutationsT::const_iterator {
			typedef MutationsT::const_iterator Base;
			const_iterator() = default;
			const_iterator(const MutationsT::const_iterator& i) : Base(i) {}
			const_iterator(const MutationsT::iterator& i) : Base(i) {}

			const KeyRef& key() { return (*this)->first; }

			const RangeMutation& mutation() { return (*this)->second; }
		};

		// Return a T constructed in arena
		template <typename T>
		T copyToArena(const T& object) {
			return T(arena, object);
		}

		const_iterator upper_bound(const KeyRef& k) const { return mutations.upper_bound(k); }

		const_iterator lower_bound(const KeyRef& k) const { return mutations.lower_bound(k); }

		// erase [begin, end) from the mutation map
		void erase(const const_iterator& begin, const const_iterator& end) { mutations.erase(begin, end); }

		// Find or create a mutation buffer boundary for bound and return an iterator to it
		iterator insert(KeyRef boundary) {
			// Find the first split point in buffer that is >= key
			// Since the initial state of the mutation buffer contains the range '' through
			// the maximum possible key, our search had to have found something so we
			// can assume the iterator is valid.
			iterator ib = mutations.lower_bound(boundary);

			// If we found the boundary we are looking for, return its iterator
			if (ib.key() == boundary) {
				return ib;
			}

			// ib is our insert hint.  Copy boundary into arena and insert boundary into buffer
			boundary = KeyRef(arena, boundary);
			ib = mutations.insert(ib, { boundary, RangeMutation() });

			// ib is certainly > begin() because it is guaranteed that the empty string
			// boundary exists and the only way to have found that is to look explicitly
			// for it in which case we would have returned above.
			iterator iPrevious = ib;
			--iPrevious;
			// If the range we just divided was being cleared, then the dividing boundary key and range after it must
			// also be cleared
			if (iPrevious.mutation().clearAfterBoundary) {
				ib.mutation().clearAll();
			}

			return ib;
		}
	};
#define USE_ART_MUTATION_BUFFER 1

#ifdef USE_ART_MUTATION_BUFFER
	typedef struct MutationBufferART MutationBuffer;
#else
	typedef struct MutationBufferStdMap MutationBuffer;
#endif

private:
	/* Mutation Buffer Overview
	 *
	 * This structure's organization is meant to put pending updates for the btree in an order
	 * that makes it efficient to query all pending mutations across all pending versions which are
	 * relevant to a particular subtree of the btree.
	 *
	 * At the top level, it is a map of the start of a range being modified to a RangeMutation.
	 * The end of the range is map key (which is the next range start in the map).
	 *
	 * - The buffer starts out with keys '' and endKVV.key already populated.
	 *
	 * - When a new key is inserted into the buffer map, it is by definition
	 *   splitting an existing range so it should take on the rangeClearVersion of
	 *   the immediately preceding key which is the start of that range
	 *
	 * - Keys are inserted into the buffer map for every individual operation (set/clear/atomic)
	 *   key and for both the start and end of a range clear.
	 *
	 * - To apply a single clear, add it to the individual ops only if the last entry is not also a clear.
	 *
	 * - To apply a range clear, after inserting the new range boundaries do the following to the start
	 *   boundary and all successive boundaries < end
	 *      - set the range clear version if not already set
	 *      - add a clear to the startKeyMutations if the final entry is not a clear.
	 *
	 * - Note that there are actually TWO valid ways to represent
	 *       set c = val1 at version 1
	 *       clear c\x00 to z at version 2
	 *   with this model.  Either
	 *      c =     { rangeClearVersion = 2, startKeyMutations = { 1 => val1 }
	 *      z =     { rangeClearVersion = <not present>, startKeyMutations = {}
	 *   OR
	 *      c =     { rangeClearVersion = <not present>, startKeyMutations = { 1 => val1 }
	 *      c\x00 = { rangeClearVersion = 2, startKeyMutations = { 2 => <not present> }
	 *      z =     { rangeClearVersion = <not present>, startKeyMutations = {}
	 *
	 *   This is because the rangeClearVersion applies to a range begining with the first
	 *   key AFTER the start key, so that the logic for reading the start key is more simple
	 *   as it only involves consulting startKeyMutations.  When adding a clear range, the
	 *   boundary key insert/split described above is valid, and is what is currently done,
	 *   but it would also be valid to see if the last key before startKey is equal to
	 *   keyBefore(startKey), and if so that mutation buffer boundary key can be used instead
	 *   without adding an additional key to the buffer.

	 * TODO: A possible optimization here could be to only use existing btree leaf page boundaries as keys,
	 * with mutation point keys being stored in an unsorted strucutre under those boundary map keys,
	 * to be sorted later just before being merged into the existing leaf page.
	 */

	IPager2* m_pager;
	Reference<AsyncVar<ServerDBInfo> const> m_db;
	Optional<EncryptionAtRestMode> m_expectedEncryptionMode;

	Promise<EncryptionAtRestMode> m_encryptionMode;
	EncodingType m_encodingType;
	bool m_enforceEncodingType;
	Reference<IPageEncryptionKeyProvider> m_keyProvider;

	// Counter to update with DecodeCache memory usage
	int64_t* m_pDecodeCacheMemory = nullptr;

	// The mutation buffer currently being written to
	std::unique_ptr<MutationBuffer> m_pBuffer;
	int64_t m_mutationCount;
	DecodeBoundaryVerifier* m_pBoundaryVerifier;

	struct CommitBatch {
		Version readVersion;
		Version writeVersion;
		Version newOldestVersion;
		std::unique_ptr<MutationBuffer> mutations;
		int64_t mutationCount;
		Reference<IPagerSnapshot> snapshot;
	};

	Version m_newOldestVersion;
	Future<Void> m_latestCommit;
	Future<Void> m_init;
	std::string m_name;
	UID m_logID;
	int m_blockSize;
	ParentInfoMapT childUpdateTracker;

	BTreeCommitHeader m_header;
	LazyClearQueueT m_lazyClearQueue;
	Future<int> m_lazyClearActor;
	bool m_lazyClearStop;

	// Describes a range of a vector of records that should be built into a single BTreePage
	struct PageToBuild {
		PageToBuild(int index,
		            int blockSize,
		            EncodingType encodingType,
		            unsigned int height,
		            bool enableEncryptionDomain,
		            bool splitByDomain,
		            IPageEncryptionKeyProvider* keyProvider)
		  : startIndex(index), count(0), pageSize(blockSize),
		    largeDeltaTree(pageSize > BTreePage::BinaryTree::SmallSizeLimit), blockSize(blockSize), blockCount(1),
		    kvBytes(0), encodingType(encodingType), height(height), enableEncryptionDomain(enableEncryptionDomain),
		    splitByDomain(splitByDomain), keyProvider(keyProvider) {

			// Subtrace Page header overhead, BTreePage overhead, and DeltaTree (BTreePage::BinaryTree) overhead.
			bytesLeft =
			    ArenaPage::getUsableSize(blockSize, encodingType) - sizeof(BTreePage) - sizeof(BTreePage::BinaryTree);
		}

		PageToBuild next() {
			return PageToBuild(
			    endIndex(), blockSize, encodingType, height, enableEncryptionDomain, splitByDomain, keyProvider);
		}

		int startIndex; // Index of the first record
		int count; // Number of records added to the page
		int pageSize; // Page or Multipage size required to hold a BTreePage of the added records, which is a multiple
		              // of blockSize
		int bytesLeft; // Bytes in pageSize that are unused by the BTreePage so far
		bool largeDeltaTree; // Whether or not the tree in the generated page is in the 'large' size range
		int blockSize; // Base block size by which pageSize can be incremented
		int blockCount; // The number of blocks in pageSize
		int kvBytes; // The amount of user key/value bytes added to the page

		EncodingType encodingType;
		unsigned int height;
		bool enableEncryptionDomain;
		bool splitByDomain;
		IPageEncryptionKeyProvider* keyProvider;

		Optional<int64_t> domainId = Optional<int64_t>();
		size_t domainPrefixLength = 0;
		bool canUseDefaultDomain = false;

		// Number of bytes used by the generated/serialized BTreePage, including all headers
		int usedBytes() const { return pageSize - bytesLeft; }

		// Used fraction of pageSize bytes
		double usedFraction() const { return (double)usedBytes() / pageSize; }

		// Unused fraction of pageSize bytes
		double slackFraction() const { return (double)bytesLeft / pageSize; }

		// Fraction of PageSize in use by key or value string bytes, disregarding all overhead including string sizes
		double kvFraction() const { return (double)kvBytes / pageSize; }

		// Index of the last record to be included in this page
		int lastIndex() const { return endIndex() - 1; }

		// Index of the first record NOT included in this page
		int endIndex() const { return startIndex + count; }

		std::string toString() const {
			return format("{start=%d count=%d used %d/%d bytes (%.2f%% slack) kvBytes=%d blocks=%d blockSize=%d "
			              "large=%d, domain=%s}",
			              startIndex,
			              count,
			              usedBytes(),
			              pageSize,
			              slackFraction() * 100,
			              kvBytes,
			              blockCount,
			              blockSize,
			              largeDeltaTree,
			              ::toString(domainId).c_str());
		}

		// Move an item from a to b if a has 2 or more items and the item fits in b
		// a and b must be consecutive pages from the same array of records
		static bool shiftItem(PageToBuild& a, PageToBuild& b, int deltaSize, int kvBytes) {
			if (a.count < 2) {
				return false;
			}

			// Size of the nodes in A and B, respectively
			int aNodeSize = deltaSize + BTreePage::BinaryTree::Node::headerSize(a.largeDeltaTree);
			int bNodeSize = deltaSize + BTreePage::BinaryTree::Node::headerSize(b.largeDeltaTree);

			if (b.bytesLeft < bNodeSize) {
				return false;
			}

			--a.count;
			++b.count;
			--b.startIndex;
			a.bytesLeft += aNodeSize;
			b.bytesLeft -= bNodeSize;
			a.kvBytes -= kvBytes;
			b.kvBytes += kvBytes;

			return true;
		}

		// Try to add a record of the given delta size to the page.
		// If force is true, the page will be expanded to make the record fit if needed.
		// Return value is whether or not the record was added to the page.
		bool addRecord(const RedwoodRecordRef& rec, const RedwoodRecordRef& nextRecord, int deltaSize, bool force) {

			int nodeSize = deltaSize + BTreePage::BinaryTree::Node::headerSize(largeDeltaTree);

			// If the record doesn't fit and the page can't be expanded then return false
			if (nodeSize > bytesLeft && !force) {
				return false;
			}

			if (enableEncryptionDomain) {
				int64_t defaultDomainId = keyProvider->getDefaultEncryptionDomainId();
				int64_t currentDomainId;
				size_t prefixLength;
				if (count == 0 || splitByDomain) {
					std::tie(currentDomainId, prefixLength) = keyProvider->getEncryptionDomain(rec.key);
				}
				if (count == 0) {
					domainId = currentDomainId;
					domainPrefixLength = prefixLength;
					canUseDefaultDomain =
					    (height > 1 && (currentDomainId == defaultDomainId ||
					                    (prefixLength == rec.key.size() &&
					                     (nextRecord.key == dbEnd.key ||
					                      !nextRecord.key.startsWith(rec.key.substr(0, prefixLength))))));
				} else if (splitByDomain) {
					ASSERT(domainId.present());
					if (domainId == currentDomainId) {
						// The new record falls in the same domain as the rest of the page.
						// Since this is not the first record, the key must contain a non-prefix portion,
						// so we cannot use the default domain the encrypt the page (unless domainId is the default
						// domain).
						if (domainId != defaultDomainId) {
							ASSERT(prefixLength < rec.key.size());
							canUseDefaultDomain = false;
						}
					} else if (canUseDefaultDomain &&
					           (currentDomainId == defaultDomainId ||
					            (prefixLength == rec.key.size() &&
					             (nextRecord.key == dbEnd.key ||
					              !nextRecord.key.startsWith(rec.key.substr(0, prefixLength)))))) {
						// The new record meets one of the following conditions:
						//   1. it falls in the default domain, or
						//   2. its key contain only the domain prefix, and
						//     2a. the following record doesn't fall in the same domain.
						// In this case switch to use the default domain to encrypt the page.
						// Condition 2a is needed, because if there are multiple records from the same domain,
						// they need to form their own page(s).
						domainId = defaultDomainId;
						domainPrefixLength = 0;
					} else {
						// The new record doesn't fit in the same domain as the existing page.
						return false;
					}
				} else {
					ASSERT(domainPrefixLength < rec.key.size());
					canUseDefaultDomain = false;
				}
			}

			++count;
			bytesLeft -= nodeSize;
			kvBytes += rec.kvBytes();

			// If needed, expand page so that record fits.
			// This is a loop because the first expansion may increase per-node overhead which could
			// then require a second expansion.
			while (bytesLeft < 0) {
				int newBlocks = (-bytesLeft + blockSize - 1) / blockSize;
				int extraSpace = newBlocks * blockSize;
				blockCount += newBlocks;
				bytesLeft += extraSpace;
				pageSize += extraSpace;

				// If size has moved into the "large" range then every node has gotten bigger so adjust bytesLeft
				if (!largeDeltaTree && pageSize > BTreePage::BinaryTree::SmallSizeLimit) {
					largeDeltaTree = true;
					bytesLeft -= (count * BTreePage::BinaryTree::LargeTreePerNodeExtraOverhead);
				}
			}
			return true;
		}

		void finish() {
			if (enableEncryptionDomain && canUseDefaultDomain) {
				domainId = keyProvider->getDefaultEncryptionDomainId();
			}
		}
	};

	// Scans a vector of records and decides on page split points, returning a vector of 1+ pages to build
	std::vector<PageToBuild> splitPages(const RedwoodRecordRef* lowerBound,
	                                    const RedwoodRecordRef* upperBound,
	                                    int prefixLen,
	                                    VectorRef<RedwoodRecordRef> records,
	                                    unsigned int height) {

		debug_printf("splitPages height=%d records=%d\n\tlowerBound=%s\n\tupperBound=%s\n",
		             height,
		             records.size(),
		             lowerBound->toString(false).c_str(),
		             upperBound->toString(false).c_str());
		ASSERT(!records.empty());

		// Leaves can have just one record if it's large, but internal pages should have at least 4
		int minRecords = height == 1 ? 1 : 4;
		double maxSlack = SERVER_KNOBS->REDWOOD_PAGE_REBUILD_MAX_SLACK;
		double maxNewSlack = SERVER_KNOBS->REDWOOD_PAGE_REBUILD_SLACK_DISTRIBUTION;
		std::vector<PageToBuild> pages;

		// Whether encryption is used and we need to set encryption domain for a page.
		bool enableEncryptionDomain =
		    isEncodingTypeEncrypted(m_encodingType) && m_keyProvider->enableEncryptionDomain();
		// Whether we may need to split by encryption domain. It is mean to be an optimization to avoid
		// unnecessary domain check and may not be exhaust all cases.
		bool splitByDomain = false;
		if (enableEncryptionDomain && records.size() > 1) {
			int64_t firstDomain = std::get<0>(m_keyProvider->getEncryptionDomain(records[0].key));
			int64_t lastDomain = std::get<0>(m_keyProvider->getEncryptionDomain(records[records.size() - 1].key));
			// If the two record falls in the same non-default domain, we know all the records fall in the
			// same domain. Otherwise we may need to split pages by domain.
			if (firstDomain != lastDomain || firstDomain == m_keyProvider->getDefaultEncryptionDomainId()) {
				splitByDomain = true;
			}
		}

		// deltaSizes contains pair-wise delta sizes for [lowerBound, records..., upperBound]
		std::vector<int> deltaSizes(records.size() + 1);
		deltaSizes.front() = records.front().deltaSize(*lowerBound, prefixLen, true);
		deltaSizes.back() = records.back().deltaSize(*upperBound, prefixLen, true);
		for (int i = 1; i < records.size(); ++i) {
			deltaSizes[i] = records[i].deltaSize(records[i - 1], prefixLen, true);
		}

		PageToBuild p(
		    0, m_blockSize, m_encodingType, height, enableEncryptionDomain, splitByDomain, m_keyProvider.getPtr());

		for (int i = 0; i < records.size();) {
			bool force = p.count < minRecords || p.slackFraction() > maxSlack;
			if (i == 0 || p.count > 0) {
				debug_printf("  before addRecord  i=%d  records=%d  deltaSize=%d  kvSize=%d  force=%d  pageToBuild=%s  "
				             "record=%s",
				             i,
				             records.size(),
				             deltaSizes[i],
				             records[i].kvBytes(),
				             force,
				             p.toString().c_str(),
				             records[i].toString(height == 1).c_str());
			}

			if (!p.addRecord(records[i], i + 1 < records.size() ? records[i + 1] : *upperBound, deltaSizes[i], force)) {
				p.finish();
				pages.push_back(p);
				p = p.next();
			} else {
				i++;
			}
		}

		if (p.count > 0) {
			p.finish();
			pages.push_back(p);
		}

		debug_printf("  Before shift: %s\n", ::toString(pages).c_str());

		// If page count is > 1, try to balance slack between last two pages
		// In simulation, disable this balance half the time to create more edge cases
		// of underfilled pages
		if (pages.size() > 1 && !(g_network->isSimulated() && deterministicRandom()->coinflip())) {
			PageToBuild& a = pages[pages.size() - 2];
			PageToBuild& b = pages.back();

			// We can rebalance the two pages only if they are in the same encryption domain.
			ASSERT(!enableEncryptionDomain || (a.domainId.present() && b.domainId.present()));
			if (!enableEncryptionDomain || a.domainId.get() == b.domainId.get()) {

				// While the last page page has too much slack and the second to last page
				// has more than the minimum record count, shift a record from the second
				// to last page to the last page.
				while (b.slackFraction() > maxNewSlack && a.count > minRecords) {
					int i = a.lastIndex();
					if (!PageToBuild::shiftItem(a, b, deltaSizes[i], records[i].kvBytes())) {
						break;
					}
					debug_printf("  After shifting i=%d: a=%s b=%s\n", i, a.toString().c_str(), b.toString().c_str());
				}
			}
		}

		return pages;
	}

	// Writes entries to 1 or more pages and return a vector of boundary keys with their ArenaPage(s)
	ACTOR static Future<Standalone<VectorRef<RedwoodRecordRef>>> writePages(VersionedBTree* self,
	                                                                        const RedwoodRecordRef* lowerBound,
	                                                                        const RedwoodRecordRef* upperBound,
	                                                                        VectorRef<RedwoodRecordRef> entries,
	                                                                        unsigned int height,
	                                                                        Version v,
	                                                                        BTreeNodeLinkRef previousID,
	                                                                        LogicalPageID parentID) {
		ASSERT(entries.size() > 0);

		state Standalone<VectorRef<RedwoodRecordRef>> records;

		// All records share the prefix shared by the lower and upper boundaries
		state int prefixLen = lowerBound->getCommonPrefixLen(*upperBound);

		// Whether encryption is used and we need to set encryption domain for a page.
		state bool enableEncryptionDomain =
		    isEncodingTypeEncrypted(self->m_encodingType) && self->m_keyProvider->enableEncryptionDomain();

		state std::vector<PageToBuild> pagesToBuild =
		    self->splitPages(lowerBound, upperBound, prefixLen, entries, height);
		ASSERT(pagesToBuild.size() > 0);
		debug_printf("splitPages returning %s\n", toString(pagesToBuild).c_str());

		// Lower bound of the page being added to
		state RedwoodRecordRef pageLowerBound = lowerBound->withoutValue();
		state RedwoodRecordRef pageUpperBound;
		state int sinceYield = 0;

		state int pageIndex;

		if (enableEncryptionDomain) {
			ASSERT(pagesToBuild[0].domainId.present());
			int64_t domainId = pagesToBuild[0].domainId.get();
			// We make sure the page lower bound fits in the domain of the page.
			// If the page domain is the default domain, we make sure the page doesn't fall within a domain
			// specific subtree.
			// If the page domain is non-default, in addition, we make the first page of the domain on a level
			// use the domain prefix as the lower bound. Such a lower bound will ensure that pages for a domain
			// form a full subtree (i.e. have a single root) in the B-tree.
			if (!self->m_keyProvider->keyFitsInDomain(domainId, pageLowerBound.key, true)) {
				if (domainId == self->m_keyProvider->getDefaultEncryptionDomainId()) {
					pageLowerBound = RedwoodRecordRef(entries[0].key);
				} else {
					pageLowerBound = RedwoodRecordRef(entries[0].key.substr(0, pagesToBuild[0].domainPrefixLength));
				}
			}
		}

		state PageToBuild* p = nullptr;
		for (pageIndex = 0; pageIndex < pagesToBuild.size(); ++pageIndex) {
			p = &pagesToBuild[pageIndex];
			debug_printf("building page %d of %zu %s\n", pageIndex + 1, pagesToBuild.size(), p->toString().c_str());
			ASSERT(p->count != 0);

			// Use the next entry as the upper bound, or upperBound if there are no more entries beyond this page
			int endIndex = p->endIndex();
			bool lastPage = endIndex == entries.size();
			pageUpperBound = lastPage ? upperBound->withoutValue() : entries[endIndex].withoutValue();

			// If this is a leaf page, and not the last one to be written, shorten the upper boundary)
			if (!lastPage && height == 1) {
				int commonPrefix = pageUpperBound.getCommonPrefixLen(entries[endIndex - 1], prefixLen);
				pageUpperBound.truncate(commonPrefix + 1);
			}

			if (enableEncryptionDomain && pageUpperBound.key != dbEnd.key) {
				int64_t ubDomainId;
				KeyRef ubDomainPrefix;
				if (lastPage) {
					size_t ubPrefixLength;
					std::tie(ubDomainId, ubPrefixLength) = self->m_keyProvider->getEncryptionDomain(pageUpperBound.key);
					ubDomainPrefix = pageUpperBound.key.substr(0, ubPrefixLength);
				} else {
					PageToBuild& nextPage = pagesToBuild[pageIndex + 1];
					ASSERT(nextPage.domainId.present());
					ubDomainId = nextPage.domainId.get();
					ubDomainPrefix = entries[nextPage.startIndex].key.substr(0, nextPage.domainPrefixLength);
				}
				if (ubDomainId != self->m_keyProvider->getDefaultEncryptionDomainId() &&
				    p->domainId.get() != ubDomainId) {
					pageUpperBound = RedwoodRecordRef(ubDomainPrefix);
				}
			}

			// For internal pages, skip first entry if child link is null.  Such links only exist
			// to maintain a borrow-able prefix for the previous subtree after a subtree deletion.
			// If the null link falls on a new page post-split, then the pageLowerBound of the page
			// being built now will serve as the previous subtree's upper boundary as it is the same
			// key as entries[p.startIndex] and there is no need to actually store the null link in
			// the new page.
			if (height != 1 && !entries[p->startIndex].value.present()) {
				p->kvBytes -= entries[p->startIndex].key.size();
				++p->startIndex;
				--p->count;
				debug_printf("Skipping first null record, new count=%d\n", p->count);

				// In case encryption or encryption domain is not enabled, if the page is now empty then it must be
				// the last page in pagesToBuild, otherwise there would be more than 1 item since internal pages
				// need to have multiple children. In case encryption and encryption domain is enabled, however,
				// because of the page split by encryption domain, it may not be the last page.
				//
				// Either way, a record must be added to the output set because the upper boundary of the last
				// page built does not match the upper boundary of the original page that this call to writePages() is
				// replacing.  Put another way, the upper boundary of the rightmost page of the page set that was just
				// built does not match the upper boundary of the original page that the page set is replacing, so
				// adding the extra null link fixes this.
				if (p->count == 0) {
					ASSERT(enableEncryptionDomain || lastPage);
					records.push_back_deep(records.arena(), pageLowerBound);
					pageLowerBound = pageUpperBound;
					continue;
				}
			}

			// Create and init page here otherwise many variables must become state vars
			state Reference<ArenaPage> page = self->m_pager->newPageBuffer(p->blockCount);
			page->init(
			    self->m_encodingType, (p->blockCount == 1) ? PageType::BTreeNode : PageType::BTreeSuperNode, height);
			if (page->isEncrypted()) {
				ArenaPage::EncryptionKey k =
				    wait(enableEncryptionDomain ? self->m_keyProvider->getLatestEncryptionKey(p->domainId.get())
				                                : self->m_keyProvider->getLatestDefaultEncryptionKey());
				page->encryptionKey = k;
			}

			BTreePage* btPage = (BTreePage*)page->mutateData();
			btPage->init(height, p->kvBytes);
			g_redwoodMetrics.kvSizeWritten->sample(p->kvBytes);

			debug_printf("Building tree for %s\nlower: %s\nupper: %s\n",
			             p->toString().c_str(),
			             pageLowerBound.toString(false).c_str(),
			             pageUpperBound.toString(false).c_str());

			int deltaTreeSpace = page->dataSize() - sizeof(BTreePage);
			debug_printf("Building tree at %p deltaTreeSpace %d p.usedBytes=%d\n",
			             btPage->tree(),
			             deltaTreeSpace,
			             p->usedBytes());
			state int written = btPage->tree()->build(
			    deltaTreeSpace, &entries[p->startIndex], &entries[p->endIndex()], &pageLowerBound, &pageUpperBound);

			if (written > deltaTreeSpace) {
				debug_printf("ERROR:  Wrote %d bytes to page %s deltaTreeSpace=%d\n",
				             written,
				             p->toString().c_str(),
				             deltaTreeSpace);
				TraceEvent(SevError, "RedwoodDeltaTreeOverflow")
				    .detail("PageSize", p->pageSize)
				    .detail("BytesWritten", written);
				ASSERT(false);
			}
			auto& metrics = g_redwoodMetrics.level(height);
			metrics.metrics.pageBuild += 1;
			metrics.metrics.pageBuildExt += p->blockCount - 1;

			metrics.buildFillPctSketch->samplePercentage(p->usedFraction());
			metrics.buildStoredPctSketch->samplePercentage(p->kvFraction());
			metrics.buildItemCountSketch->sampleRecordCounter(p->count);

			// Write this btree page, which is made of 1 or more pager pages.
			state BTreeNodeLinkRef childPageID;

			// If we are only writing 1 BTree node and its block count is 1 and the original node also had 1 block
			// then try to update the page atomically so its logical page ID does not change
			if (pagesToBuild.size() == 1 && p->blockCount == 1 && previousID.size() == 1) {
				page->setLogicalPageInfo(previousID.front(), parentID);
				LogicalPageID id = wait(
				    self->m_pager->atomicUpdatePage(PagerEventReasons::Commit, height, previousID.front(), page, v));
				childPageID.push_back(records.arena(), id);
			} else {
				// Either the original node is being split, or only a single node was produced but
				// its size is > 1 block.
				//
				// If the node was split, then the parent must be updated anyways to add
				// any new children so there is no reason to do an atomic update on this node to
				// preserve any page IDs.
				//
				// If the node was not split, then there is still good reason to update the parent
				// node to point to new page IDs rather than use atomic update on this multi block
				// node to preserve its page IDs.  The parent node is almost certainly 1 block, so
				// updating it will be 1 or 2 writes depending on whether or not its second write
				// can be avoided.  Updating this N>=2 block node atomically, however, will be N
				// writes plus possibly another N writes if the second writes cannot be avoided.
				//
				// Therefore, assuming the parent is 1 block which is almost certain, the worst
				// case number of writes for updating the parent is equal to the best case number
				// of writes for doing an atomic update of this multi-block node.
				//
				// Additionally, if we did choose to atomically update this mult-block node here
				// then the "multiple sibling updates -> single parent update" conversion optimization
				// would likely convert the changes to a parent update anyways, skipping the second writes
				// on this multi-block node.  It is more efficient to just take this path directly.

				// Free the old IDs, but only once (before the first output record is added).
				if (records.empty()) {
					self->freeBTreePage(height, previousID, v);
				}

				childPageID.resize(records.arena(), p->blockCount);
				state int i = 0;
				for (i = 0; i < childPageID.size(); ++i) {
					LogicalPageID id = wait(self->m_pager->newPageID());
					childPageID[i] = id;
				}
				debug_printf("writePages: newPages %s", toString(childPageID).c_str());

				// Newly allocated page so logical id = physical id
				page->setLogicalPageInfo(childPageID.front(), parentID);
				self->m_pager->updatePage(PagerEventReasons::Commit, height, childPageID, page);
			}

			if (self->m_pBoundaryVerifier != nullptr) {
				ASSERT(self->m_pBoundaryVerifier->update(
				    childPageID, v, pageLowerBound.key, pageUpperBound.key, height, p->domainId));
			}

			if (++sinceYield > 100) {
				sinceYield = 0;
				wait(yield());
			}

			if (REDWOOD_DEBUG) {
				debug_printf("Wrote %s %s original=%s deltaTreeSize=%d for %s\nlower: %s\nupper: %s\n",
				             toString(v).c_str(),
				             toString(childPageID).c_str(),
				             toString(previousID).c_str(),
				             written,
				             p->toString().c_str(),
				             pageLowerBound.toString(false).c_str(),
				             pageUpperBound.toString(false).c_str());
				for (int j = p->startIndex; j < p->endIndex(); ++j) {
					debug_printf(" %3d: %s\n", j, entries[j].toString(height == 1).c_str());
				}
				ASSERT(pageLowerBound.key <= pageUpperBound.key);
			}

			// Push a new record onto the results set, without the child page, copying it into the records arena
			records.push_back_deep(records.arena(), pageLowerBound.withoutValue());
			// Set the child page value of the inserted record to childPageID, which has already been allocated in
			// records.arena() above
			records.back().setChildPage(childPageID);

			pageLowerBound = pageUpperBound;
		}

		return records;
	}

	// Takes a list of records commitSubtree() on the root and builds new root pages
	// until there is only 1 root records which is small enough to fit in the BTree commit header.
	ACTOR static Future<Standalone<VectorRef<RedwoodRecordRef>>> buildNewRootsIfNeeded(
	    VersionedBTree* self,
	    Version version,
	    Standalone<VectorRef<RedwoodRecordRef>> records,
	    unsigned int height) {
		debug_printf("buildNewRoot start version %" PRId64 ", %d records\n", version, records.size());

		// While there are multiple child records or there is only one but it is too large to fit in the BTree
		// commit record, build a new root page and update records to be a link to that new page.
		// Root pointer size is limited because the pager commit header is limited to smallestPhysicalBlock in
		// size.
		//
		// There's another case. When encryption domain is enabled, we want to make sure the root node is encrypted
		// using the default encryption domain. An indication that's not true is when the first record is not using
		// dbBegin as key.
		while (records.size() > 1 ||
		       records.front().getChildPage().size() > (BUGGIFY ? 1 : BTreeCommitHeader::maxRootPointerSize) ||
		       records[0].key != dbBegin.key) {
			CODE_PROBE(records.size() == 1, "Writing a new root because the current root pointer would be too large");
			if (records[0].key != dbBegin.key) {
				ASSERT(self->m_expectedEncryptionMode.present() &&
				       self->m_expectedEncryptionMode.get().isEncryptionEnabled());
				ASSERT(self->m_keyProvider.isValid() && self->m_keyProvider->enableEncryptionDomain());
				int64_t domainId;
				size_t prefixLength;
				std::tie(domainId, prefixLength) = self->m_keyProvider->getEncryptionDomain(records[0].key);
				ASSERT(domainId != self->m_keyProvider->getDefaultEncryptionDomainId());
				ASSERT(records[0].key.size() == prefixLength);
				CODE_PROBE(true,
				           "Writing a new root because the current root is encrypted with non-default encryption "
				           "domain cipher key");
			}
			self->m_header.height = ++height;
			ASSERT(height < std::numeric_limits<int8_t>::max());
			Standalone<VectorRef<RedwoodRecordRef>> newRecords = wait(
			    writePages(self, &dbBegin, &dbEnd, records, height, version, BTreeNodeLinkRef(), invalidLogicalPageID));
			debug_printf("Wrote a new root level at version %" PRId64 " height %d size %d pages\n",
			             version,
			             height,
			             newRecords.size());
			records = newRecords;
		}

		return records;
	}

	ACTOR static Future<Reference<const ArenaPage>> readPage(VersionedBTree* self,
	                                                         PagerEventReasons reason,
	                                                         unsigned int level,
	                                                         IPagerSnapshot* snapshot,
	                                                         BTreeNodeLinkRef id,
	                                                         int priority,
	                                                         bool forLazyClear,
	                                                         bool cacheable) {

		debug_printf("readPage() op=read%s %s @%" PRId64 "\n",
		             forLazyClear ? "ForDeferredClear" : "",
		             toString(id).c_str(),
		             snapshot->getVersion());

		state Reference<const ArenaPage> page;
		if (id.size() == 1) {
			Reference<const ArenaPage> p =
			    wait(snapshot->getPhysicalPage(reason, level, id.front(), priority, cacheable, false));
			page = std::move(p);
		} else {
			ASSERT(!id.empty());
			Reference<const ArenaPage> p =
			    wait(snapshot->getMultiPhysicalPage(reason, level, id, priority, cacheable, false));
			page = std::move(p);
		}
		debug_printf("readPage() op=readComplete %s @%" PRId64 " \n", toString(id).c_str(), snapshot->getVersion());
		const BTreePage* btPage = (const BTreePage*)page->data();
		auto& metrics = g_redwoodMetrics.level(btPage->height).metrics;
		metrics.pageRead += 1;
		metrics.pageReadExt += (id.size() - 1);

		// If BTree encryption is enabled, pages read must be encrypted using the desired encryption type
		if (self->m_enforceEncodingType && (page->getEncodingType() != self->m_encodingType)) {
			Error e = unexpected_encoding_type();
			TraceEvent(SevWarnAlways, "RedwoodBTreeUnexpectedNodeEncoding")
			    .error(e)
			    .detail("PhysicalPageID", page->getPhysicalPageID())
			    .detail("IsEncrypted", page->isEncrypted())
			    .detail("EncodingTypeFound", page->getEncodingType())
			    .detail("EncodingTypeExpected", self->m_encodingType);
			throw e;
		}

		return std::move(page);
	}

	// Get cursor into a BTree node, creating decode cache from boundaries if needed
	inline BTreePage::BinaryTree::Cursor getCursor(const ArenaPage* page,
	                                               const RedwoodRecordRef& lowerBound,
	                                               const RedwoodRecordRef& upperBound) {

		Reference<BTreePage::BinaryTree::DecodeCache> cache;

		if (page->extra.valid()) {
			cache = page->extra.getReference<BTreePage::BinaryTree::DecodeCache>();
		} else {
			cache = makeReference<BTreePage::BinaryTree::DecodeCache>(lowerBound, upperBound, m_pDecodeCacheMemory);

			debug_printf("Created DecodeCache for ptr=%p lower=%s upper=%s %s\n",
			             page->data(),
			             lowerBound.toString(false).c_str(),
			             upperBound.toString(false).c_str(),
			             ((BTreePage*)page->data())
			                 ->toString("cursor",
			                            lowerBound.value.present() ? lowerBound.getChildPage() : BTreeNodeLinkRef(),
			                            -1,
			                            lowerBound,
			                            upperBound)
			                 .c_str());

			// Store decode cache into page based on height
			if (((BTreePage*)page->data())->height >= SERVER_KNOBS->REDWOOD_DECODECACHE_REUSE_MIN_HEIGHT) {
				page->extra = cache;
			}
		}

		return BTreePage::BinaryTree::Cursor(cache, ((BTreePage*)page->mutateData())->tree());
	}

	// Get cursor into a BTree node from a child link
	inline BTreePage::BinaryTree::Cursor getCursor(const ArenaPage* page, const BTreePage::BinaryTree::Cursor& link) {
		if (!page->extra.valid()) {
			return getCursor(page, link.get(), link.next().getOrUpperBound());
		}

		return BTreePage::BinaryTree::Cursor(page->extra.getReference<BTreePage::BinaryTree::DecodeCache>(),
		                                     ((BTreePage*)page->mutateData())->tree());
	}

	static void preLoadPage(IPagerSnapshot* snapshot, BTreeNodeLinkRef pageIDs, int priority) {
		g_redwoodMetrics.metric.btreeLeafPreload += 1;
		g_redwoodMetrics.metric.btreeLeafPreloadExt += (pageIDs.size() - 1);
		if (pageIDs.size() == 1) {
			snapshot->getPhysicalPage(
			    PagerEventReasons::RangePrefetch, nonBtreeLevel, pageIDs.front(), priority, true, true);
		} else {
			snapshot->getMultiPhysicalPage(
			    PagerEventReasons::RangePrefetch, nonBtreeLevel, pageIDs, priority, true, true);
		}
	}

	void freeBTreePage(int height, BTreeNodeLinkRef btPageID, Version v) {
		// Free individual pages at v
		for (LogicalPageID id : btPageID) {
			m_pager->freePage(id, v);
		}

		// Stop tracking child updates for deleted internal nodes
		if (height > 1 && !btPageID.empty()) {
			childUpdateTracker.erase(btPageID.front());
		}
	}

	// Write new version of pageID at version v using page as its data.
	// If oldID size is 1, attempts to keep logical page ID via an atomic page update.
	// Returns resulting BTreePageID which might be the same as the input
	// updateBTreePage is only called from commitSubTree function so write reason is always btree commit
	ACTOR static Future<BTreeNodeLinkRef> updateBTreePage(VersionedBTree* self,
	                                                      BTreeNodeLinkRef oldID,
	                                                      LogicalPageID parentID,
	                                                      Arena* arena,
	                                                      Reference<ArenaPage> page,
	                                                      Version writeVersion) {
		state BTreeNodeLinkRef newID;
		newID.resize(*arena, oldID.size());

		if (REDWOOD_DEBUG) {
			const BTreePage* btPage = (const BTreePage*)page->mutateData();
			BTreePage::BinaryTree::DecodeCache* cache = page->extra.getPtr<BTreePage::BinaryTree::DecodeCache>();

			debug_printf_always(
			    "updateBTreePage(%s, %s) start, page:\n%s\n",
			    ::toString(oldID).c_str(),
			    ::toString(writeVersion).c_str(),
			    cache == nullptr
			        ? "<noDecodeCache>"
			        : btPage->toString("updateBTreePage", oldID, writeVersion, cache->lowerBound, cache->upperBound)
			              .c_str());
		}

		state unsigned int height = (unsigned int)((const BTreePage*)page->data())->height;
		if (oldID.size() == 1) {
			page->setLogicalPageInfo(oldID.front(), parentID);
			LogicalPageID id = wait(
			    self->m_pager->atomicUpdatePage(PagerEventReasons::Commit, height, oldID.front(), page, writeVersion));
			newID.front() = id;
			return newID;
		}

		state int i = 0;
		for (i = 0; i < oldID.size(); ++i) {
			LogicalPageID id = wait(self->m_pager->newPageID());
			newID[i] = id;
		}
		debug_printf("updateBTreePage(%s, %s): newPages %s",
		             ::toString(oldID).c_str(),
		             ::toString(writeVersion).c_str(),
		             toString(newID).c_str());

		// Newly allocated page so logical id = physical id
		page->setLogicalPageInfo(newID.front(), parentID);
		self->m_pager->updatePage(PagerEventReasons::Commit, height, newID, page);

		if (self->m_pBoundaryVerifier != nullptr) {
			self->m_pBoundaryVerifier->updatePageId(writeVersion, oldID.front(), newID.front());
		}

		self->freeBTreePage(height, oldID, writeVersion);
		return newID;
	}

	// Copy page to a new page which shares the same DecodeCache with the old page
	static Reference<ArenaPage> clonePageForUpdate(Reference<const ArenaPage> page) {
		Reference<ArenaPage> newPage = page->clone();

		if (page->extra.valid()) {
			newPage->extra = page->extra.getReference<BTreePage::BinaryTree::DecodeCache>();
		}

		debug_printf("cloneForUpdate(%p -> %p  size=%d\n", page->data(), newPage->data(), page->dataSize());
		return newPage;
	}

	// Each call to commitSubtree() will pass most of its arguments via a this structure because the caller
	// will need access to these parameters after commitSubtree() is done.
	struct InternalPageSliceUpdate : public FastAllocated<InternalPageSliceUpdate> {
		// The logical range for the subtree's contents.  Due to subtree clears, these boundaries may not match
		// the lower/upper bounds needed to decode the page.
		// Subtree clears can cause the boundaries for decoding the page to be more restrictive than the subtree's
		// logical boundaries.  When a subtree is fully cleared, the link to it is replaced with a null link, but
		// the key boundary remains in tact to support decoding of the previous subtree.
		RedwoodRecordRef subtreeLowerBound;
		RedwoodRecordRef subtreeUpperBound;

		// The lower/upper bound for decoding the root of the subtree
		RedwoodRecordRef decodeLowerBound;
		RedwoodRecordRef decodeUpperBound;

		// Returns true of BTree logical boundaries and DeltaTree decoding boundaries are the same.
		bool boundariesNormal() const {
			// Often these strings will refer to the same memory so same() is used as a faster way of determining
			// equality in thec common case, but if it does not match a string comparison is needed as they can
			// still be the same.  This can happen for the first remaining subtree of an internal page
			// after all prior subtree(s) were cleared.
			return (
			    (decodeUpperBound.key.same(subtreeUpperBound.key) || decodeUpperBound.key == subtreeUpperBound.key) &&
			    (decodeLowerBound.key.same(subtreeLowerBound.key) || decodeLowerBound.key == subtreeLowerBound.key));
		}

		// The record range of the subtree slice is cBegin to cEnd
		// cBegin.get().getChildPage() is guaranteed to be valid
		// cEnd can be
		//   - the next record which also has a child page
		//   - the next-next record which has a child page because the next record does not and
		//     only existed to provide the correct upper bound for decoding cBegin's child page
		//   - a later record with a valid child page, because this slice represents a range of
		//     multiple subtrees that are either all unchanged or all cleared.
		//   - invalid, because cBegin is the last child entry in the page or because the range
		//     being cleared or unchanged extends to the end of the page's entries
		BTreePage::BinaryTree::Cursor cBegin;
		BTreePage::BinaryTree::Cursor cEnd;

		// The prefix length common to the entire logical subtree.  Might be shorter than the length common to all
		// actual items in the page.
		int skipLen;

		// Members below this point are "output" members, set by function calls from commitSubtree() once it decides
		// what is happening with this slice of the tree.

		// If true, present, the contents of newLinks should replace [cBegin, cEnd)
		bool childrenChanged;
		Standalone<VectorRef<RedwoodRecordRef>> newLinks;

		// The upper boundary expected, if any, by the last child in either [cBegin, cEnd) or newLinks
		// If the last record in the range has a null link then this will be null.
		Optional<RedwoodRecordRef> expectedUpperBound;

		bool inPlaceUpdate;

		// CommitSubtree will call one of the following three functions based on its exit path

		// Subtree was cleared.
		void cleared() {
			inPlaceUpdate = false;
			childrenChanged = true;
			expectedUpperBound.reset();
		}

		// Page was updated in-place through edits and written to maybeNewID
		void updatedInPlace(BTreeNodeLinkRef maybeNewID, BTreePage* btPage, int capacity) {
			inPlaceUpdate = true;

			auto& metrics = g_redwoodMetrics.level(btPage->height);
			metrics.metrics.pageModify += 1;
			metrics.metrics.pageModifyExt += (maybeNewID.size() - 1);

			metrics.modifyFillPctSketch->samplePercentage((double)btPage->size() / capacity);
			metrics.modifyStoredPctSketch->samplePercentage((double)btPage->kvBytes / capacity);
			metrics.modifyItemCountSketch->sampleRecordCounter(btPage->tree()->numItems);

			g_redwoodMetrics.kvSizeWritten->sample(btPage->kvBytes);

			// The boundaries can't have changed, but the child page link may have.
			if (maybeNewID != decodeLowerBound.getChildPage()) {
				// Add page's decode lower bound to newLinks set without its child page, intially
				newLinks.push_back_deep(newLinks.arena(), decodeLowerBound.withoutValue());

				// Set the child page ID, which has already been allocated in result.arena()
				newLinks.back().setChildPage(maybeNewID);
				childrenChanged = true;
				expectedUpperBound = decodeUpperBound;
			} else {
				childrenChanged = false;
			}

			// Expected upper bound remains unchanged.
		}

		// writePages() was used to build 1 or more replacement pages.
		void rebuilt(Standalone<VectorRef<RedwoodRecordRef>> newRecords) {
			inPlaceUpdate = false;
			newLinks = newRecords;
			childrenChanged = true;

			// If the replacement records ended on a non-null child page, then the expect upper bound is
			// the subtree upper bound since that is what would have been used for the page(s) rebuild,
			// otherwise it is null.
			expectedUpperBound = newLinks.back().value.present() ? subtreeUpperBound : Optional<RedwoodRecordRef>();
		}

		// Get the first record for this range AFTER applying whatever changes were made
		const RedwoodRecordRef* getFirstBoundary() const {
			if (childrenChanged) {
				if (newLinks.empty()) {
					return nullptr;
				}
				return &newLinks.front();
			}
			return &decodeLowerBound;
		}

		std::string toString() const {
			std::string s;
			s += format("SubtreeSlice: addr=%p skipLen=%d subtreeCleared=%d childrenChanged=%d inPlaceUpdate=%d\n",
			            this,
			            skipLen,
			            childrenChanged && newLinks.empty(),
			            childrenChanged,
			            inPlaceUpdate);
			s += format("SubtreeLower: %s\n", subtreeLowerBound.toString(false).c_str());
			s += format(" DecodeLower: %s\n", decodeLowerBound.toString(false).c_str());
			s += format(" DecodeUpper: %s\n", decodeUpperBound.toString(false).c_str());
			s += format("SubtreeUpper: %s\n", subtreeUpperBound.toString(false).c_str());
			s += format("expectedUpperBound: %s\n",
			            expectedUpperBound.present() ? expectedUpperBound.get().toString(false).c_str() : "(null)");
			s += format("newLinks:\n");
			for (int i = 0; i < newLinks.size(); ++i) {
				s += format("  %i: %s\n", i, newLinks[i].toString(false).c_str());
			}
			s.resize(s.size() - 1);
			return s;
		}
	};

	struct InternalPageModifier {
		InternalPageModifier() {}
		InternalPageModifier(Reference<const ArenaPage> p,
		                     bool alreadyCloned,
		                     bool updating,
		                     ParentInfo* parentInfo,
		                     Reference<IPageEncryptionKeyProvider> keyProvider,
		                     Optional<int64_t> pageDomainId)
		  : updating(updating), page(p), clonedPage(alreadyCloned), changesMade(false), parentInfo(parentInfo),
		    keyProvider(keyProvider), pageDomainId(pageDomainId) {}

		// Whether updating the existing page is allowed
		bool updating;
		Reference<const ArenaPage> page;

		// Whether or not page has been cloned for update
		bool clonedPage;

		Standalone<VectorRef<RedwoodRecordRef>> rebuild;

		// Whether there are any changes to the page, either made in place or staged in rebuild
		bool changesMade;
		ParentInfo* parentInfo;

		Reference<IPageEncryptionKeyProvider> keyProvider;
		Optional<int64_t> pageDomainId;

		BTreePage* btPage() const { return (BTreePage*)page->mutateData(); }

		bool empty() const {
			if (updating) {
				return btPage()->tree()->numItems == 0;
			} else {
				return rebuild.empty();
			}
		}

		void cloneForUpdate() {
			if (!clonedPage) {
				page = clonePageForUpdate(page);
				clonedPage = true;
			}
		}

		// end is the cursor position of the first record of the unvisited child link range, which
		// is needed if the insert requires switching from update to rebuild mode.
		void insert(BTreePage::BinaryTree::Cursor end, const VectorRef<RedwoodRecordRef>& recs) {
			int i = 0;
			if (updating) {
				cloneForUpdate();
				// Update must be done in the new tree, not the original tree where the end cursor will be from
				end.switchTree(btPage()->tree());

				// TODO: insert recs in a random order to avoid new subtree being entirely right child links
				while (i != recs.size()) {
					const RedwoodRecordRef& rec = recs[i];
					debug_printf("internal page (updating) insert: %s\n", rec.toString(false).c_str());

					// Fail if the inserted record does not belong to the same encryption domain as the existing page
					// data.
					bool canInsert = true;
					if (page->isEncrypted() && keyProvider->enableEncryptionDomain()) {
						ASSERT(keyProvider && pageDomainId.present());
						canInsert = keyProvider->keyFitsInDomain(pageDomainId.get(), rec.key, true);
					}
					if (canInsert) {
						canInsert = end.insert(rec);
					}

					if (!canInsert) {
						debug_printf("internal page: failed to insert %s, switching to rebuild\n",
						             rec.toString(false).c_str());

						// Update failed, so populate rebuild vector with everything up to but not including end, which
						// may include items from recs that were already added.
						auto c = end;
						if (c.moveFirst()) {
							rebuild.reserve(rebuild.arena(), c.tree->numItems);
							while (c != end) {
								debug_printf("  internal page rebuild: add %s\n", c.get().toString(false).c_str());
								rebuild.push_back(rebuild.arena(), c.get());
								c.moveNext();
							}
						}
						updating = false;
						break;
					}
					btPage()->kvBytes += rec.kvBytes();
					++i;
				}
			}

			// Not updating existing page so just add recs to rebuild vector
			if (!updating) {
				rebuild.reserve(rebuild.arena(), rebuild.size() + recs.size());
				while (i != recs.size()) {
					const RedwoodRecordRef& rec = recs[i];
					debug_printf("internal page (rebuilding) insert: %s\n", rec.toString(false).c_str());
					rebuild.push_back(rebuild.arena(), rec);
					++i;
				}
			}
		}

		void keep(BTreePage::BinaryTree::Cursor begin, BTreePage::BinaryTree::Cursor end) {
			if (!updating) {
				while (begin != end) {
					debug_printf("internal page (rebuilding) keeping: %s\n", begin.get().toString(false).c_str());
					rebuild.push_back(rebuild.arena(), begin.get());
					begin.moveNext();
				}
			} else if (REDWOOD_DEBUG) {
				while (begin != end) {
					debug_printf("internal page (updating) keeping: %s\n", begin.get().toString(false).c_str());
					begin.moveNext();
				}
			}
		}

		// This must be called for each of the InternalPageSliceUpdates in sorted order.
		void applyUpdate(InternalPageSliceUpdate& u, const RedwoodRecordRef* nextBoundary) {
			debug_printf("applyUpdate nextBoundary=(%p) %s\n",
			             nextBoundary,
			             (nextBoundary != nullptr) ? nextBoundary->toString(false).c_str() : "");
			debug_print(addPrefix("applyUpdate", u.toString()));

			// If the children changed, replace [cBegin, cEnd) with newLinks
			if (u.childrenChanged) {
				cloneForUpdate();
				if (updating) {
					auto c = u.cBegin;
					// must point c to the tree to erase from
					c.switchTree(btPage()->tree());

					while (c != u.cEnd) {
						debug_printf("applyUpdate (updating) erasing: %s\n", c.get().toString(false).c_str());
						btPage()->kvBytes -= c.get().kvBytes();
						c.erase();
					}

					// [cBegin, cEnd) is now erased, and cBegin is invalid, so cEnd represents the end
					// of the range that comes before any part of newLinks that can't be added if there
					// is not enough space.
					insert(u.cEnd, u.newLinks);
				} else {
					// Already in rebuild mode so the cursor parameter is meaningless
					insert({}, u.newLinks);
				}

				// cBegin has been erased so interating from the first entry forward will never see cBegin to use as an
				// endpoint.
				changesMade = true;
			} else {

				// If this was an in-place update, where the child page IDs do not change, notify the
				// parentInfo that those pages have been updated so it can possibly eliminate their
				// second writes later.
				if (u.inPlaceUpdate) {
					for (auto id : u.decodeLowerBound.getChildPage()) {
						parentInfo->pageUpdated(id);
					}
				}

				keep(u.cBegin, u.cEnd);
			}

			// If there is an expected upper boundary for the next range start after u
			if (u.expectedUpperBound.present()) {
				// Then if it does not match the next boundary then insert a dummy record
				if (nextBoundary == nullptr || (nextBoundary != &u.expectedUpperBound.get() &&
				                                !nextBoundary->sameExceptValue(u.expectedUpperBound.get()))) {
					RedwoodRecordRef rec = u.expectedUpperBound.get().withoutValue();
					debug_printf("applyUpdate adding dummy record %s\n", rec.toString(false).c_str());

					cloneForUpdate();
					insert(u.cEnd, { &rec, 1 });
					changesMade = true;
				}
			}
		}
	};

	ACTOR static Future<Void> commitSubtree(
	    VersionedBTree* self,
	    CommitBatch* batch,
	    BTreeNodeLinkRef rootID,
	    LogicalPageID parentID,
	    unsigned int height,
	    MutationBuffer::const_iterator mBegin, // greatest mutation boundary <= subtreeLowerBound->key
	    MutationBuffer::const_iterator mEnd, // least boundary >= subtreeUpperBound->key
	    InternalPageSliceUpdate* update) {

		state std::string context;
		if (REDWOOD_DEBUG) {
			context = format("CommitSubtree(root=%s+%d %s): ",
			                 toString(rootID.front()).c_str(),
			                 rootID.size() - 1,
			                 ::toString(batch->writeVersion).c_str());
		}
		debug_printf("%s rootID=%s\n", context.c_str(), toString(rootID).c_str());
		debug_print(addPrefix(context, update->toString()));

		if (REDWOOD_DEBUG) {
			[[maybe_unused]] int c = 0;
			auto i = mBegin;
			while (1) {
				debug_printf("%s Mutation %4d '%s':  %s\n",
				             context.c_str(),
				             c,
				             printable(i.key()).c_str(),
				             i.mutation().toString().c_str());
				if (i == mEnd) {
					break;
				}
				++c;
				++i;
			}
		}

		state Reference<const ArenaPage> page = wait(
		    readPage(self, PagerEventReasons::Commit, height, batch->snapshot.getPtr(), rootID, height, false, true));

		// If the page exists in the cache, it must be copied before modification.
		// That copy will be referenced by pageCopy, as page must stay in scope in case anything references its
		// memory and it gets evicted from the cache.
		// If the page is not in the cache, then no copy is needed so we will initialize pageCopy to page
		state Reference<const ArenaPage> pageCopy;

		state BTreePage* btPage = (BTreePage*)page->mutateData();
		ASSERT(height == btPage->height);
		++g_redwoodMetrics.level(height).metrics.pageCommitStart;

		// TODO:  Decide if it is okay to update if the subtree boundaries are expanded.  It can result in
		// records in a DeltaTree being outside its decode boundary range, which isn't actually invalid
		// though it is awkward to reason about.
		// TryToUpdate indicates insert and erase operations should be tried on the existing page first
		state bool tryToUpdate = btPage->tree()->numItems > 0 && update->boundariesNormal();

		state bool enableEncryptionDomain = page->isEncrypted() && self->m_keyProvider->enableEncryptionDomain();
		state Optional<int64_t> pageDomainId;
		if (enableEncryptionDomain) {
			pageDomainId = page->getEncryptionDomainId();
		}

		debug_printf("%s tryToUpdate=%d\n", context.c_str(), tryToUpdate);
		debug_print(addPrefix(context,
		                      btPage->toString("commitSubtreeStart",
		                                       rootID,
		                                       batch->snapshot->getVersion(),
		                                       update->decodeLowerBound,
		                                       update->decodeUpperBound)));

		state BTreePage::BinaryTree::Cursor cursor = update->cBegin.valid()
		                                                 ? self->getCursor(page.getPtr(), update->cBegin)
		                                                 : self->getCursor(page.getPtr(), dbBegin, dbEnd);

		if (self->m_pBoundaryVerifier != nullptr) {
			if (update->cBegin.valid()) {
				ASSERT(self->m_pBoundaryVerifier->verify(rootID.front(),
				                                         batch->snapshot->getVersion(),
				                                         update->cBegin.get().key,
				                                         update->cBegin.next().getOrUpperBound().key,
				                                         pageDomainId,
				                                         cursor));
			}
		}

		// Leaf Page
		if (btPage->isLeaf()) {
			// When true, we are modifying the existing DeltaTree
			// When false, we are accumulating retained and added records in merged vector to build pages from them.
			bool updatingDeltaTree = tryToUpdate;
			bool changesMade = false;

			// Copy page for modification if not already copied
			auto copyForUpdate = [&]() {
				if (!pageCopy.isValid()) {
					pageCopy = clonePageForUpdate(page);
					btPage = (BTreePage*)pageCopy->mutateData();
					cursor.switchTree(btPage->tree());
				}
			};

			state Standalone<VectorRef<RedwoodRecordRef>> merged;

			// The first mutation buffer boundary has a key <= the first key in the page.

			cursor.moveFirst();
			debug_printf("%s Leaf page, applying changes.\n", context.c_str());

			// Now, process each mutation range and merge changes with existing data.
			bool firstMutationBoundary = true;
			constexpr int maxHeightAllowed = 8;

			while (mBegin != mEnd) {
				// Apply the change to the mutation buffer start boundary key only if
				//   - there actually is a change (clear or set to new value)
				//   - either this is not the first boundary or it is but its key matches our lower bound key
				bool applyBoundaryChange = mBegin.mutation().boundaryChanged &&
				                           (!firstMutationBoundary || mBegin.key() == update->subtreeLowerBound.key);
				bool boundaryExists = cursor.valid() && cursor.get().key == mBegin.key();

				debug_printf("%s New mutation boundary: '%s': %s  applyBoundaryChange=%d  boundaryExists=%d "
				             "updatingDeltaTree=%d\n",
				             context.c_str(),
				             printable(mBegin.key()).c_str(),
				             mBegin.mutation().toString().c_str(),
				             applyBoundaryChange,
				             boundaryExists,
				             updatingDeltaTree);

				firstMutationBoundary = false;

				if (applyBoundaryChange) {
					// If the boundary is being set to a value, the new KV record will be inserted
					bool shouldInsertBoundary = mBegin.mutation().boundarySet();

					// Optimization:  In-place value update of new same-sized value
					// If the boundary exists in the page and we're in update mode and the boundary is being set to a
					// new value of the same length as the old value then just update the value bytes.
					if (boundaryExists && updatingDeltaTree && shouldInsertBoundary &&
					    mBegin.mutation().boundaryValue.get().size() == cursor.get().value.get().size()) {
						changesMade = true;
						shouldInsertBoundary = false;

						debug_printf("%s In-place value update for %s [existing, boundary start]\n",
						             context.c_str(),
						             cursor.get().toString().c_str());

						copyForUpdate();
						memcpy((uint8_t*)cursor.get().value.get().begin(),
						       mBegin.mutation().boundaryValue.get().begin(),
						       cursor.get().value.get().size());
						cursor.moveNext();
					} else if (boundaryExists) {
						// An in place update can't be done, so if the boundary exists then erase or skip the record
						changesMade = true;

						// If updating, erase from the page, otherwise do not add to the output set
						if (updatingDeltaTree) {
							debug_printf("%s Erasing %s [existing, boundary start]\n",
							             context.c_str(),
							             cursor.get().toString().c_str());

							copyForUpdate();
							btPage->kvBytes -= cursor.get().kvBytes();
							cursor.erase();
						} else {
							debug_printf("%s Skipped %s [existing, boundary start]\n",
							             context.c_str(),
							             cursor.get().toString().c_str());
							cursor.moveNext();
						}
					}

					// If the boundary value is being set and we must insert it, add it to the page or the output set
					if (shouldInsertBoundary) {
						RedwoodRecordRef rec(mBegin.key(), mBegin.mutation().boundaryValue.get());
						changesMade = true;

						// If updating, first try to add the record to the page
						if (updatingDeltaTree) {
							bool canInsert = true;
							if (enableEncryptionDomain) {
								ASSERT(pageDomainId.present());
								canInsert = self->m_keyProvider->keyFitsInDomain(pageDomainId.get(), rec.key, false);
							}
							if (canInsert) {
								copyForUpdate();
								canInsert = cursor.insert(rec, update->skipLen, maxHeightAllowed);
							}
							if (canInsert) {
								btPage->kvBytes += rec.kvBytes();
								debug_printf("%s Inserted %s [mutation, boundary start]\n",
								             context.c_str(),
								             rec.toString().c_str());
							} else {
								debug_printf("%s Insert failed for %s [mutation, boundary start]\n",
								             context.c_str(),
								             rec.toString().c_str());

								// Since the insert failed we must switch to a linear merge of existing data and
								// mutations, accumulating the new record set in the merge vector and build new pages
								// from it. First, we must populate the merged vector with all the records up to but not
								// including the current mutation boundary key.
								auto c = cursor;
								c.moveFirst();
								while (c != cursor) {
									debug_printf(
									    "%s catch-up adding %s\n", context.c_str(), c.get().toString().c_str());
									merged.push_back(merged.arena(), c.get());
									c.moveNext();
								}
								updatingDeltaTree = false;
							}
						}

						// If not updating, possibly due to insert failure above, then add record to the output set
						if (!updatingDeltaTree) {
							merged.push_back(merged.arena(), rec);
							debug_printf(
							    "%s Added %s [mutation, boundary start]\n", context.c_str(), rec.toString().c_str());
						}
					}
				} else if (boundaryExists) {
					// If the boundary exists in the page but there is no pending change,
					// then if updating move past it, otherwise add it to the output set.
					if (updatingDeltaTree) {
						cursor.moveNext();
					} else {
						merged.push_back(merged.arena(), cursor.get());
						debug_printf("%s Added %s [existing, boundary start]\n",
						             context.c_str(),
						             cursor.get().toString().c_str());
						cursor.moveNext();
					}
				}

				// Before advancing the iterator, get whether or not the records in the following range must be removed
				bool remove = mBegin.mutation().clearAfterBoundary;
				// Advance to the next boundary because we need to know the end key for the current range.
				++mBegin;
				if (mBegin == mEnd) {
					update->skipLen = 0;
				}

				debug_printf("%s Mutation range end: '%s'\n", context.c_str(), printable(mBegin.key()).c_str());

				// Now handle the records up through but not including the next mutation boundary key
				RedwoodRecordRef end(mBegin.key());

				// If the records are being removed and we're not doing an in-place update
				// OR if we ARE doing an update but the records are NOT being removed, then just skip them.
				if (remove != updatingDeltaTree) {
					// If not updating, then the records, if any exist, are being removed.  We don't know if there
					// actually are any but we must assume there are.
					if (!updatingDeltaTree) {
						changesMade = true;
					}

					debug_printf("%s Seeking forward to next boundary (remove=%d updating=%d) %s\n",
					             context.c_str(),
					             remove,
					             updatingDeltaTree,
					             mBegin.key().toString().c_str());
					cursor.seekGreaterThanOrEqual(end, update->skipLen);
				} else {
					// Otherwise we must visit the records.  If updating, the visit is to erase them, and if doing a
					// linear merge than the visit is to add them to the output set.
					while (cursor.valid() && cursor.get().compare(end, update->skipLen) < 0) {
						if (updatingDeltaTree) {
							debug_printf("%s Erasing %s [existing, boundary start]\n",
							             context.c_str(),
							             cursor.get().toString().c_str());

							copyForUpdate();
							btPage->kvBytes -= cursor.get().kvBytes();
							cursor.erase();
							changesMade = true;
						} else {
							merged.push_back(merged.arena(), cursor.get());
							debug_printf(
							    "%s Added %s [existing, middle]\n", context.c_str(), merged.back().toString().c_str());
							cursor.moveNext();
						}
					}
				}
			}

			// If there are still more records, they have the same key as the end boundary
			if (cursor.valid()) {
				// If the end boundary is changing, we must remove the remaining records in this page
				bool remove = mEnd.mutation().boundaryChanged;
				if (remove) {
					changesMade = true;
				}

				// If we don't have to remove the records and we are updating, do nothing.
				// If we do have to remove the records and we are not updating, do nothing.
				if (remove != updatingDeltaTree) {
					debug_printf("%s Ignoring remaining records, remove=%d updatingDeltaTree=%d\n",
					             context.c_str(),
					             remove,
					             updatingDeltaTree);
				} else {
					// If updating and the key is changing, we must visit the records to erase them.
					// If not updating and the key is not changing, we must visit the records to add them to the output
					// set.
					while (cursor.valid()) {
						if (updatingDeltaTree) {
							debug_printf(
							    "%s Erasing %s and beyond [existing, matches changed upper mutation boundary]\n",
							    context.c_str(),
							    cursor.get().toString().c_str());

							copyForUpdate();
							btPage->kvBytes -= cursor.get().kvBytes();
							cursor.erase();
						} else {
							merged.push_back(merged.arena(), cursor.get());
							debug_printf(
							    "%s Added %s [existing, tail]\n", context.c_str(), merged.back().toString().c_str());
							cursor.moveNext();
						}
					}
				}
			} else {
				debug_printf("%s No records matching mutation buffer end boundary key\n", context.c_str());
			}

			// No changes were actually made.  This could happen if the only mutations are clear ranges which do not
			// match any records.
			if (!changesMade) {
				debug_printf("%s No changes were made during mutation merge, returning slice:\n", context.c_str());
				debug_print(addPrefix(context, update->toString()));
				return Void();
			} else {
				debug_printf("%s Changes were made, writing, but subtree may still be unchanged from parent's "
				             "perspective.\n",
				             context.c_str());
			}

			if (updatingDeltaTree) {
				// If the tree is now empty, delete the page
				if (cursor.tree->numItems == 0) {
					update->cleared();
					self->freeBTreePage(height, rootID, batch->writeVersion);
					debug_printf("%s Page updates cleared all entries, returning slice:\n", context.c_str());
					debug_print(addPrefix(context, update->toString()));
				} else {
					// Otherwise update it.
					BTreeNodeLinkRef newID = wait(self->updateBTreePage(self,
					                                                    rootID,
					                                                    parentID,
					                                                    &update->newLinks.arena(),
					                                                    pageCopy.castTo<ArenaPage>(),
					                                                    batch->writeVersion));

					debug_printf("%s Leaf node updated in-place at version %s, new contents:\n",
					             context.c_str(),
					             toString(batch->writeVersion).c_str());
					debug_print(addPrefix(context,
					                      btPage->toString("updateLeafNode",
					                                       newID,
					                                       batch->snapshot->getVersion(),
					                                       update->decodeLowerBound,
					                                       update->decodeUpperBound)));

					update->updatedInPlace(newID, btPage, newID.size() * self->m_blockSize);
					debug_printf("%s Leaf node updated in-place, returning slice:\n", context.c_str());
					debug_print(addPrefix(context, update->toString()));
				}
				return Void();
			}

			// If everything in the page was deleted then this page should be deleted as of the new version
			if (merged.empty()) {
				update->cleared();
				self->freeBTreePage(height, rootID, batch->writeVersion);

				debug_printf("%s All leaf page contents were cleared, returning slice:\n", context.c_str());
				debug_print(addPrefix(context, update->toString()));
				return Void();
			}

			// Rebuild new page(s).
			state Standalone<VectorRef<RedwoodRecordRef>> entries = wait(writePages(self,
			                                                                        &update->subtreeLowerBound,
			                                                                        &update->subtreeUpperBound,
			                                                                        merged,
			                                                                        height,
			                                                                        batch->writeVersion,
			                                                                        rootID,
			                                                                        parentID));

			// Put new links into update and tell update that pages were rebuilt
			update->rebuilt(entries);

			debug_printf("%s Merge complete, returning slice:\n", context.c_str());
			debug_print(addPrefix(context, update->toString()));
			return Void();
		} else {
			// Internal Page
			std::vector<Future<Void>> recursions;
			state std::vector<std::unique_ptr<InternalPageSliceUpdate>> slices;

			cursor.moveFirst();

			bool first = true;

			while (cursor.valid()) {
				slices.emplace_back(new InternalPageSliceUpdate());
				InternalPageSliceUpdate& u = *slices.back();

				// At this point we should never be at a null child page entry because the first entry of a page
				// can't be null and this loop will skip over null entries that come after non-null entries.
				ASSERT(cursor.get().value.present());

				// Subtree lower boundary is this page's subtree lower bound or cursor
				u.cBegin = cursor;
				u.decodeLowerBound = cursor.get();
				if (first) {
					u.subtreeLowerBound = update->subtreeLowerBound;
					first = false;
					// mbegin is already the first mutation that could affect this subtree described by update
				} else {
					u.subtreeLowerBound = u.decodeLowerBound;
					mBegin = mEnd;
					// mBegin is either at or greater than subtreeLowerBound->key, which was the subtreeUpperBound->key
					// for the previous subtree slice.  But we need it to be at or *before* subtreeLowerBound->key
					// so if mBegin.key() is not exactly the subtree lower bound key then decrement it.
					if (mBegin.key() != u.subtreeLowerBound.key) {
						--mBegin;
					}
				}

				BTreeNodeLinkRef pageID = cursor.get().getChildPage();
				ASSERT(!pageID.empty());

				// The decode upper bound is always the next key after the child link, or the decode upper bound for
				// this page
				if (cursor.moveNext()) {
					u.decodeUpperBound = cursor.get();
					// If cursor record has a null child page then it exists only to preserve a previous
					// subtree boundary that is now needed for reading the subtree at cBegin.
					if (!cursor.get().value.present()) {
						// If the upper bound is provided by a dummy record in [cBegin, cEnd) then there is no
						// requirement on the next subtree range or the parent page to have a specific upper boundary
						// for decoding the subtree.  The expected upper bound has not yet been set so it can remain
						// empty.
						cursor.moveNext();
						// If there is another record after the null child record, it must have a child page value
						ASSERT(!cursor.valid() || cursor.get().value.present());
					} else {
						u.expectedUpperBound = u.decodeUpperBound;
					}
				} else {
					u.decodeUpperBound = update->decodeUpperBound;
					u.expectedUpperBound = update->decodeUpperBound;
				}
				u.subtreeUpperBound = cursor.valid() ? cursor.get() : update->subtreeUpperBound;
				u.cEnd = cursor;
				u.skipLen = 0; // TODO: set this

				// Find the mutation buffer range that includes all changes to the range described by u
				mEnd = batch->mutations->lower_bound(u.subtreeUpperBound.key);

				// If the mutation range described by mBegin extends to mEnd, then see if the part of that range
				// that overlaps with u's subtree range is being fully cleared or fully unchanged.
				auto next = mBegin;
				++next;
				if (next == mEnd) {
					// Check for uniform clearedness or unchangedness for the range mutation where it overlaps u's
					// subtree
					const KeyRef& mutationBoundaryKey = mBegin.key();
					const RangeMutation& range = mBegin.mutation();
					bool uniform;
					if (range.clearAfterBoundary) {
						// If the mutation range after the boundary key is cleared, then the mutation boundary key must
						// be cleared or must be different than the subtree lower bound key so that it doesn't matter
						uniform = range.boundaryCleared() || mutationBoundaryKey != u.subtreeLowerBound.key;
					} else {
						// If the mutation range after the boundary key is unchanged, then the mutation boundary key
						// must be also unchanged or must be different than the subtree lower bound key so that it
						// doesn't matter
						uniform = !range.boundaryChanged || mutationBoundaryKey != u.subtreeLowerBound.key;
					}

					// If u's subtree is either all cleared or all unchanged
					if (uniform) {
						// We do not need to recurse to this subtree.  Next, let's see if we can embiggen u's range to
						// include sibling subtrees also covered by (mBegin, mEnd) so we can not recurse to those, too.
						// If the cursor is valid, u.subtreeUpperBound is the cursor's position, which is >= mEnd.key().
						// If equal, no range expansion is possible.
						if (cursor.valid() && mEnd.key() != u.subtreeUpperBound.key) {
							// TODO:  If cursor hints are available, use (cursor, 1)
							cursor.seekLessThanOrEqual(mEnd.key(), update->skipLen);

							// If this seek moved us ahead, to something other than cEnd, then update subtree range
							// boundaries
							if (cursor != u.cEnd) {
								// If the cursor is at a record with a null child, back up one step because it is in the
								// middle of the next logical subtree, as null child records are not subtree boundaries.
								ASSERT(cursor.valid());
								if (!cursor.get().value.present()) {
									cursor.movePrev();
								}

								u.cEnd = cursor;
								u.subtreeUpperBound = cursor.get();
								u.skipLen = 0; // TODO: set this

								// The new decode upper bound is either cEnd or the record before it if it has no child
								// link
								auto c = u.cEnd;
								c.movePrev();
								ASSERT(c.valid());
								if (!c.get().value.present()) {
									u.decodeUpperBound = c.get();
									u.expectedUpperBound.reset();
								} else {
									u.decodeUpperBound = u.subtreeUpperBound;
									u.expectedUpperBound = u.subtreeUpperBound;
								}
							}
						}

						// The subtree range is either fully cleared or unchanged.
						if (range.clearAfterBoundary) {
							// Cleared
							u.cleared();
							auto c = u.cBegin;
							while (c != u.cEnd) {
								RedwoodRecordRef rec = c.get();
								if (rec.value.present()) {
									if (height == 2) {
										debug_printf("%s freeing child page in cleared subtree range: %s\n",
										             context.c_str(),
										             ::toString(rec.getChildPage()).c_str());
										self->freeBTreePage(height, rec.getChildPage(), batch->writeVersion);
									} else {
										debug_printf("%s queuing subtree deletion cleared subtree range: %s\n",
										             context.c_str(),
										             ::toString(rec.getChildPage()).c_str());
										self->m_lazyClearQueue.pushBack(LazyClearQueueEntry{
										    (uint8_t)(height - 1), batch->writeVersion, rec.getChildPage() });
									}
								}
								c.moveNext();
							}
						} else {
							// Subtree range unchanged
						}

						debug_printf("%s Not recursing, one mutation range covers this slice:\n", context.c_str());
						debug_print(addPrefix(context, u.toString()));

						// u has already been initialized with the correct result, no recursion needed, so restart the
						// loop.
						continue;
					}
				}

				// If this page has height of 2 then its children are leaf nodes
				debug_printf("%s Recursing for %s\n", context.c_str(), toString(pageID).c_str());
				debug_print(addPrefix(context, u.toString()));

				recursions.push_back(
				    self->commitSubtree(self, batch, pageID, rootID.front(), height - 1, mBegin, mEnd, &u));
			}

			debug_printf("%s Recursions from internal page started. pageSize=%d level=%d children=%d slices=%zu "
			             "recursions=%zu\n",
			             context.c_str(),
			             btPage->size(),
			             btPage->height,
			             btPage->tree()->numItems,
			             slices.size(),
			             recursions.size());

			wait(waitForAll(recursions));
			debug_printf("%s Recursions done, processing slice updates.\n", context.c_str());

			// ParentInfo could be invalid after a wait and must be re-initialized.
			// All uses below occur before waits so no reinitialization is done.
			state ParentInfo* parentInfo = &self->childUpdateTracker[rootID.front()];

			// InternalPageModifier takes the results of the recursive commitSubtree() calls in order
			// and makes changes to page as needed, copying as needed, and generating an array from
			// which to build new page(s) if modification is not possible or not allowed.
			// If pageCopy is already set it was initialized to page above so the modifier doesn't need
			// to copy it
			state InternalPageModifier modifier(
			    page, pageCopy.isValid(), tryToUpdate, parentInfo, self->m_keyProvider, pageDomainId);

			// Apply the possible changes for each subtree range recursed to, except the last one.
			// For each range, the expected next record, if any, is checked against the first boundary
			// of the next range, if any.
			for (int i = 0, iEnd = slices.size() - 1; i < iEnd; ++i) {
				modifier.applyUpdate(*slices[i], slices[i + 1]->getFirstBoundary());
			}

			// The expected next record for the final range is checked against one of the upper boundaries passed to
			// this commitSubtree() instance.  If changes have already been made, then the subtree upper boundary is
			// passed, so in the event a different upper boundary is needed it will be added to the already-modified
			// page.  Otherwise, the decode boundary is used which will prevent this page from being modified for the
			// sole purpose of adding a dummy upper bound record.
			debug_printf("%s Applying final child range update. changesMade=%d\nSubtree Root Update:\n",
			             context.c_str(),
			             modifier.changesMade);
			debug_print(addPrefix(context, update->toString()));

			// TODO(yiwu): check whether we can pass decodeUpperBound as nextBoundary when the last slice
			// have childenChanged=true.
			modifier.applyUpdate(*slices.back(),
			                     modifier.changesMade || slices.back()->childrenChanged ? &update->subtreeUpperBound
			                                                                            : &update->decodeUpperBound);

			state bool detachChildren = (parentInfo->count > 2);
			state bool forceUpdate = false;

			// If no changes were made, but we should rewrite it to point directly to remapped child pages
			if (!modifier.changesMade && detachChildren) {
				debug_printf(
				    "%s Internal page forced rewrite because at least %d children have been updated in-place.\n",
				    context.c_str(),
				    parentInfo->count);

				forceUpdate = true;
				modifier.updating = true;

				// Make sure the modifier cloned the page so we can update the child links in-place below.
				modifier.cloneForUpdate();
				++g_redwoodMetrics.level(height).metrics.forceUpdate;
			}

			// If the modifier cloned the page for updating, then update our local pageCopy, btPage, and cursor
			if (modifier.clonedPage) {
				pageCopy = modifier.page;
				btPage = modifier.btPage();
				cursor.switchTree(btPage->tree());
			}

			// If page contents have changed
			if (modifier.changesMade || forceUpdate) {
				if (modifier.empty()) {
					update->cleared();
					debug_printf(
					    "%s All internal page children were deleted so deleting this page too.  Returning slice:\n",
					    context.c_str());
					debug_print(addPrefix(context, update->toString()));

					self->freeBTreePage(height, rootID, batch->writeVersion);
				} else {
					if (modifier.updating) {
						// Page was updated in place (or being forced to be updated in place to update child page ids)
						debug_printf(
						    "%s Internal page modified in-place tryToUpdate=%d forceUpdate=%d detachChildren=%d\n",
						    context.c_str(),
						    tryToUpdate,
						    forceUpdate,
						    detachChildren);

						if (detachChildren) {
							int detached = 0;
							cursor.moveFirst();
							auto& stats = g_redwoodMetrics.level(height);
							while (cursor.valid()) {
								if (cursor.get().value.present()) {
									BTreeNodeLinkRef child = cursor.get().getChildPage();
									// Nodes larger than 1 page are never remapped.
									if (child.size() == 1) {
										LogicalPageID& p = child.front();
										if (parentInfo->maybeUpdated(p)) {
											PhysicalPageID newID =
											    self->m_pager->detachRemappedPage(p, batch->writeVersion);
											if (newID != invalidPhysicalPageID) {
												debug_printf("%s Detach updated %u -> %u\n", context.c_str(), p, newID);
												if (self->m_pBoundaryVerifier != nullptr) {
													self->m_pBoundaryVerifier->updatePageId(
													    batch->writeVersion, p, newID);
												}
												p = newID;
												++stats.metrics.detachChild;
												++detached;
											}
										}
									}
								}
								cursor.moveNext();
							}
							parentInfo->clear();
							if (forceUpdate && detached == 0) {
								debug_printf("%s No children detached during forced update, returning slice:\n",
								             context.c_str());
								debug_print(addPrefix(context, update->toString()));

								return Void();
							}
						}

						BTreeNodeLinkRef newID = wait(self->updateBTreePage(self,
						                                                    rootID,
						                                                    parentID,
						                                                    &update->newLinks.arena(),
						                                                    pageCopy.castTo<ArenaPage>(),
						                                                    batch->writeVersion));
						debug_printf(
						    "%s commitSubtree(): Internal node updated in-place at version %s, new contents:\n",
						    context.c_str(),
						    toString(batch->writeVersion).c_str());
						debug_print(addPrefix(context,
						                      btPage->toString("updateInternalNode",
						                                       newID,
						                                       batch->snapshot->getVersion(),
						                                       update->decodeLowerBound,
						                                       update->decodeUpperBound)));

						update->updatedInPlace(newID, btPage, newID.size() * self->m_blockSize);
						debug_printf("%s Internal node updated in-place, returning slice:\n", context.c_str());
						debug_print(addPrefix(context, update->toString()));
					} else {
						// Page was rebuilt, possibly split.
						debug_printf("%s Internal page could not be modified, rebuilding replacement(s).\n",
						             context.c_str());

						if (detachChildren) {
							auto& stats = g_redwoodMetrics.level(height);
							for (auto& rec : modifier.rebuild) {
								if (rec.value.present()) {
									BTreeNodeLinkRef oldPages = rec.getChildPage();

									// Nodes larger than 1 page are never remapped.
									if (oldPages.size() == 1) {
										LogicalPageID p = oldPages.front();
										if (parentInfo->maybeUpdated(p)) {
											PhysicalPageID newID =
											    self->m_pager->detachRemappedPage(p, batch->writeVersion);
											if (newID != invalidPhysicalPageID) {
												// Records in the rebuild vector reference original page memory so make
												// a new child link in the rebuild arena
												BTreeNodeLinkRef newPages = BTreeNodeLinkRef(
												    modifier.rebuild.arena(), BTreeNodeLinkRef(&newID, 1));
												rec.setChildPage(newPages);
												debug_printf("%s Detach updated %u -> %u\n", context.c_str(), p, newID);
												if (self->m_pBoundaryVerifier != nullptr) {
													self->m_pBoundaryVerifier->updatePageId(
													    batch->writeVersion, p, newID);
												}
												++stats.metrics.detachChild;
											}
										}
									}
								}
							}
							parentInfo->clear();
						}
						Standalone<VectorRef<RedwoodRecordRef>> newChildEntries =
						    wait(writePages(self,
						                    &update->subtreeLowerBound,
						                    &update->subtreeUpperBound,
						                    modifier.rebuild,
						                    height,
						                    batch->writeVersion,
						                    rootID,
						                    parentID));
						update->rebuilt(newChildEntries);

						debug_printf("%s Internal page rebuilt, returning slice:\n", context.c_str());
						debug_print(addPrefix(context, update->toString()));
					}
				}
			} else {
				debug_printf("%s Page has no changes, returning slice:\n", context.c_str());
				debug_print(addPrefix(context, update->toString()));
			}
			return Void();
		}
	}

	ACTOR static Future<Void> commit_impl(VersionedBTree* self, Version writeVersion, Future<Void> previousCommit) {
		// Take ownership of the current mutation buffer and make a new one
		state CommitBatch batch;
		batch.mutations = std::move(self->m_pBuffer);
		self->m_pBuffer.reset(new MutationBuffer());
		batch.mutationCount = self->m_mutationCount;
		self->m_mutationCount = 0;

		batch.writeVersion = writeVersion;
		batch.newOldestVersion = self->m_newOldestVersion;

		// Wait for the latest commit to be finished.
		wait(previousCommit);

		// If the write version has not advanced then there can be no changes pending.
		// If there are no changes, then the commit is a no-op.
		if (writeVersion == self->m_pager->getLastCommittedVersion()) {
			ASSERT(batch.mutationCount == 0);
			debug_printf("%s: Empty commit at repeat version %" PRId64 "\n", self->m_name.c_str(), batch.writeVersion);
			return Void();
		}

		// For this commit, use the latest snapshot that was just committed.
		batch.readVersion = self->m_pager->getLastCommittedVersion();

		self->m_pager->setOldestReadableVersion(batch.newOldestVersion);
		debug_printf("%s: Beginning commit of version %" PRId64 ", read version %" PRId64
		             ", new oldest version set to %" PRId64 "\n",
		             self->m_name.c_str(),
		             batch.writeVersion,
		             batch.readVersion,
		             batch.newOldestVersion);

		batch.snapshot = self->m_pager->getReadSnapshot(batch.readVersion);

		state BTreeNodeLink rootNodeLink = self->m_header.root;
		state InternalPageSliceUpdate all;
		state RedwoodRecordRef rootLink = dbBegin.withPageID(rootNodeLink);
		all.subtreeLowerBound = rootLink;
		all.decodeLowerBound = rootLink;
		all.subtreeUpperBound = dbEnd;
		all.decodeUpperBound = dbEnd;
		all.skipLen = 0;

		MutationBuffer::const_iterator mBegin = batch.mutations->upper_bound(all.subtreeLowerBound.key);
		--mBegin;
		MutationBuffer::const_iterator mEnd = batch.mutations->lower_bound(all.subtreeUpperBound.key);

		wait(
		    commitSubtree(self, &batch, rootNodeLink, invalidLogicalPageID, self->m_header.height, mBegin, mEnd, &all));

		// If the old root was deleted, write a new empty tree root node and free the old roots
		if (all.childrenChanged) {
			if (all.newLinks.empty()) {
				debug_printf("Writing new empty root.\n");
				LogicalPageID newRootID = wait(self->m_pager->newPageID());
				rootNodeLink = BTreeNodeLinkRef((LogicalPageID*)&newRootID, 1);
				self->m_header.height = 1;

				Reference<ArenaPage> page = wait(makeEmptyRoot(self));
				// Newly allocated page so logical id = physical id and there is no parent as this is a new root
				page->setLogicalPageInfo(rootNodeLink.front(), invalidLogicalPageID);
				self->m_pager->updatePage(PagerEventReasons::Commit, self->m_header.height, rootNodeLink, page);
			} else {
				Standalone<VectorRef<RedwoodRecordRef>> newRootRecords(all.newLinks, all.newLinks.arena());
				// Build new root levels if there are multiple new root records or if the root pointer is too large
				Standalone<VectorRef<RedwoodRecordRef>> newRootPage =
				    wait(buildNewRootsIfNeeded(self, batch.writeVersion, newRootRecords, self->m_header.height));
				rootNodeLink = newRootPage.front().getChildPage();
			}
		}

		debug_printf("new root %s\n", toString(rootNodeLink).c_str());
		self->m_header.root = rootNodeLink;

		self->m_lazyClearStop = true;
		wait(success(self->m_lazyClearActor));
		debug_printf("Lazy delete freed %u pages\n", self->m_lazyClearActor.get());

		wait(self->m_lazyClearQueue.flush());
		self->m_header.lazyDeleteQueue = self->m_lazyClearQueue.getState();

		debug_printf("%s: Committing pager %" PRId64 "\n", self->m_name.c_str(), writeVersion);
		wait(self->m_pager->commit(writeVersion, ObjectWriter::toValue(self->m_header, Unversioned())));
		debug_printf("%s: Committed version %" PRId64 "\n", self->m_name.c_str(), writeVersion);

		++g_redwoodMetrics.metric.opCommit;
		self->m_lazyClearActor = incrementalLazyClear(self);

		return Void();
	}

public:
	// Cursor into BTree which enables seeking and iteration in the BTree as a whole, or
	// iteration within a specific page and movement across levels for more efficient access.
	// Cursor record's memory is only guaranteed to be valid until cursor moves to a different page.
	class BTreeCursor {
	public:
		struct PathEntry {
			Reference<const ArenaPage> page;
			BTreePage::BinaryTree::Cursor cursor;
#if REDWOOD_DEBUG
			BTreeNodeLink id;
#endif

			const BTreePage* btPage() const { return (const BTreePage*)page->data(); };
		};

	private:
		PagerEventReasons reason;
		Optional<ReadOptions> options;
		VersionedBTree* btree;
		Reference<IPagerSnapshot> pager;
		bool valid;
		std::vector<PathEntry> path;

	public:
		BTreeCursor() : reason(PagerEventReasons::MAXEVENTREASONS) {}

		bool intialized() const { return pager.isValid(); }
		bool isValid() const { return valid; }

		// path entries at dumpHeight or below will have their entire pages printed
		std::string toString(int dumpHeight = 0) const {
			std::string r = format("{ptr=%p reason=%s %s ",
			                       this,
			                       PagerEventReasonsStrings[(int)reason],
			                       ::toString(pager->getVersion()).c_str());
			for (int i = 0; i < path.size(); ++i) {
				std::string id = "<debugOnly>";
#if REDWOOD_DEBUG
				id = ::toString(path[i].id);
#endif
				int height = path[i].btPage()->height;
				r += format("\n\t[Level=%d ID=%s ptr=%p Cursor=%s]   ",
				            height,
				            id.c_str(),
				            path[i].page->data(),
				            path[i].cursor.valid() ? path[i].cursor.get().toString(path[i].btPage()->isLeaf()).c_str()
				                                   : "<invalid>");
				if (height <= dumpHeight) {
					BTreePage::BinaryTree::Cursor c = path[i].cursor;
					c.moveFirst();
					int i = 0;
					while (c.valid()) {
						r += format("\n\t\%7d: %s", ++i, c.get().toString(height == 1).c_str());
						c.moveNext();
					}
				}
			}
			r += "\n";
			if (!valid) {
				r += " (invalid) ";
			}
			r += "}";
			return r;
		}

		const RedwoodRecordRef get() { return path.back().cursor.get(); }

		bool inRoot() const { return path.size() == 1; }

		// To enable more efficient range scans, caller can read the lowest page
		// of the cursor and pop it.
		PathEntry& back() { return path.back(); }
		void popPath() { path.pop_back(); }

		Future<Void> pushPage(const BTreePage::BinaryTree::Cursor& link) {
			debug_printf("pushPage(link=%s)\n", link.get().toString(false).c_str());
			return map(readPage(btree,
			                    reason,
			                    path.back().btPage()->height - 1,
			                    pager.getPtr(),
			                    link.get().getChildPage(),
			                    ioMaxPriority,
			                    false,
			                    !options.present() || options.get().cacheResult || path.back().btPage()->height != 2),
			           [=](Reference<const ArenaPage> p) {
				           BTreePage::BinaryTree::Cursor cursor = btree->getCursor(p.getPtr(), link);
#if REDWOOD_DEBUG
				           path.push_back({ p, cursor, link.get().getChildPage() });
#else
					    path.push_back({ p, cursor });
#endif

				           if (btree->m_pBoundaryVerifier != nullptr) {
					           Optional<int64_t> domainId;
					           if (p->isEncrypted() && btree->m_keyProvider->enableEncryptionDomain()) {
						           domainId = p->getEncryptionDomainId();
					           }
					           ASSERT(btree->m_pBoundaryVerifier->verify(link.get().getChildPage().front(),
					                                                     pager->getVersion(),
					                                                     link.get().key,
					                                                     link.next().getOrUpperBound().key,
					                                                     domainId,
					                                                     cursor));
				           }
				           return Void();
			           });
		}

		Future<Void> pushPage(BTreeNodeLinkRef id) {
			debug_printf("pushPage(root=%s)\n", ::toString(id).c_str());
			return map(readPage(btree, reason, btree->m_header.height, pager.getPtr(), id, ioMaxPriority, false, true),
			           [=](Reference<const ArenaPage> p) {
#if REDWOOD_DEBUG
				           path.push_back({ p, btree->getCursor(p.getPtr(), dbBegin, dbEnd), id });
#else
					    path.push_back({ p, btree->getCursor(p.getPtr(), dbBegin, dbEnd) });
#endif
				           return Void();
			           });
		}

		// Initialize or reinitialize cursor
		Future<Void> init(VersionedBTree* btree_in,
		                  PagerEventReasons reason_in,
		                  Optional<ReadOptions> options_in,
		                  Reference<IPagerSnapshot> pager_in,
		                  BTreeNodeLink root) {
			btree = btree_in;
			reason = reason_in;
			options = options_in;
			pager = pager_in;
			path.clear();
			path.reserve(6);
			valid = false;
			return root.empty() ? Void() : pushPage(root);
		}

		// Seeks cursor to query if it exists, the record before or after it, or an undefined and invalid
		// position between those records
		// If 0 is returned, then
		//   If the cursor is valid then it points to query
		//   If the cursor is not valid then the cursor points to some place in the btree such that
		//     If there is a record in the tree < query then movePrev() will move to it, and
		//     If there is a record in the tree > query then moveNext() will move to it.
		// If non-zero is returned then the cursor is valid and the return value is logically equivalent
		// to query.compare(cursor.get())
		ACTOR Future<int> seek_impl(BTreeCursor* self, RedwoodRecordRef query) {
			state RedwoodRecordRef internalPageQuery = query.withMaxPageID();
			self->path.resize(1);
			debug_printf("seek(%s) start cursor = %s\n", query.toString().c_str(), self->toString().c_str());

			loop {
				auto& entry = self->path.back();
				if (entry.btPage()->isLeaf()) {
					int cmp = entry.cursor.seek(query);
					self->valid = entry.cursor.valid() && !entry.cursor.isErased();
					debug_printf("seek(%s) loop exit cmp=%d cursor=%s\n",
					             query.toString().c_str(),
					             cmp,
					             self->toString().c_str());
					return self->valid ? cmp : 0;
				}

				// Internal page, so seek to the branch where query must be
				// Currently, after a subtree deletion internal page boundaries are still strictly adhered
				// to and will be updated if anything is inserted into the cleared range, so if the seek fails
				// or it finds an entry with a null child page then query does not exist in the BTree.
				if (entry.cursor.seekLessThan(internalPageQuery) && entry.cursor.get().value.present()) {
					debug_printf(
					    "seek(%s) loop seek success cursor=%s\n", query.toString().c_str(), self->toString().c_str());
					Future<Void> f = self->pushPage(entry.cursor);
					wait(f);
				} else {
					self->valid = false;
					debug_printf(
					    "seek(%s) loop exit cmp=0 cursor=%s\n", query.toString().c_str(), self->toString().c_str());
					return 0;
				}
			}
		}

		Future<int> seek(RedwoodRecordRef query) { return path.empty() ? 0 : seek_impl(this, query); }

		ACTOR Future<Void> seekGTE_impl(BTreeCursor* self, RedwoodRecordRef query) {
			debug_printf("seekGTE(%s) start\n", query.toString().c_str());
			int cmp = wait(self->seek(query));
			if (cmp > 0 || (cmp == 0 && !self->isValid())) {
				wait(self->moveNext());
			}
			return Void();
		}

		Future<Void> seekGTE(RedwoodRecordRef query) { return seekGTE_impl(this, query); }

		// Start fetching sibling nodes in the forward or backward direction, stopping after recordLimit or byteLimit
		void prefetch(KeyRef rangeEnd, bool directionForward, int recordLimit, int byteLimit) {
			// Prefetch scans level 2 so if there are less than 2 nodes in the path there is no level 2
			if (path.size() < 2) {
				return;
			}

			auto firstLeaf = path.back().btPage();

			// We know the first leaf's record count, so assume they are all relevant to the query,
			// even though some may not be.
			int recordsRead = firstLeaf->tree()->numItems;

			// We can't know for sure how many records are in a node without reading it, so just guess
			// that siblings have about the same record count as the first leaf.
			int estRecordsPerPage = recordsRead;

			// Use actual KVBytes stored for the first leaf, but use node capacity for siblings below
			int bytesRead = firstLeaf->kvBytes;

			// Cursor for moving through siblings.
			// Note that only immediate siblings under the same parent are considered for prefetch so far.
			BTreePage::BinaryTree::Cursor c = path[path.size() - 2].cursor;
			ASSERT(path[path.size() - 2].btPage()->height == 2);

			// The loop conditions are split apart into different if blocks for readability.
			// While query limits are not exceeded
			while (recordsRead < recordLimit && bytesRead < byteLimit) {
				// If prefetching right siblings
				if (directionForward) {
					// If there is no right sibling or its lower boundary is greater
					// or equal to than the range end then stop.
					if (!c.moveNext() || c.get().key >= rangeEnd) {
						break;
					}
				} else {
					// Prefetching left siblings
					// If the current leaf lower boundary is less than or equal to the range end
					// or there is no left sibling then stop
					if (c.get().key <= rangeEnd || !c.movePrev()) {
						break;
					}
				}

				// Prefetch the sibling if the link is not null
				if (c.get().value.present()) {
					BTreeNodeLinkRef childPage = c.get().getChildPage();
					if (childPage.size() > 0)
						preLoadPage(pager.getPtr(), childPage, ioLeafPriority);
					recordsRead += estRecordsPerPage;
					// Use sibling node capacity as an estimate of bytes read.
					bytesRead += childPage.size() * this->btree->m_blockSize;
				}
			}
		}

		ACTOR Future<Void> seekLT_impl(BTreeCursor* self, RedwoodRecordRef query) {
			debug_printf("seekLT(%s) start\n", query.toString().c_str());
			int cmp = wait(self->seek(query));
			if (cmp <= 0) {
				wait(self->movePrev());
			}
			return Void();
		}

		Future<Void> seekLT(RedwoodRecordRef query) { return seekLT_impl(this, query); }

		ACTOR Future<Void> move_impl(BTreeCursor* self, bool forward) {
			// Try to the move cursor at the end of the path in the correct direction
			debug_printf("move%s() start cursor=%s\n", forward ? "Next" : "Prev", self->toString().c_str());
			while (1) {
				debug_printf("move%s() first loop cursor=%s\n", forward ? "Next" : "Prev", self->toString().c_str());
				auto& entry = self->path.back();
				bool success;
				if (entry.cursor.valid()) {
					success = forward ? entry.cursor.moveNext() : entry.cursor.movePrev();
				} else {
					success = forward ? entry.cursor.moveFirst() : false;
				}

				// Skip over internal page entries that do not link to child pages.  There should never be two in a row.
				if (success && !entry.btPage()->isLeaf() && !entry.cursor.get().value.present()) {
					success = forward ? entry.cursor.moveNext() : entry.cursor.movePrev();
					ASSERT(!success || entry.cursor.get().value.present());
				}

				// Stop if successful
				if (success) {
					break;
				}

				if (self->path.size() == 1) {
					self->valid = false;
					debug_printf("move%s() exit cursor=%s\n", forward ? "Next" : "Prev", self->toString(1).c_str());
					return Void();
				}

				// Move to parent
				self->path.pop_back();
			}

			// While not on a leaf page, move down to get to one.
			while (1) {
				debug_printf("move%s() second loop cursor=%s\n", forward ? "Next" : "Prev", self->toString().c_str());
				auto& entry = self->path.back();
				if (entry.btPage()->isLeaf()) {
					break;
				}

				// The last entry in an internal page could be a null link, if so move back
				if (!forward && !entry.cursor.get().value.present()) {
					UNSTOPPABLE_ASSERT(entry.cursor.movePrev());
					UNSTOPPABLE_ASSERT(entry.cursor.get().value.present());
				}

				wait(self->pushPage(entry.cursor));
				auto& newEntry = self->path.back();
				UNSTOPPABLE_ASSERT(forward ? newEntry.cursor.moveFirst() : newEntry.cursor.moveLast());
			}

			self->valid = true;

			debug_printf("move%s() exit cursor=%s\n", forward ? "Next" : "Prev", self->toString(1).c_str());
			return Void();
		}

		Future<Void> moveNext() { return path.empty() ? Void() : move_impl(this, true); }
		Future<Void> movePrev() { return path.empty() ? Void() : move_impl(this, false); }
	};

	Future<Void> initBTreeCursor(BTreeCursor* cursor,
	                             Version snapshotVersion,
	                             PagerEventReasons reason,
	                             Optional<ReadOptions> options = Optional<ReadOptions>()) {
		Reference<IPagerSnapshot> snapshot = m_pager->getReadSnapshot(snapshotVersion);

		BTreeNodeLinkRef root;
		// Parse the metakey just once to get the root pointer and store it as the extra object
		if (!snapshot->extra.valid()) {
			KeyRef m = snapshot->getMetaKey();
			if (!m.empty()) {
				BTreeCommitHeader h = ObjectReader::fromStringRef<VersionedBTree::BTreeCommitHeader>(m, Unversioned());
				root = h.root;
				// Copy the BTreeNodeLink but keep the same arena and BTreeNodeLinkRef
				snapshot->extra = new BTreeNodeLink(h.root, h.root.arena());
			}
		} else {
			root = *snapshot->extra.getPtr<BTreeNodeLink>();
		}

		return cursor->init(this, reason, options, snapshot, root);
	}
};

#include "fdbserver/art_impl.h"

RedwoodRecordRef VersionedBTree::dbBegin(""_sr);
RedwoodRecordRef VersionedBTree::dbEnd("\xff\xff\xff\xff\xff"_sr);

class KeyValueStoreRedwood : public IKeyValueStore {
public:
	KeyValueStoreRedwood(std::string filename,
	                     UID logID,
	                     Reference<AsyncVar<ServerDBInfo> const> db,
	                     Optional<EncryptionAtRestMode> encryptionMode,
	                     EncodingType encodingType = EncodingType::MAX_ENCODING_TYPE,
	                     Reference<IPageEncryptionKeyProvider> keyProvider = {})
	  : m_filename(filename), prefetch(SERVER_KNOBS->REDWOOD_KVSTORE_RANGE_PREFETCH) {
		if (!encryptionMode.present() || encryptionMode.get().isEncryptionEnabled()) {
			ASSERT(keyProvider.isValid() || db.isValid());
		}

		int pageSize =
		    BUGGIFY ? deterministicRandom()->randomInt(1000, 4096 * 4) : SERVER_KNOBS->REDWOOD_DEFAULT_PAGE_SIZE;
		int extentSize = SERVER_KNOBS->REDWOOD_DEFAULT_EXTENT_SIZE;
		int64_t pageCacheBytes =
		    g_network->isSimulated()
		        ? (BUGGIFY ? deterministicRandom()->randomInt(pageSize, FLOW_KNOBS->BUGGIFY_SIM_PAGE_CACHE_4K)
		                   : FLOW_KNOBS->SIM_PAGE_CACHE_4K)
		        : FLOW_KNOBS->PAGE_CACHE_4K;
		// Rough size of pages to keep in remap cleanup queue before being cleanup.
		int64_t remapCleanupWindowBytes =
		    g_network->isSimulated()
		        ? (BUGGIFY ? (deterministicRandom()->coinflip()
		                          ? deterministicRandom()->randomInt64(0, 100 * 1024) // small window
		                          : deterministicRandom()->randomInt64(0, 100 * 1024 * 1024)) // large window
		                   : 100 * 1024 * 1024) // 100M
		        : SERVER_KNOBS->REDWOOD_REMAP_CLEANUP_WINDOW_BYTES;

		IPager2* pager = new DWALPager(pageSize,
		                               extentSize,
		                               filename,
		                               pageCacheBytes,
		                               remapCleanupWindowBytes,
		                               SERVER_KNOBS->REDWOOD_EXTENT_CONCURRENT_READS,
		                               false,
		                               m_error);
		m_tree = new VersionedBTree(pager, filename, logID, db, encryptionMode, encodingType, keyProvider);
		m_init = catchError(init_impl(this));
	}

	Future<Void> init() override { return m_init; }

	ACTOR Future<Void> init_impl(KeyValueStoreRedwood* self) {
		TraceEvent(SevInfo, "RedwoodInit").detail("FilePrefix", self->m_filename);
		wait(self->m_tree->init());
		TraceEvent(SevInfo, "RedwoodInitComplete")
		    .detail("Filename", self->m_filename)
		    .detail("Version", self->m_tree->getLastCommittedVersion());
		self->m_nextCommitVersion = self->m_tree->getLastCommittedVersion() + 1;
		return Void();
	}

	Future<EncryptionAtRestMode> encryptionMode() override { return m_tree->encryptionMode(); }

	ACTOR void shutdown(KeyValueStoreRedwood* self, bool dispose) {
		TraceEvent(SevInfo, "RedwoodShutdown").detail("Filename", self->m_filename).detail("Dispose", dispose);
		self->m_concurrentReads.halt();

		g_redwoodMetrics.ioLock = nullptr;

		// In simulation, if the instance is being disposed of then sometimes run destructive sanity check.
		if (g_network->isSimulated() && dispose && BUGGIFY) {
			// Only proceed if the last commit is a success, but don't throw if it's not because shutdown
			// should not throw.
			wait(ready(self->m_lastCommit));
			if (!self->m_lastCommit.isError()) {
				// Run the destructive sanity check, but don't throw.
				ErrorOr<Void> err = wait(errorOr(self->m_tree->clearAllAndCheckSanity()));
				// If the test threw an error, it must be an injected fault or something has gone wrong.
				ASSERT(!err.isError() || err.getError().isInjectedFault() ||
				       err.getError().code() == error_code_unexpected_encoding_type);
			}
		} else {
			// The KVS user shouldn't be holding a commit future anymore so self shouldn't either.
			self->m_lastCommit = Void();
		}

		if (self->m_error.canBeSet()) {
			self->m_error.sendError(actor_cancelled()); // Ideally this should be shutdown_in_progress
		}
		self->m_init.cancel();
		Future<Void> closedFuture = self->m_tree->onClosed();
		if (dispose)
			self->m_tree->dispose();
		else
			self->m_tree->close();
		wait(closedFuture);
		self->m_closed.send(Void());
		TraceEvent(SevInfo, "RedwoodShutdownComplete").detail("Filename", self->m_filename).detail("Dispose", dispose);
		delete self;
	}

	void close() override { shutdown(this, false); }

	void dispose() override { shutdown(this, true); }

	Future<Void> onClosed() const override { return m_closed.getFuture(); }

	Future<Void> commit(bool sequential = false) override {
		m_lastCommit = catchError(m_tree->commit(m_nextCommitVersion));
		// Currently not keeping history
		m_tree->setOldestReadableVersion(m_nextCommitVersion);
		++m_nextCommitVersion;
		return m_lastCommit;
	}

	KeyValueStoreType getType() const override { return KeyValueStoreType::SSD_REDWOOD_V1; }

	StorageBytes getStorageBytes() const override { return m_tree->getStorageBytes(); }

	Future<Void> getError() const override { return delayed(m_error.getFuture()); };

	void clear(KeyRangeRef range,
	           const StorageServerMetrics* storageMetrics = nullptr,
	           const Arena* arena = 0) override {
		debug_printf("CLEAR %s\n", printable(range).c_str());
		m_tree->clear(range);
	}

	void set(KeyValueRef keyValue, const Arena* arena = nullptr) override {
		debug_printf("SET %s\n", printable(keyValue).c_str());
		m_tree->set(keyValue);
	}

	Future<RangeResult> readRange(KeyRangeRef keys,
	                              int rowLimit,
	                              int byteLimit,
	                              Optional<ReadOptions> options) override {
		debug_printf("READRANGE %s\n", printable(keys).c_str());
		return catchError(readRange_impl(this, keys, rowLimit, byteLimit, options));
	}

	ACTOR static Future<RangeResult> readRange_impl(KeyValueStoreRedwood* self,
	                                                KeyRange keys,
	                                                int rowLimit,
	                                                int byteLimit,
	                                                Optional<ReadOptions> options) {
		state PagerEventReasons reason = PagerEventReasons::RangeRead;
		state VersionedBTree::BTreeCursor cur;
		if (options.present() && options.get().type == ReadType::FETCH) {
			reason = PagerEventReasons::FetchRange;
		}
		wait(self->m_tree->initBTreeCursor(&cur, self->m_tree->getLastCommittedVersion(), reason, options));

		state PriorityMultiLock::Lock lock;
		state Future<Void> f;
		++g_redwoodMetrics.metric.opGetRange;

		state RangeResult result;
		state int accumulatedBytes = 0;
		ASSERT(byteLimit > 0);

		if (rowLimit == 0) {
			return result;
		}

		if (rowLimit > 0) {
			f = cur.seekGTE(keys.begin);
			if (f.isReady()) {
				CODE_PROBE(true, "Cached forward range read seek");
				f.get();
			} else {
				CODE_PROBE(true, "Uncached forward range read seek");
				wait(f);
			}

			if (self->prefetch) {
				cur.prefetch(keys.end, true, rowLimit, byteLimit);
			}

			while (cur.isValid()) {
				// Read leaf page contents without using waits by using the leaf page cursor directly
				// and advancing it until it is no longer valid
				BTreePage::BinaryTree::Cursor& leafCursor = cur.back().cursor;

				// we can bypass the bounds check for each key in the leaf if the entire leaf is in range
				// > because both query end and page upper bound are exclusive of the query results and page contents,
				// respectively
				bool checkBounds = leafCursor.cache->upperBound > keys.end;
				// Whether or not any results from this page were added to results
				bool usedPage = false;

				while (leafCursor.valid()) {
					KeyValueRef kv = leafCursor.get().toKeyValueRef();
					if (checkBounds && kv.key.compare(keys.end) >= 0) {
						break;
					}
					accumulatedBytes += kv.expectedSize();
					result.push_back(result.arena(), kv);
					usedPage = true;
					if (--rowLimit == 0 || accumulatedBytes >= byteLimit) {
						break;
					}
					leafCursor.moveNext();
				}

				// If the page was used, results must depend on the ArenaPage arena and the Mirror arena.
				// This must be done after visiting all the results in case the Mirror arena changes.
				if (usedPage) {
					result.arena().dependsOn(leafCursor.cache->arena);
					result.arena().dependsOn(cur.back().page->getArena());
				}

				// Stop if the leaf cursor is still valid which means we hit a key or size limit or
				// if the cursor is in the root page, in which case there are no more pages.
				if (leafCursor.valid() || cur.inRoot()) {
					break;
				}
				cur.popPath();
				wait(cur.moveNext());
			}
		} else {
			f = cur.seekLT(keys.end);
			if (f.isReady()) {
				CODE_PROBE(true, "Cached reverse range read seek");
				f.get();
			} else {
				CODE_PROBE(true, "Uncached reverse range read seek");
				wait(f);
			}

			if (self->prefetch) {
				cur.prefetch(keys.begin, false, -rowLimit, byteLimit);
			}

			while (cur.isValid()) {
				// Read leaf page contents without using waits by using the leaf page cursor directly
				// and advancing it until it is no longer valid
				BTreePage::BinaryTree::Cursor& leafCursor = cur.back().cursor;

				// we can bypass the bounds check for each key in the leaf if the entire leaf is in range
				// < because both query begin and page lower bound are inclusive of the query results and page contents,
				// respectively
				bool checkBounds = leafCursor.cache->lowerBound < keys.begin;
				// Whether or not any results from this page were added to results
				bool usedPage = false;

				while (leafCursor.valid()) {
					KeyValueRef kv = leafCursor.get().toKeyValueRef();
					if (checkBounds && kv.key.compare(keys.begin) < 0) {
						break;
					}
					accumulatedBytes += kv.expectedSize();
					result.push_back(result.arena(), kv);
					usedPage = true;
					if (++rowLimit == 0 || accumulatedBytes >= byteLimit) {
						break;
					}
					leafCursor.movePrev();
				}

				// If the page was used, results must depend on the ArenaPage arena and the Mirror arena.
				// This must be done after visiting all the results in case the Mirror arena changes.
				if (usedPage) {
					result.arena().dependsOn(leafCursor.cache->arena);
					result.arena().dependsOn(cur.back().page->getArena());
				}

				// Stop if the leaf cursor is still valid which means we hit a key or size limit or
				// if we started in the root page
				if (leafCursor.valid() || cur.inRoot()) {
					break;
				}
				cur.popPath();
				wait(cur.movePrev());
			}
		}

		result.more = rowLimit == 0 || accumulatedBytes >= byteLimit;
		if (result.more) {
			ASSERT(result.size() > 0);
			result.readThrough = result[result.size() - 1].key;
		}
		g_redwoodMetrics.kvSizeReadByGetRange->sample(accumulatedBytes);
		return result;
	}

	ACTOR static Future<Optional<Value>> readValue_impl(KeyValueStoreRedwood* self,
	                                                    Key key,
	                                                    Optional<ReadOptions> options) {
		state VersionedBTree::BTreeCursor cur;
		wait(self->m_tree->initBTreeCursor(
		    &cur, self->m_tree->getLastCommittedVersion(), PagerEventReasons::PointRead, options));

		++g_redwoodMetrics.metric.opGet;
		wait(cur.seekGTE(key));
		if (cur.isValid() && cur.get().key == key) {
			// Return a Value whose arena depends on the source page arena
			Value v;
			v.arena().dependsOn(cur.back().page->getArena());
			v.contents() = cur.get().value.get();
			g_redwoodMetrics.kvSizeReadByGet->sample(cur.get().kvBytes());
			return v;
		}

		return Optional<Value>();
	}

	Future<Optional<Value>> readValue(KeyRef key, Optional<ReadOptions> options) override {
		return catchError(readValue_impl(this, key, options));
	}

	Future<Optional<Value>> readValuePrefix(KeyRef key, int maxLength, Optional<ReadOptions> options) override {
		return catchError(map(readValue_impl(this, key, options), [maxLength](Optional<Value> v) {
			if (v.present() && v.get().size() > maxLength) {
				v.get().contents() = v.get().substr(0, maxLength);
			}
			return v;
		}));
	}

	~KeyValueStoreRedwood() override{};

private:
	std::string m_filename;
	VersionedBTree* m_tree;
	Future<Void> m_init;
	Promise<Void> m_closed;
	Promise<Void> m_error;
	bool prefetch;
	Version m_nextCommitVersion;
	Reference<IPageEncryptionKeyProvider> m_keyProvider;
	Future<Void> m_lastCommit = Void();

	template <typename T>
	inline Future<T> catchError(Future<T> f) {
		return forwardError(f, m_error);
	}
};

IKeyValueStore* keyValueStoreRedwoodV1(std::string const& filename,
                                       UID logID,
                                       Reference<AsyncVar<ServerDBInfo> const> db,
                                       Optional<EncryptionAtRestMode> encryptionMode) {
	return new KeyValueStoreRedwood(filename, logID, db, encryptionMode);
}

int randomSize(int max) {
	int n = pow(deterministicRandom()->random01(), 3) * max;
	return n;
}

StringRef randomString(Arena& arena, int len, char firstChar = 'a', char lastChar = 'z') {
	++lastChar;
	StringRef s = makeString(len, arena);
	for (int i = 0; i < len; ++i) {
		*(uint8_t*)(s.begin() + i) = (uint8_t)deterministicRandom()->randomInt(firstChar, lastChar);
	}
	return s;
}

Standalone<StringRef> randomString(int len, char firstChar = 'a', char lastChar = 'z') {
	Standalone<StringRef> s;
	(StringRef&)s = randomString(s.arena(), len, firstChar, lastChar);
	return s;
}

KeyValue randomKV(int maxKeySize = 10, int maxValueSize = 5) {
	int kLen = randomSize(1 + maxKeySize);
	int vLen = maxValueSize > 0 ? randomSize(maxValueSize) : 0;

	KeyValue kv;

	kv.key = randomString(kv.arena(), kLen, 'a', 'm');
	for (int i = 0; i < kLen; ++i)
		mutateString(kv.key)[i] = (uint8_t)deterministicRandom()->randomInt('a', 'm');

	if (vLen > 0) {
		kv.value = randomString(kv.arena(), vLen, 'n', 'z');
		for (int i = 0; i < vLen; ++i)
			mutateString(kv.value)[i] = (uint8_t)deterministicRandom()->randomInt('o', 'z');
	}

	return kv;
}

// Verify a range using a BTreeCursor.
// Assumes that the BTree holds a single data version and the version is 0.
ACTOR Future<Void> verifyRangeBTreeCursor(VersionedBTree* btree,
                                          Key start,
                                          Key end,
                                          Version v,
                                          std::map<std::pair<std::string, Version>, Optional<std::string>>* written,
                                          int64_t* pRecordsRead) {
	if (end <= start)
		end = keyAfter(start);

	state std::map<std::pair<std::string, Version>, Optional<std::string>>::const_iterator i =
	    written->lower_bound(std::make_pair(start.toString(), 0));
	state std::map<std::pair<std::string, Version>, Optional<std::string>>::const_iterator iEnd =
	    written->upper_bound(std::make_pair(end.toString(), initialVersion));
	state std::map<std::pair<std::string, Version>, Optional<std::string>>::const_iterator iLast;

	state VersionedBTree::BTreeCursor cur;
	wait(btree->initBTreeCursor(&cur, v, PagerEventReasons::RangeRead));
	debug_printf("VerifyRange(@%" PRId64 ", %s, %s): Start\n", v, start.printable().c_str(), end.printable().c_str());

	// Randomly use the cursor for something else first.
	if (deterministicRandom()->coinflip()) {
		state Key randomKey = randomKV().key;
		debug_printf("VerifyRange(@%" PRId64 ", %s, %s): Dummy seek to '%s'\n",
		             v,
		             start.printable().c_str(),
		             end.printable().c_str(),
		             randomKey.toString().c_str());
		wait(success(cur.seek(randomKey)));
	}

	debug_printf(
	    "VerifyRange(@%" PRId64 ", %s, %s): Actual seek\n", v, start.printable().c_str(), end.printable().c_str());

	wait(cur.seekGTE(start));

	state Standalone<VectorRef<KeyValueRef>> results;

	while (cur.isValid() && cur.get().key < end) {
		// Find the next written kv pair that would be present at this version
		while (1) {
			// Since the written map grows, range scans become less efficient so count all records written
			// at any version against the records read count
			++*pRecordsRead;
			iLast = i;
			if (i == iEnd)
				break;
			++i;

			if (iLast->first.second <= v && iLast->second.present() &&
			    (i == iEnd || i->first.first != iLast->first.first || i->first.second > v)) {
				debug_printf("VerifyRange(@%" PRId64 ", %s, %s) Found key in written map: %s\n",
				             v,
				             start.printable().c_str(),
				             end.printable().c_str(),
				             iLast->first.first.c_str());
				break;
			}
		}

		if (iLast == iEnd) {
			printf("VerifyRange(@%" PRId64 ", %s, %s) ERROR:BTree key '%s' vs nothing in written map.\n",
			       v,
			       start.printable().c_str(),
			       end.printable().c_str(),
			       cur.get().key.toString().c_str());
			ASSERT(false);
		}

		if (cur.get().key != iLast->first.first) {
			printf("VerifyRange(@%" PRId64 ", %s, %s) ERROR:BTree key '%s' but expected '%s'\n",
			       v,
			       start.printable().c_str(),
			       end.printable().c_str(),
			       cur.get().key.toString().c_str(),
			       iLast->first.first.c_str());
			ASSERT(false);
		}
		if (cur.get().value.get() != iLast->second.get()) {
			printf("VerifyRange(@%" PRId64 ", %s, %s) ERROR:BTree key '%s' has tree value '%s' but expected '%s'\n",
			       v,
			       start.printable().c_str(),
			       end.printable().c_str(),
			       cur.get().key.toString().c_str(),
			       cur.get().value.get().toString().c_str(),
			       iLast->second.get().c_str());
			ASSERT(false);
		}

		results.push_back(results.arena(), cur.get().toKeyValueRef());
		results.arena().dependsOn(cur.back().cursor.cache->arena);
		results.arena().dependsOn(cur.back().page->getArena());

		wait(cur.moveNext());
	}

	// Make sure there are no further written kv pairs that would be present at this version.
	while (1) {
		iLast = i;
		if (i == iEnd)
			break;
		++i;
		if (iLast->first.second <= v && iLast->second.present() &&
		    (i == iEnd || i->first.first != iLast->first.first || i->first.second > v))
			break;
	}

	if (iLast != iEnd) {
		printf("VerifyRange(@%" PRId64 ", %s, %s) ERROR: BTree range ended but written has @%" PRId64 " '%s'\n",
		       v,
		       start.printable().c_str(),
		       end.printable().c_str(),
		       iLast->first.second,
		       iLast->first.first.c_str());
		ASSERT(false);
	}

	debug_printf(
	    "VerifyRangeReverse(@%" PRId64 ", %s, %s): start\n", v, start.printable().c_str(), end.printable().c_str());

	// Randomly use a new cursor at the same version for the reverse range read, if the version is still available for
	// opening new cursors
	if (v >= btree->getOldestReadableVersion() && deterministicRandom()->coinflip()) {
		cur = VersionedBTree::BTreeCursor();
		wait(btree->initBTreeCursor(&cur, v, PagerEventReasons::RangeRead));
	}

	// Now read the range from the tree in reverse order and compare to the saved results
	wait(cur.seekLT(end));

	state std::reverse_iterator<const KeyValueRef*> r = results.rbegin();

	while (cur.isValid() && cur.get().key >= start) {
		++*pRecordsRead;
		if (r == results.rend()) {
			printf("VerifyRangeReverse(@%" PRId64 ", %s, %s) ERROR:BTree key '%s' vs nothing in written map.\n",
			       v,
			       start.printable().c_str(),
			       end.printable().c_str(),
			       cur.get().key.toString().c_str());
			ASSERT(false);
		}

		if (cur.get().key != r->key) {
			printf("VerifyRangeReverse(@%" PRId64 ", %s, %s) ERROR:BTree key '%s' but expected '%s'\n",
			       v,
			       start.printable().c_str(),
			       end.printable().c_str(),
			       cur.get().key.toString().c_str(),
			       r->key.toString().c_str());
			ASSERT(false);
		}
		if (cur.get().value.get() != r->value) {
			printf("VerifyRangeReverse(@%" PRId64
			       ", %s, %s) ERROR:BTree key '%s' has tree value '%s' but expected '%s'\n",
			       v,
			       start.printable().c_str(),
			       end.printable().c_str(),
			       cur.get().key.toString().c_str(),
			       cur.get().value.get().toString().c_str(),
			       r->value.toString().c_str());
			ASSERT(false);
		}

		++r;
		wait(cur.movePrev());
	}

	if (r != results.rend()) {
		printf("VerifyRangeReverse(@%" PRId64 ", %s, %s) ERROR: BTree range ended but written has '%s'\n",
		       v,
		       start.printable().c_str(),
		       end.printable().c_str(),
		       r->key.toString().c_str());
		ASSERT(false);
	}

	return Void();
}

// Verify the result of point reads for every set or cleared key change made at exactly v
ACTOR Future<Void> seekAllBTreeCursor(VersionedBTree* btree,
                                      Version v,
                                      std::map<std::pair<std::string, Version>, Optional<std::string>>* written,
                                      int64_t* pRecordsRead) {
	state std::map<std::pair<std::string, Version>, Optional<std::string>>::const_iterator i = written->cbegin();
	state std::map<std::pair<std::string, Version>, Optional<std::string>>::const_iterator iEnd = written->cend();
	state VersionedBTree::BTreeCursor cur;

	wait(btree->initBTreeCursor(&cur, v, PagerEventReasons::RangeRead));

	while (i != iEnd) {
		// Since the written map gets larger and takes longer to scan each time, count visits to all written recs
		++*pRecordsRead;
		state std::string key = i->first.first;
		state Version ver = i->first.second;
		if (ver == v) {
			state Optional<std::string> val = i->second;
			debug_printf("Verifying @%" PRId64 " '%s'\n", ver, key.c_str());
			state Arena arena;
			wait(cur.seekGTE(RedwoodRecordRef(KeyRef(arena, key))));
			bool foundKey = cur.isValid() && cur.get().key == key;
			bool hasValue = foundKey && cur.get().value.present();

			if (val.present()) {
				bool valueMatch = hasValue && cur.get().value.get() == val.get();
				if (!foundKey || !hasValue || !valueMatch) {
					if (!foundKey) {
						printf("Verify ERROR: key_not_found: '%s' -> '%s' @%" PRId64 "\n",
						       key.c_str(),
						       val.get().c_str(),
						       ver);
					} else if (!hasValue) {
						printf("Verify ERROR: value_not_found: '%s' -> '%s' @%" PRId64 "\n",
						       key.c_str(),
						       val.get().c_str(),
						       ver);
					} else if (!valueMatch) {
						printf("Verify ERROR: value_incorrect: for '%s' found '%s' expected '%s' @%" PRId64 "\n",
						       key.c_str(),
						       cur.get().value.get().toString().c_str(),
						       val.get().c_str(),
						       ver);
					}
					ASSERT(false);
				}
			} else if (foundKey && hasValue) {
				printf("Verify ERROR: cleared_key_found: '%s' -> '%s' @%" PRId64 "\n",
				       key.c_str(),
				       cur.get().value.get().toString().c_str(),
				       ver);
				ASSERT(false);
			}
		}
		++i;
	}
	return Void();
}

ACTOR Future<Void> verify(VersionedBTree* btree,
                          FutureStream<Version> vStream,
                          std::map<std::pair<std::string, Version>, Optional<std::string>>* written,
                          int64_t* pRecordsRead,
                          bool serial) {

	// Queue of committed versions still readable from btree
	state std::deque<Version> committedVersions;

	try {
		loop {
			state Version v = waitNext(vStream);
			committedVersions.push_back(v);

			// Remove expired versions
			while (!committedVersions.empty() && committedVersions.front() < btree->getOldestReadableVersion()) {
				committedVersions.pop_front();
			}

			// Continue if the versions list is empty, which won't wait until it reaches the oldest readable
			// btree version which will already be in vStream.
			if (committedVersions.empty()) {
				continue;
			}

			// Choose a random committed version.
			v = committedVersions[deterministicRandom()->randomInt(0, committedVersions.size())];

			debug_printf("Using committed version %" PRId64 "\n", v);

			// Get a cursor at v so that v doesn't get expired between the possibly serial steps below.
			state VersionedBTree::BTreeCursor cur;
			wait(btree->initBTreeCursor(&cur, v, PagerEventReasons::RangeRead));

			debug_printf("Verifying entire key range at version %" PRId64 "\n", v);
			state Future<Void> fRangeAll =
			    verifyRangeBTreeCursor(btree, ""_sr, "\xff\xff"_sr, v, written, pRecordsRead);
			if (serial) {
				wait(fRangeAll);
			}

			Key begin = randomKV().key;
			Key end = randomKV().key;

			debug_printf(
			    "Verifying range (%s, %s) at version %" PRId64 "\n", toString(begin).c_str(), toString(end).c_str(), v);
			state Future<Void> fRangeRandom = verifyRangeBTreeCursor(btree, begin, end, v, written, pRecordsRead);
			if (serial) {
				wait(fRangeRandom);
			}

			debug_printf("Verifying seeks to each changed key at version %" PRId64 "\n", v);
			state Future<Void> fSeekAll = seekAllBTreeCursor(btree, v, written, pRecordsRead);
			if (serial) {
				wait(fSeekAll);
			}

			wait(fRangeAll && fRangeRandom && fSeekAll);

			printf("Verified version %" PRId64 "\n", v);
		}
	} catch (Error& e) {
		if (e.code() != error_code_end_of_stream) {
			throw;
		}
	}
	return Void();
}

// Does a random range read, doesn't trap/report errors
ACTOR Future<Void> randomReader(VersionedBTree* btree, int64_t* pRecordsRead) {
	state VersionedBTree::BTreeCursor cur;

	loop {
		wait(yield());
		if (!cur.intialized() || deterministicRandom()->random01() > .01) {
			wait(btree->initBTreeCursor(&cur, btree->getLastCommittedVersion(), PagerEventReasons::RangeRead));
		}

		state KeyValue kv = randomKV(10, 0);
		wait(cur.seekGTE(kv.key));
		state int c = deterministicRandom()->randomInt(0, 100);
		state bool direction = deterministicRandom()->coinflip();
		while (cur.isValid() && c-- > 0) {
			++*pRecordsRead;
			wait(success(direction ? cur.moveNext() : cur.movePrev()));
			wait(yield());
		}
	}
}

struct IntIntPair {
	IntIntPair() {}
	IntIntPair(int k, int v) : k(k), v(v) {}
	IntIntPair(Arena& arena, const IntIntPair& toCopy) { *this = toCopy; }

	typedef IntIntPair Partial;

	void updateCache(Optional<Partial> cache, Arena& arena) const {}
	struct Delta {
		bool prefixSource;
		bool deleted;
		int dk;
		int dv;

		IntIntPair apply(const IntIntPair& base, Arena& arena) { return { base.k + dk, base.v + dv }; }

		IntIntPair apply(const Partial& cache) { return cache; }

		IntIntPair apply(Arena& arena, const IntIntPair& base, Optional<Partial>& cache) {
			cache = IntIntPair(base.k + dk, base.v + dv);
			return cache.get();
		}

		void setPrefixSource(bool val) { prefixSource = val; }

		bool getPrefixSource() const { return prefixSource; }

		void setDeleted(bool val) { deleted = val; }

		bool getDeleted() const { return deleted; }

		int size() const { return sizeof(Delta); }

		std::string toString() const {
			return format(
			    "DELTA{prefixSource=%d deleted=%d dk=%d(0x%x) dv=%d(0x%x)}", prefixSource, deleted, dk, dk, dv, dv);
		}
	};

	// For IntIntPair, skipLen will be in units of fields, not bytes
	int getCommonPrefixLen(const IntIntPair& other, int skip = 0) const {
		if (k == other.k) {
			if (v == other.v) {
				return 2;
			}
			return 1;
		}
		return 0;
	}

	int compare(const IntIntPair& rhs, int skip = 0) const {
		if (skip == 2) {
			return 0;
		}
		int cmp = (skip > 0) ? 0 : (k - rhs.k);

		if (cmp == 0) {
			cmp = v - rhs.v;
		}
		return cmp;
	}

	bool operator==(const IntIntPair& rhs) const { return compare(rhs) == 0; }
	bool operator!=(const IntIntPair& rhs) const { return compare(rhs) != 0; }

	bool operator<(const IntIntPair& rhs) const { return compare(rhs) < 0; }
	bool operator>(const IntIntPair& rhs) const { return compare(rhs) > 0; }
	bool operator<=(const IntIntPair& rhs) const { return compare(rhs) <= 0; }
	bool operator>=(const IntIntPair& rhs) const { return compare(rhs) >= 0; }

	int deltaSize(const IntIntPair& base, int skipLen, bool worstcase) const { return sizeof(Delta); }

	int writeDelta(Delta& d, const IntIntPair& base, int commonPrefix = -1) const {
		d.prefixSource = false;
		d.deleted = false;
		d.dk = k - base.k;
		d.dv = v - base.v;
		return sizeof(Delta);
	}

	int k;
	int v;

	std::string toString() const { return format("{k=%d(0x%x) v=%d(0x%x)}", k, k, v, v); }
};

int deltaTest(RedwoodRecordRef rec, RedwoodRecordRef base) {
	std::vector<uint8_t> buf(rec.key.size() + rec.value.orDefault(StringRef()).size() + 20);
	RedwoodRecordRef::Delta& d = *(RedwoodRecordRef::Delta*)&buf.front();

	Arena mem;
	int expectedSize = rec.deltaSize(base, 0, false);
	int deltaSize = rec.writeDelta(d, base);
	RedwoodRecordRef decoded = d.apply(base, mem);

	if (decoded != rec || expectedSize != deltaSize || d.size() != deltaSize) {
		printf("\n");
		printf("Base:                %s\n", base.toString().c_str());
		printf("Record:              %s\n", rec.toString().c_str());
		printf("Decoded:             %s\n", decoded.toString().c_str());
		printf("deltaSize():         %d\n", expectedSize);
		printf("writeDelta():        %d\n", deltaSize);
		printf("d.size():            %d\n", d.size());
		printf("DeltaToString:       %s\n", d.toString().c_str());
		printf("RedwoodRecordRef::Delta test failure!\n");
		ASSERT(false);
	}

	return deltaSize;
}

RedwoodRecordRef randomRedwoodRecordRef(const std::string& keyBuffer, const std::string& valueBuffer) {
	RedwoodRecordRef rec;
	rec.key = StringRef((uint8_t*)keyBuffer.data(), deterministicRandom()->randomInt(0, keyBuffer.size()));
	if (deterministicRandom()->coinflip()) {
		rec.value = StringRef((uint8_t*)valueBuffer.data(), deterministicRandom()->randomInt(0, valueBuffer.size()));
	}

	return rec;
}

void RedwoodMetrics::getFields(TraceEvent* e, std::string* s, bool skipZeroes) {
	std::pair<const char*, unsigned int> metrics[] = { { "BTreePreload", metric.btreeLeafPreload },
		                                               { "BTreePreloadExt", metric.btreeLeafPreloadExt },
		                                               { "", 0 },
		                                               { "OpSet", metric.opSet },
		                                               { "OpSetKeyBytes", metric.opSetKeyBytes },
		                                               { "OpSetValueBytes", metric.opSetValueBytes },
		                                               { "OpClear", metric.opClear },
		                                               { "OpClearKey", metric.opClearKey },
		                                               { "", 0 },
		                                               { "OpGet", metric.opGet },
		                                               { "OpGetRange", metric.opGetRange },
		                                               { "OpCommit", metric.opCommit },
		                                               { "", 0 },
		                                               { "PagerDiskWrite", metric.pagerDiskWrite },
		                                               { "PagerDiskRead", metric.pagerDiskRead },
		                                               { "PagerCacheHit", metric.pagerCacheHit },
		                                               { "PagerCacheMiss", metric.pagerCacheMiss },
		                                               { "", 0 },
		                                               { "PagerProbeHit", metric.pagerProbeHit },
		                                               { "PagerProbeMiss", metric.pagerProbeMiss },
		                                               { "PagerEvictUnhit", metric.pagerEvictUnhit },
		                                               { "PagerEvictFail", metric.pagerEvictFail },
		                                               { "", 0 },
		                                               { "PagerRemapFree", metric.pagerRemapFree },
		                                               { "PagerRemapCopy", metric.pagerRemapCopy },
		                                               { "PagerRemapSkip", metric.pagerRemapSkip },
		                                               { "", 0 } };

	double elapsed = now() - startTime;

	if (e != nullptr) {
		for (auto& m : metrics) {
			char c = m.first[0];
			if (c != 0 && (!skipZeroes || m.second != 0)) {
				e->detail(m.first, m.second);
			}
		}
		levels[0].metrics.events.toTraceEvent(e, 0);
	}

	if (s != nullptr) {
		for (auto& m : metrics) {
			if (*m.first == '\0') {
				*s += "\n";
			} else if (!skipZeroes || m.second != 0) {
				*s += format("%-15s %-8u %8" PRId64 "/s  ", m.first, m.second, int64_t(m.second / elapsed));
			}
		}
		*s += levels[0].metrics.events.toString(0, elapsed);
	}

	auto const& evictor = DWALPager::PageCacheT::Evictor::getEvictor();

	std::pair<const char*, int64_t> cacheMetrics[] = { { "PageCacheCount", evictor->getCountUsed() },
		                                               { "PageCacheMoved", evictor->getCountMoved() },
		                                               { "PageCacheSize", evictor->getSizeUsed() },
		                                               { "DecodeCacheSize", evictor->reservedSize } };

	if (e != nullptr) {
		for (auto& m : cacheMetrics) {
			e->detail(m.first, m.second);
		}
	}

	if (s != nullptr) {
		for (auto& m : cacheMetrics) {
			*s += format("%-15s %-14" PRId64 "       ", m.first, m.second);
		}
		*s += "\n";
	}

	for (int i = 1; i < btreeLevels + 1; ++i) {
		auto& metric = levels[i].metrics;

		std::pair<const char*, unsigned int> metrics[] = {
			{ "PageBuild", metric.pageBuild },
			{ "PageBuildExt", metric.pageBuildExt },
			{ "PageModify", metric.pageModify },
			{ "PageModifyExt", metric.pageModifyExt },
			{ "", 0 },
			{ "PageRead", metric.pageRead },
			{ "PageReadExt", metric.pageReadExt },
			{ "PageCommitStart", metric.pageCommitStart },
			{ "", 0 },
			{ "LazyClearInt", metric.lazyClearRequeue },
			{ "LazyClearIntExt", metric.lazyClearRequeueExt },
			{ "LazyClear", metric.lazyClearFree },
			{ "LazyClearExt", metric.lazyClearFreeExt },
			{ "", 0 },
			{ "ForceUpdate", metric.forceUpdate },
			{ "DetachChild", metric.detachChild },
			{ "", 0 },
		};

		if (e != nullptr) {
			for (auto& m : metrics) {
				char c = m.first[0];
				if (c != 0 && (!skipZeroes || m.second != 0)) {
					e->detail(format("L%d%s", i, m.first + (c == '-' ? 1 : 0)), m.second);
				}
			}
			metric.events.toTraceEvent(e, i);
		}

		if (s != nullptr) {
			*s += format("\nLevel %d\n\t", i);

			for (auto& m : metrics) {
				const char* name = m.first;
				bool rate = elapsed != 0;
				if (*name == '-') {
					++name;
					rate = false;
				}

				if (*name == '\0') {
					*s += "\n\t";
				} else if (!skipZeroes || m.second != 0) {
					*s += format("%-15s %8u %8u/s  ", name, m.second, rate ? int(m.second / elapsed) : 0);
				}
			}
			*s += metric.events.toString(i, elapsed);
		}
	}
}

void RedwoodMetrics::getIOLockFields(TraceEvent* e, std::string* s) {
	if (ioLock == nullptr)
		return;

	int maxPriority = ioLock->maxPriority();

	if (e != nullptr) {
		e->detail("IOActiveTotal", ioLock->getRunnersCount());
		e->detail("IOWaitingTotal", ioLock->getWaitersCount());

		for (int priority = 0; priority <= maxPriority; ++priority) {
			e->detail(format("IOActiveP%d", priority), ioLock->getRunnersCount(priority));
			e->detail(format("IOWaitingP%d", priority), ioLock->getWaitersCount(priority));
		}
	}

	if (s != nullptr) {
		*s += "\n";
		*s += format("%-15s %-8u    ", "IOActiveTotal", ioLock->getRunnersCount());
		for (int priority = 0; priority <= maxPriority; ++priority) {
			*s += format("IOActiveP%-6d %-8u    ", priority, ioLock->getRunnersCount(priority));
		}
		*s += "\n";
		*s += format("%-15s %-8u    ", "IOWaitingTotal", ioLock->getWaitersCount());
		for (int priority = 0; priority <= maxPriority; ++priority) {
			*s += format("IOWaitingP%-5d %-8u    ", priority, ioLock->getWaitersCount(priority));
		}
	}
}

TEST_CASE("/redwood/correctness/unit/RedwoodRecordRef") {
	ASSERT(RedwoodRecordRef::Delta::LengthFormatSizes[0] == 3);
	ASSERT(RedwoodRecordRef::Delta::LengthFormatSizes[1] == 4);
	ASSERT(RedwoodRecordRef::Delta::LengthFormatSizes[2] == 6);
	ASSERT(RedwoodRecordRef::Delta::LengthFormatSizes[3] == 8);

	fmt::print("sizeof(RedwoodRecordRef) = {}\n", sizeof(RedwoodRecordRef));

	// Test pageID stuff.
	{
		LogicalPageID ids[] = { 1, 5 };
		BTreeNodeLinkRef id(ids, 2);
		RedwoodRecordRef r;
		r.setChildPage(id);
		ASSERT(r.getChildPage() == id);
		ASSERT(r.getChildPage().begin() == id.begin());

		Standalone<RedwoodRecordRef> r2 = r;
		ASSERT(r2.getChildPage() == id);
		ASSERT(r2.getChildPage().begin() != id.begin());
	}

	deltaTest(RedwoodRecordRef(""_sr, ""_sr), RedwoodRecordRef(""_sr, ""_sr));

	deltaTest(RedwoodRecordRef("abc"_sr, ""_sr), RedwoodRecordRef("abc"_sr, ""_sr));

	deltaTest(RedwoodRecordRef("abc"_sr, ""_sr), RedwoodRecordRef("abcd"_sr, ""_sr));

	deltaTest(RedwoodRecordRef("abcd"_sr, ""_sr), RedwoodRecordRef("abc"_sr, ""_sr));

	deltaTest(RedwoodRecordRef(std::string(300, 'k'), std::string(1e6, 'v')),
	          RedwoodRecordRef(std::string(300, 'k'), ""_sr));

	deltaTest(RedwoodRecordRef(""_sr, ""_sr), RedwoodRecordRef(""_sr, ""_sr));

	deltaTest(RedwoodRecordRef(""_sr, ""_sr), RedwoodRecordRef(""_sr, ""_sr));

	deltaTest(RedwoodRecordRef(""_sr, ""_sr), RedwoodRecordRef(""_sr, ""_sr));

	deltaTest(RedwoodRecordRef(""_sr, ""_sr), RedwoodRecordRef(""_sr, ""_sr));

	deltaTest(RedwoodRecordRef(""_sr, ""_sr), RedwoodRecordRef(""_sr, ""_sr));

	Arena mem;
	double start;
	uint64_t total;
	uint64_t count;
	uint64_t i;
	int64_t bytes;

	std::string keyBuffer(30000, 'k');
	std::string valueBuffer(70000, 'v');
	start = timer();
	count = 1000;
	bytes = 0;
	for (i = 0; i < count; ++i) {
		RedwoodRecordRef a = randomRedwoodRecordRef(keyBuffer, valueBuffer);
		RedwoodRecordRef b = randomRedwoodRecordRef(keyBuffer, valueBuffer);
		bytes += deltaTest(a, b);
	}
	double elapsed = timer() - start;
	printf("DeltaTest() on random large records %f M/s  %f MB/s\n", count / elapsed / 1e6, bytes / elapsed / 1e6);

	keyBuffer.resize(30);
	valueBuffer.resize(100);
	start = timer();
	count = 1e6;
	bytes = 0;
	for (i = 0; i < count; ++i) {
		RedwoodRecordRef a = randomRedwoodRecordRef(keyBuffer, valueBuffer);
		RedwoodRecordRef b = randomRedwoodRecordRef(keyBuffer, valueBuffer);
		bytes += deltaTest(a, b);
	}
	printf("DeltaTest() on random small records %f M/s  %f MB/s\n", count / elapsed / 1e6, bytes / elapsed / 1e6);

	RedwoodRecordRef rec1;
	RedwoodRecordRef rec2;

	rec1.key = "alksdfjaklsdfjlkasdjflkasdjfklajsdflk;ajsdflkajdsflkjadsf1"_sr;
	rec2.key = "alksdfjaklsdfjlkasdjflkasdjfklajsdflk;ajsdflkajdsflkjadsf234"_sr;

	start = timer();
	total = 0;
	count = 100e6;
	for (i = 0; i < count; ++i) {
		total += rec1.getCommonPrefixLen(rec2, 50);
	}
	printf("%" PRId64 " getCommonPrefixLen(skip=50) %f M/s\n", total, count / (timer() - start) / 1e6);

	start = timer();
	total = 0;
	count = 100e6;
	for (i = 0; i < count; ++i) {
		total += rec1.getCommonPrefixLen(rec2, 0);
	}
	printf("%" PRId64 " getCommonPrefixLen(skip=0) %f M/s\n", total, count / (timer() - start) / 1e6);

	char buf[1000];
	RedwoodRecordRef::Delta& d = *(RedwoodRecordRef::Delta*)buf;

	start = timer();
	total = 0;
	count = 100e6;
	int commonPrefix = rec1.getCommonPrefixLen(rec2, 0);

	for (i = 0; i < count; ++i) {
		total += rec1.writeDelta(d, rec2, commonPrefix);
	}
	printf("%" PRId64 " writeDelta(commonPrefix=%d) %f M/s\n", total, commonPrefix, count / (timer() - start) / 1e6);

	start = timer();
	total = 0;
	count = 10e6;
	for (i = 0; i < count; ++i) {
		total += rec1.writeDelta(d, rec2);
	}
	printf("%" PRId64 " writeDelta() %f M/s\n", total, count / (timer() - start) / 1e6);

	start = timer();
	total = 0;
	count = 10e6;
	for (i = 0; i < count; ++i) {
		total += rec1.compare(rec2, 0);
	}
	printf("%" PRId64 " compare(skip=0) %f M/s\n", total, count / (timer() - start) / 1e6);

	start = timer();
	total = 0;
	count = 10e6;
	for (i = 0; i < count; ++i) {
		total += rec1.compare(rec2, 50);
	}
	printf("%" PRId64 " compare(skip=50) %f M/s\n", total, count / (timer() - start) / 1e6);

	return Void();
}

TEST_CASE("Lredwood/correctness/unit/deltaTree/RedwoodRecordRef") {
	// Sanity check on delta tree node format
	ASSERT(DeltaTree2<RedwoodRecordRef>::Node::headerSize(false) == 4);
	ASSERT(DeltaTree2<RedwoodRecordRef>::Node::headerSize(true) == 8);

	const int N = deterministicRandom()->randomInt(200, 1000);

	RedwoodRecordRef prev;
	RedwoodRecordRef next("\xff\xff\xff\xff"_sr);

	Arena arena;
	std::set<RedwoodRecordRef> uniqueItems;

	// Add random items to uniqueItems until its size is N
	while (uniqueItems.size() < N) {
		std::string k = deterministicRandom()->randomAlphaNumeric(30);
		std::string v = deterministicRandom()->randomAlphaNumeric(30);
		RedwoodRecordRef rec;
		rec.key = StringRef(arena, k);
		if (deterministicRandom()->coinflip()) {
			rec.value = StringRef(arena, v);
		}
		if (uniqueItems.count(rec) == 0) {
			uniqueItems.insert(rec);
		}
	}
	std::vector<RedwoodRecordRef> items(uniqueItems.begin(), uniqueItems.end());

	int bufferSize = N * 100;
	bool largeTree = bufferSize > DeltaTree<RedwoodRecordRef>::SmallSizeLimit;
	DeltaTree<RedwoodRecordRef>* tree = (DeltaTree<RedwoodRecordRef>*)new uint8_t[bufferSize];

	tree->build(bufferSize, &items[0], &items[items.size()], &prev, &next);

	printf("Count=%d  Size=%d  InitialHeight=%d  largeTree=%d\n",
	       (int)items.size(),
	       (int)tree->size(),
	       (int)tree->initialHeight,
	       largeTree);
	debug_printf("Data(%p): %s\n", tree, StringRef((uint8_t*)tree, tree->size()).toHexString().c_str());

	DeltaTree<RedwoodRecordRef>::Mirror r(tree, &prev, &next);

	// Test delete/insert behavior for each item, making no net changes
	printf("Testing seek/delete/insert for existing keys with random values\n");
	ASSERT(tree->numItems == items.size());
	for (auto rec : items) {
		// Insert existing should fail
		ASSERT(!r.insert(rec));
		ASSERT(tree->numItems == items.size());

		// Erase existing should succeed
		ASSERT(r.erase(rec));
		ASSERT(tree->numItems == items.size() - 1);

		// Erase deleted should fail
		ASSERT(!r.erase(rec));
		ASSERT(tree->numItems == items.size() - 1);

		// Insert deleted should succeed
		ASSERT(r.insert(rec));
		ASSERT(tree->numItems == items.size());

		// Insert existing should fail
		ASSERT(!r.insert(rec));
		ASSERT(tree->numItems == items.size());
	}

	DeltaTree<RedwoodRecordRef>::Cursor fwd = r.getCursor();
	DeltaTree<RedwoodRecordRef>::Cursor rev = r.getCursor();

	DeltaTree<RedwoodRecordRef, RedwoodRecordRef::DeltaValueOnly>::Mirror rValuesOnly(tree, &prev, &next);
	DeltaTree<RedwoodRecordRef, RedwoodRecordRef::DeltaValueOnly>::Cursor fwdValueOnly = rValuesOnly.getCursor();

	printf("Verifying tree contents using forward, reverse, and value-only iterators\n");
	ASSERT(fwd.moveFirst());
	ASSERT(fwdValueOnly.moveFirst());
	ASSERT(rev.moveLast());

	int i = 0;
	while (1) {
		if (fwd.get() != items[i]) {
			printf("forward iterator i=%d\n  %s found\n  %s expected\n",
			       i,
			       fwd.get().toString().c_str(),
			       items[i].toString().c_str());
			printf("Delta: %s\n", fwd.node->raw->delta(largeTree).toString().c_str());
			ASSERT(false);
		}
		if (rev.get() != items[items.size() - 1 - i]) {
			printf("reverse iterator i=%d\n  %s found\n  %s expected\n",
			       i,
			       rev.get().toString().c_str(),
			       items[items.size() - 1 - i].toString().c_str());
			printf("Delta: %s\n", rev.node->raw->delta(largeTree).toString().c_str());
			ASSERT(false);
		}
		if (fwdValueOnly.get().value != items[i].value) {
			printf("forward values-only iterator i=%d\n  %s found\n  %s expected\n",
			       i,
			       fwdValueOnly.get().toString().c_str(),
			       items[i].toString().c_str());
			printf("Delta: %s\n", fwdValueOnly.node->raw->delta(largeTree).toString().c_str());
			ASSERT(false);
		}
		++i;

		bool more = fwd.moveNext();
		ASSERT(fwdValueOnly.moveNext() == more);
		ASSERT(rev.movePrev() == more);

		ASSERT(fwd.valid() == more);
		ASSERT(fwdValueOnly.valid() == more);
		ASSERT(rev.valid() == more);

		if (!fwd.valid()) {
			break;
		}
	}
	ASSERT(i == items.size());

	{
		DeltaTree<RedwoodRecordRef>::Mirror mirror(tree, &prev, &next);
		DeltaTree<RedwoodRecordRef>::Cursor c = mirror.getCursor();

		printf("Doing 20M random seeks using the same cursor from the same mirror.\n");
		double start = timer();

		for (int i = 0; i < 20000000; ++i) {
			const RedwoodRecordRef& query = items[deterministicRandom()->randomInt(0, items.size())];
			if (!c.seekLessThanOrEqual(query)) {
				printf("Not found!  query=%s\n", query.toString().c_str());
				ASSERT(false);
			}
			if (c.get() != query) {
				printf("Found incorrect node!  query=%s  found=%s\n",
				       query.toString().c_str(),
				       c.get().toString().c_str());
				ASSERT(false);
			}
		}
		double elapsed = timer() - start;
		printf("Elapsed %f\n", elapsed);
	}

	{
		printf("Doing 5M random seeks using 10k random cursors, each from a different mirror.\n");
		double start = timer();
		std::vector<DeltaTree<RedwoodRecordRef>::Mirror*> mirrors;
		std::vector<DeltaTree<RedwoodRecordRef>::Cursor> cursors;
		for (int i = 0; i < 10000; ++i) {
			mirrors.push_back(new DeltaTree<RedwoodRecordRef>::Mirror(tree, &prev, &next));
			cursors.push_back(mirrors.back()->getCursor());
		}

		for (int i = 0; i < 5000000; ++i) {
			const RedwoodRecordRef& query = items[deterministicRandom()->randomInt(0, items.size())];
			DeltaTree<RedwoodRecordRef>::Cursor& c = cursors[deterministicRandom()->randomInt(0, cursors.size())];
			if (!c.seekLessThanOrEqual(query)) {
				printf("Not found!  query=%s\n", query.toString().c_str());
				ASSERT(false);
			}
			if (c.get() != query) {
				printf("Found incorrect node!  query=%s  found=%s\n",
				       query.toString().c_str(),
				       c.get().toString().c_str());
				ASSERT(false);
			}
		}
		double elapsed = timer() - start;
		printf("Elapsed %f\n", elapsed);
	}

	return Void();
}

TEST_CASE("Lredwood/correctness/unit/deltaTree/RedwoodRecordRef2") {
	// Sanity check on delta tree node format
	ASSERT(DeltaTree2<RedwoodRecordRef>::Node::headerSize(false) == 4);
	ASSERT(DeltaTree2<RedwoodRecordRef>::Node::headerSize(true) == 8);
	ASSERT(sizeof(DeltaTree2<RedwoodRecordRef>::DecodedNode) == 28);

	const int N = deterministicRandom()->randomInt(200, 1000);

	RedwoodRecordRef prev;
	RedwoodRecordRef next("\xff\xff\xff\xff"_sr);

	Arena arena;
	std::set<RedwoodRecordRef> uniqueItems;

	// Add random items to uniqueItems until its size is N
	while (uniqueItems.size() < N) {
		std::string k = deterministicRandom()->randomAlphaNumeric(30);
		std::string v = deterministicRandom()->randomAlphaNumeric(30);
		RedwoodRecordRef rec;
		rec.key = StringRef(arena, k);
		if (deterministicRandom()->coinflip()) {
			rec.value = StringRef(arena, v);
		}
		if (uniqueItems.count(rec) == 0) {
			uniqueItems.insert(rec);
		}
	}
	std::vector<RedwoodRecordRef> items(uniqueItems.begin(), uniqueItems.end());

	int bufferSize = N * 100;
	bool largeTree = bufferSize > DeltaTree2<RedwoodRecordRef>::SmallSizeLimit;
	DeltaTree2<RedwoodRecordRef>* tree = (DeltaTree2<RedwoodRecordRef>*)new uint8_t[bufferSize];

	tree->build(bufferSize, &items[0], &items[items.size()], &prev, &next);

	printf("Count=%d  Size=%d  InitialHeight=%d  largeTree=%d\n",
	       (int)items.size(),
	       (int)tree->size(),
	       (int)tree->initialHeight,
	       largeTree);
	debug_printf("Data(%p): %s\n", tree, StringRef((uint8_t*)tree, tree->size()).toHexString().c_str());

	DeltaTree2<RedwoodRecordRef>::Cursor c(makeReference<DeltaTree2<RedwoodRecordRef>::DecodeCache>(prev, next), tree);

	// Test delete/insert behavior for each item, making no net changes
	printf("Testing seek/delete/insert for existing keys with random values\n");
	ASSERT(tree->numItems == items.size());
	for (auto rec : items) {
		// Insert existing should fail
		ASSERT(!c.insert(rec));
		ASSERT(tree->numItems == items.size());

		// Erase existing should succeed
		ASSERT(c.erase(rec));
		ASSERT(tree->numItems == items.size() - 1);

		// Erase deleted should fail
		ASSERT(!c.erase(rec));
		ASSERT(tree->numItems == items.size() - 1);

		// Insert deleted should succeed
		ASSERT(c.insert(rec));
		ASSERT(tree->numItems == items.size());

		// Insert existing should fail
		ASSERT(!c.insert(rec));
		ASSERT(tree->numItems == items.size());
	}

	DeltaTree2<RedwoodRecordRef>::Cursor fwd = c;
	DeltaTree2<RedwoodRecordRef>::Cursor rev = c;

	DeltaTree2<RedwoodRecordRef, RedwoodRecordRef::DeltaValueOnly>::Cursor fwdValueOnly(
	    makeReference<DeltaTree2<RedwoodRecordRef, RedwoodRecordRef::DeltaValueOnly>::DecodeCache>(prev, next),
	    (DeltaTree2<RedwoodRecordRef, RedwoodRecordRef::DeltaValueOnly>*)tree);

	printf("Verifying tree contents using forward, reverse, and value-only iterators\n");
	ASSERT(fwd.moveFirst());
	ASSERT(fwdValueOnly.moveFirst());
	ASSERT(rev.moveLast());

	int i = 0;
	while (1) {
		if (fwd.get() != items[i]) {
			printf("forward iterator i=%d\n  %s found\n  %s expected\n",
			       i,
			       fwd.get().toString().c_str(),
			       items[i].toString().c_str());
			printf("Cursor: %s\n", fwd.toString().c_str());
			ASSERT(false);
		}
		if (rev.get() != items[items.size() - 1 - i]) {
			printf("reverse iterator i=%d\n  %s found\n  %s expected\n",
			       i,
			       rev.get().toString().c_str(),
			       items[items.size() - 1 - i].toString().c_str());
			printf("Cursor: %s\n", rev.toString().c_str());
			ASSERT(false);
		}
		if (fwdValueOnly.get().value != items[i].value) {
			printf("forward values-only iterator i=%d\n  %s found\n  %s expected\n",
			       i,
			       fwdValueOnly.get().toString().c_str(),
			       items[i].toString().c_str());
			printf("Cursor: %s\n", fwdValueOnly.toString().c_str());
			ASSERT(false);
		}
		++i;

		bool more = fwd.moveNext();
		ASSERT(fwdValueOnly.moveNext() == more);
		ASSERT(rev.movePrev() == more);

		ASSERT(fwd.valid() == more);
		ASSERT(fwdValueOnly.valid() == more);
		ASSERT(rev.valid() == more);

		if (!fwd.valid()) {
			break;
		}
	}
	ASSERT(i == items.size());

	{
		DeltaTree2<RedwoodRecordRef>::Cursor c(makeReference<DeltaTree2<RedwoodRecordRef>::DecodeCache>(prev, next),
		                                       tree);

		printf("Doing 20M random seeks using the same cursor from the same mirror.\n");
		double start = timer();

		for (int i = 0; i < 20000000; ++i) {
			const RedwoodRecordRef& query = items[deterministicRandom()->randomInt(0, items.size())];
			if (!c.seekLessThanOrEqual(query)) {
				printf("Not found!  query=%s\n", query.toString().c_str());
				ASSERT(false);
			}
			if (c.get() != query) {
				printf("Found incorrect node!  query=%s  found=%s\n",
				       query.toString().c_str(),
				       c.get().toString().c_str());
				ASSERT(false);
			}
		}
		double elapsed = timer() - start;
		printf("Elapsed %f\n", elapsed);
	}

	// {
	// 	printf("Doing 5M random seeks using 10k random cursors, each from a different mirror.\n");
	// 	double start = timer();
	// 	std::vector<DeltaTree2<RedwoodRecordRef>::Mirror*> mirrors;
	// 	std::vector<DeltaTree2<RedwoodRecordRef>::Cursor> cursors;
	// 	for (int i = 0; i < 10000; ++i) {
	// 		mirrors.push_back(new DeltaTree2<RedwoodRecordRef>::Mirror(tree, &prev, &next));
	// 		cursors.push_back(mirrors.back()->getCursor());
	// 	}

	// 	for (int i = 0; i < 5000000; ++i) {
	// 		const RedwoodRecordRef& query = items[deterministicRandom()->randomInt(0, items.size())];
	// 		DeltaTree2<RedwoodRecordRef>::Cursor& c = cursors[deterministicRandom()->randomInt(0, cursors.size())];
	// 		if (!c.seekLessThanOrEqual(query)) {
	// 			printf("Not found!  query=%s\n", query.toString().c_str());
	// 			ASSERT(false);
	// 		}
	// 		if (c.get() != query) {
	// 			printf("Found incorrect node!  query=%s  found=%s\n",
	// 			       query.toString().c_str(),
	// 			       c.get().toString().c_str());
	// 			ASSERT(false);
	// 		}
	// 	}
	// 	double elapsed = timer() - start;
	// 	printf("Elapsed %f\n", elapsed);
	// }

	return Void();
}

TEST_CASE("Lredwood/correctness/unit/deltaTree/IntIntPair") {
	const int N = 200;
	IntIntPair lowerBound = { 0, 0 };
	IntIntPair upperBound = { 1000, 1000 };

	state std::function<IntIntPair()> randomPair = [&]() {
		// Generate a pair >= lowerBound and < upperBound
		int k = deterministicRandom()->randomInt(lowerBound.k, upperBound.k + 1);
		int v = deterministicRandom()->randomInt(lowerBound.v, upperBound.v);

		// Only generate even values so the tests below can approach and find each
		// key with a directional seek of the adjacent absent value on either side.
		v -= v % 2;

		return IntIntPair(k, v);
	};

	// Build a set of N unique items, where no consecutive items are in the set, a requirement of the seek behavior
	// tests.
	std::set<IntIntPair> uniqueItems;
	while (uniqueItems.size() < N) {
		IntIntPair p = randomPair();
		auto nextP = p; // also check if next highest/lowest key is not in set
		nextP.v++;
		auto prevP = p;
		prevP.v--;
		if (uniqueItems.count(p) == 0 && uniqueItems.count(nextP) == 0 && uniqueItems.count(prevP) == 0) {
			uniqueItems.insert(p);
		}
	}

	// Build tree of items
	std::vector<IntIntPair> items(uniqueItems.begin(), uniqueItems.end());
	int bufferSize = N * 2 * 30;

	DeltaTree<IntIntPair>* tree = (DeltaTree<IntIntPair>*)new uint8_t[bufferSize];
	int builtSize = tree->build(bufferSize, &items[0], &items[items.size()], &lowerBound, &upperBound);
	ASSERT(builtSize <= bufferSize);
	DeltaTree<IntIntPair>::Mirror r(tree, &lowerBound, &upperBound);

	DeltaTree2<IntIntPair>* tree2 = (DeltaTree2<IntIntPair>*)new uint8_t[bufferSize];
	int builtSize2 = tree2->build(bufferSize, &items[0], &items[0] + items.size(), &lowerBound, &upperBound);
	ASSERT(builtSize2 <= bufferSize);
	auto cache = makeReference<DeltaTree2<IntIntPair>::DecodeCache>(lowerBound, upperBound);
	DeltaTree2<IntIntPair>::Cursor cur2(cache, tree2);

	auto printItems = [&] {
		for (int k = 0; k < items.size(); ++k) {
			debug_printf("%d/%zu %s\n", k + 1, items.size(), items[k].toString().c_str());
		}
	};

	auto printTrees = [&] {
		printf("DeltaTree: Count=%d  Size=%d  InitialHeight=%d  MaxHeight=%d\n",
		       (int)tree->numItems,
		       (int)tree->size(),
		       (int)tree->initialHeight,
		       (int)tree->maxHeight);
		debug_printf("Data(%p): %s\n", tree, StringRef((uint8_t*)tree, tree->size()).toHexString().c_str());

		printf("DeltaTree2: Count=%d  Size=%d  InitialHeight=%d  MaxHeight=%d\n",
		       (int)tree2->numItems,
		       (int)tree2->size(),
		       (int)tree2->initialHeight,
		       (int)tree2->maxHeight);
		debug_printf("Data(%p): %s\n", tree2, StringRef((uint8_t*)tree2, tree2->size()).toHexString().c_str());
	};

	// Iterate through items and tree forward and backward, verifying tree contents.
	auto scanAndVerify = [&]() {
		printf("Verify DeltaTree contents.\n");

		DeltaTree<IntIntPair>::Cursor fwd = r.getCursor();
		DeltaTree<IntIntPair>::Cursor rev = r.getCursor();
		ASSERT(fwd.moveFirst());
		ASSERT(rev.moveLast());

		for (int i = 0; i < items.size(); ++i) {
			if (fwd.get() != items[i]) {
				printItems();
				printf("forward iterator i=%d\n  %s found\n  %s expected\n",
				       i,
				       fwd.get().toString().c_str(),
				       items[i].toString().c_str());
				ASSERT(false);
			}
			if (rev.get() != items[items.size() - 1 - i]) {
				printItems();
				printf("reverse iterator i=%d\n  %s found\n  %s expected\n",
				       i,
				       rev.get().toString().c_str(),
				       items[items.size() - 1 - i].toString().c_str());
				ASSERT(false);
			}

			// Advance iterator, check scanning cursors for correct validity state
			int j = i + 1;
			bool end = j == items.size();

			ASSERT(fwd.moveNext() == !end);
			ASSERT(rev.movePrev() == !end);
			ASSERT(fwd.valid() == !end);
			ASSERT(rev.valid() == !end);

			if (end) {
				break;
			}
		}
	};

	// Iterate through items and tree forward and backward, verifying tree contents.
	auto scanAndVerify2 = [&]() {
		printf("Verify DeltaTree2 contents.\n");

		DeltaTree2<IntIntPair>::Cursor fwd(cache, tree2);
		DeltaTree2<IntIntPair>::Cursor rev(cache, tree2);

		ASSERT(fwd.moveFirst());
		ASSERT(rev.moveLast());

		for (int i = 0; i < items.size(); ++i) {
			if (fwd.get() != items[i]) {
				printItems();
				printf("forward iterator i=%d\n  %s found\n  %s expected\n",
				       i,
				       fwd.get().toString().c_str(),
				       items[i].toString().c_str());
				ASSERT(false);
			}
			if (rev.get() != items[items.size() - 1 - i]) {
				printItems();
				printf("reverse iterator i=%d\n  %s found\n  %s expected\n",
				       i,
				       rev.get().toString().c_str(),
				       items[items.size() - 1 - i].toString().c_str());
				ASSERT(false);
			}

			// Advance iterator, check scanning cursors for correct validity state
			int j = i + 1;
			bool end = j == items.size();

			ASSERT(fwd.moveNext() == !end);
			ASSERT(rev.movePrev() == !end);
			ASSERT(fwd.valid() == !end);
			ASSERT(rev.valid() == !end);

			if (end) {
				break;
			}
		}
	};

	printItems();
	printTrees();

	// Verify tree contents
	scanAndVerify();
	scanAndVerify2();

	// Grow uniqueItems until tree is full, adding half of new items to toDelete
	std::vector<IntIntPair> toDelete;
	int maxInsert = 9999999;
	bool shouldBeFull = false;
	while (maxInsert-- > 0) {
		IntIntPair p = randomPair();
		// Insert record if it, its predecessor, and its successor are not present.
		// Test data is intentionally sparse to test finding each record with a directional
		// seek from each adjacent possible but not present record.
		if (uniqueItems.count(p) == 0 && uniqueItems.count(IntIntPair(p.k, p.v - 1)) == 0 &&
		    uniqueItems.count(IntIntPair(p.k, p.v + 1)) == 0) {
			if (!cur2.insert(p)) {
				shouldBeFull = true;
				break;
			};
			ASSERT(r.insert(p));
			uniqueItems.insert(p);
			if (deterministicRandom()->coinflip()) {
				toDelete.push_back(p);
			}
			// printf("Inserted %s  size=%d\n", items.back().toString().c_str(), tree->size());
		}
	}

	// If the tree refused to insert an item, the count should be at least 2*N
	ASSERT(!shouldBeFull || tree->numItems > 2 * N);
	ASSERT(tree->size() <= bufferSize);

	// Update items vector
	items = std::vector<IntIntPair>(uniqueItems.begin(), uniqueItems.end());

	printItems();
	printTrees();

	// Verify tree contents
	scanAndVerify();
	scanAndVerify2();

	// Create a new mirror, decoding the tree from scratch since insert() modified both the tree and the mirror
	r = DeltaTree<IntIntPair>::Mirror(tree, &lowerBound, &upperBound);
	cache->clear();
	scanAndVerify();
	scanAndVerify2();

	// For each randomly selected new item to be deleted, delete it from the DeltaTree2 and from uniqueItems
	printf("Deleting some items\n");
	for (auto p : toDelete) {
		uniqueItems.erase(p);

		DeltaTree<IntIntPair>::Cursor c = r.getCursor();
		ASSERT(c.seekLessThanOrEqual(p));
		c.erase();

		ASSERT(cur2.seekLessThanOrEqual(p));
		cur2.erase();
	}
	// Update items vector
	items = std::vector<IntIntPair>(uniqueItems.begin(), uniqueItems.end());

	printItems();
	printTrees();

	// Verify tree contents after deletions
	scanAndVerify();
	scanAndVerify2();

	printf("Verifying insert/erase behavior for existing items\n");
	// Test delete/insert behavior for each item, making no net changes
	for (auto p : items) {
		// Insert existing should fail
		ASSERT(!r.insert(p));
		ASSERT(!cur2.insert(p));

		// Erase existing should succeed
		ASSERT(r.erase(p));
		ASSERT(cur2.erase(p));

		// Erase deleted should fail
		ASSERT(!r.erase(p));
		ASSERT(!cur2.erase(p));

		// Insert deleted should succeed
		ASSERT(r.insert(p));
		ASSERT(cur2.insert(p));

		// Insert existing should fail
		ASSERT(!r.insert(p));
		ASSERT(!cur2.insert(p));
	}

	printItems();
	printTrees();

	// Tree contents should still match items vector
	scanAndVerify();
	scanAndVerify2();

	printf("Verifying seek behaviors\n");
	DeltaTree<IntIntPair>::Cursor s = r.getCursor();
	DeltaTree2<IntIntPair>::Cursor s2(cache, tree2);

	// SeekLTE to each element
	for (int i = 0; i < items.size(); ++i) {
		IntIntPair p = items[i];
		IntIntPair q = p;

		ASSERT(s.seekLessThanOrEqual(q));
		if (s.get() != p) {
			printItems();
			printf("seekLessThanOrEqual(%s) found %s expected %s\n",
			       q.toString().c_str(),
			       s.get().toString().c_str(),
			       p.toString().c_str());
			ASSERT(false);
		}

		ASSERT(s2.seekLessThanOrEqual(q));
		if (s2.get() != p) {
			printItems();
			printf("seekLessThanOrEqual(%s) found %s expected %s\n",
			       q.toString().c_str(),
			       s2.get().toString().c_str(),
			       p.toString().c_str());
			ASSERT(false);
		}
	}

	// SeekGTE to each element
	for (int i = 0; i < items.size(); ++i) {
		IntIntPair p = items[i];
		IntIntPair q = p;

		ASSERT(s.seekGreaterThanOrEqual(q));
		if (s.get() != p) {
			printItems();
			printf("seekGreaterThanOrEqual(%s) found %s expected %s\n",
			       q.toString().c_str(),
			       s.get().toString().c_str(),
			       p.toString().c_str());
			ASSERT(false);
		}

		ASSERT(s2.seekGreaterThanOrEqual(q));
		if (s2.get() != p) {
			printItems();
			printf("seekGreaterThanOrEqual(%s) found %s expected %s\n",
			       q.toString().c_str(),
			       s2.get().toString().c_str(),
			       p.toString().c_str());
			ASSERT(false);
		}
	}

	// SeekLTE to the next possible int pair value after each element to make sure the base element is found
	// Assumes no consecutive items are present in the set
	for (int i = 0; i < items.size(); ++i) {
		IntIntPair p = items[i];
		IntIntPair q = p;
		q.v++;

		ASSERT(s.seekLessThanOrEqual(q));
		if (s.get() != p) {
			printItems();
			printf("seekLessThanOrEqual(%s) found %s expected %s\n",
			       q.toString().c_str(),
			       s.get().toString().c_str(),
			       p.toString().c_str());
			ASSERT(false);
		}

		ASSERT(s2.seekLessThanOrEqual(q));
		if (s2.get() != p) {
			printItems();
			printf("seekLessThanOrEqual(%s) found %s expected %s\n",
			       q.toString().c_str(),
			       s2.get().toString().c_str(),
			       p.toString().c_str());
			ASSERT(false);
		}
	}

	// SeekGTE to the previous possible int pair value after each element to make sure the base element is found
	// Assumes no consecutive items are present in the set
	for (int i = 0; i < items.size(); ++i) {
		IntIntPair p = items[i];
		IntIntPair q = p;
		q.v--;

		ASSERT(s.seekGreaterThanOrEqual(q));
		if (s.get() != p) {
			printItems();
			printf("seekGreaterThanOrEqual(%s) found %s expected %s\n",
			       q.toString().c_str(),
			       s.get().toString().c_str(),
			       p.toString().c_str());
			ASSERT(false);
		}

		ASSERT(s2.seekGreaterThanOrEqual(q));
		if (s2.get() != p) {
			printItems();
			printf("seekGreaterThanOrEqual(%s) found %s expected %s\n",
			       q.toString().c_str(),
			       s2.get().toString().c_str(),
			       p.toString().c_str());
			ASSERT(false);
		}
	}

	// SeekLTE to each element N times, using every element as a hint
	for (int i = 0; i < items.size(); ++i) {
		IntIntPair p = items[i];
		IntIntPair q = p;
		for (int j = 0; j < items.size(); ++j) {
			ASSERT(s.seekLessThanOrEqual(items[j]));
			ASSERT(s.seekLessThanOrEqual(q, 0, &s));
			if (s.get() != p) {
				printItems();
				printf("i=%d  j=%d\n", i, j);
				printf("seekLessThanOrEqual(%s) found %s expected %s\n",
				       q.toString().c_str(),
				       s.get().toString().c_str(),
				       p.toString().c_str());
				ASSERT(false);
			}
		}
	}

	// SeekLTE to each element's next possible value, using each element as a hint
	// Assumes no consecutive items are present in the set
	for (int i = 0; i < items.size(); ++i) {
		IntIntPair p = items[i];
		IntIntPair q = p;
		q.v++;
		for (int j = 0; j < items.size(); ++j) {
			ASSERT(s.seekLessThanOrEqual(items[j]));
			ASSERT(s.seekLessThanOrEqual(q, 0, &s));
			if (s.get() != p) {
				printItems();
				printf("i=%d  j=%d\n", i, j);
				ASSERT(false);
			}
		}
	}

	auto skipSeekPerformance = [&](int jumpMax, bool old, bool useHint, int count) {
		// Skip to a series of increasing items, jump by up to jumpMax units forward in the
		// items, wrapping around to 0.
		double start = timer();
		s.moveFirst();
		auto first = s;
		int pos = 0;
		for (int c = 0; c < count; ++c) {
			int jump = deterministicRandom()->randomInt(0, jumpMax);
			int newPos = pos + jump;
			if (newPos >= items.size()) {
				pos = 0;
				newPos = jump;
				s = first;
			}
			IntIntPair q = items[newPos];
			++q.v;
			if (old) {
				if (useHint) {
					s.seekLessThanOrEqualOld(q, 0, &s, newPos - pos);
				} else {
					s.seekLessThanOrEqualOld(q, 0, nullptr, 0);
				}
			} else {
				if (useHint) {
					s.seekLessThanOrEqual(q, 0, &s, newPos - pos);
				} else {
					s.seekLessThanOrEqual(q);
				}
			}
			pos = newPos;
		}
		double elapsed = timer() - start;
		fmt::print("Seek/skip test, count={0} jumpMax={1}, items={2}, oldSeek={3} useHint={4}:  Elapsed {5} seconds "
		           "{6:.2f} M/s\n",
		           count,
		           jumpMax,
		           items.size(),
		           old,
		           useHint,
		           elapsed,
		           double(count) / elapsed / 1e6);
	};

	auto skipSeekPerformance2 = [&](int jumpMax, bool old, bool useHint, int count) {
		// Skip to a series of increasing items, jump by up to jumpMax units forward in the
		// items, wrapping around to 0.
		double start = timer();
		s2.moveFirst();
		auto first = s2;
		int pos = 0;
		for (int c = 0; c < count; ++c) {
			int jump = deterministicRandom()->randomInt(0, jumpMax);
			int newPos = pos + jump;
			if (newPos >= items.size()) {
				pos = 0;
				newPos = jump;
				s2 = first;
			}
			IntIntPair q = items[newPos];
			++q.v;
			if (old) {
				if (useHint) {
					// s.seekLessThanOrEqualOld(q, 0, &s, newPos - pos);
				} else {
					// s.seekLessThanOrEqualOld(q, 0, nullptr, 0);
				}
			} else {
				if (useHint) {
					// s.seekLessThanOrEqual(q, 0, &s, newPos - pos);
				} else {
					s2.seekLessThanOrEqual(q);
				}
			}
			pos = newPos;
		}
		double elapsed = timer() - start;
		fmt::print("DeltaTree2 Seek/skip test, count={0} jumpMax={1}, items={2}, oldSeek={3} useHint={4}:  Elapsed {5} "
		           "seconds  "
		           "{6:.2f} M/s\n",
		           count,
		           jumpMax,
		           items.size(),
		           old,
		           useHint,
		           elapsed,
		           double(count) / elapsed / 1e6);
	};

	// Compare seeking to nearby elements with and without hints, using the old and new SeekLessThanOrEqual methods.
	// TODO:  Once seekLessThanOrEqual() with a hint is as fast as seekLessThanOrEqualOld, remove it.
	skipSeekPerformance(8, false, false, 80e6);
	skipSeekPerformance2(8, false, false, 80e6);
	skipSeekPerformance(8, true, false, 80e6);
	skipSeekPerformance(8, true, true, 80e6);
	skipSeekPerformance(8, false, true, 80e6);

	// Repeatedly seek for one of a set of pregenerated random pairs and time it.
	std::vector<IntIntPair> randomPairs;
	randomPairs.reserve(10 * N);
	for (int i = 0; i < 10 * N; ++i) {
		randomPairs.push_back(randomPair());
	}

	// Random seeks
	double start = timer();
	for (int i = 0; i < 20000000; ++i) {
		IntIntPair p = randomPairs[i % randomPairs.size()];
		// Verify the result is less than or equal, and if seek fails then p must be lower than lowest (first) item
		if (!s.seekLessThanOrEqual(p)) {
			if (p >= items.front()) {
				printf("Seek failed!  query=%s  front=%s\n", p.toString().c_str(), items.front().toString().c_str());
				ASSERT(false);
			}
		} else if (s.get() > p) {
			printf("Found incorrect node!  query=%s  found=%s\n", p.toString().c_str(), s.get().toString().c_str());
			ASSERT(false);
		}
	}
	double elapsed = timer() - start;
	printf("Random seek test: Elapsed %f\n", elapsed);

	return Void();
}

struct SimpleCounter {
	SimpleCounter() : x(0), t(timer()), start(t), xt(0) {}
	void operator+=(int n) { x += n; }
	void operator++() { x++; }
	int64_t get() { return x; }
	double rate() {
		double t2 = timer();
		int r = (x - xt) / (t2 - t);
		xt = x;
		t = t2;
		return r;
	}
	double avgRate() { return x / (timer() - start); }
	int64_t x;
	double t;
	double start;
	int64_t xt;
	std::string toString() { return format("%" PRId64 "/%.2f/%.2f", x, rate() / 1e6, avgRate() / 1e6); }
};

TEST_CASE(":/redwood/performance/mutationBuffer") {
	// This test uses pregenerated short random keys
	int count = 10e6;

	printf("Generating %d strings...\n", count);
	Arena arena;
	std::vector<KeyRef> strings;
	while (strings.size() < count) {
		strings.push_back(randomString(arena, 5));
	}

	fmt::print("Inserting {} elements and then finding each string...\n", count);
	double start = timer();
	VersionedBTree::MutationBuffer m;
	for (int i = 0; i < count; ++i) {
		KeyRef key = strings[i];
		auto a = m.insert(key);
		auto b = m.lower_bound(key);
		ASSERT(a == b);
		m.erase(a, b);
	}

	double elapsed = timer() - start;
	printf("count=%d elapsed=%f\n", count, elapsed);

	return Void();
}

// This test is only useful with Arena debug statements which show when aligned buffers are allocated and freed.
TEST_CASE(":/redwood/pager/ArenaPage") {
	Arena x;
	printf("Making p\n");
	Reference<ArenaPage> p = makeReference<ArenaPage>(4096, 4096);
	printf("Made p=%p\n", p->data());
	printf("Clearing p\n");
	p.clear();
	printf("Making p\n");
	p = makeReference<ArenaPage>(4096, 4096);
	printf("Made p=%p\n", p->data());
	printf("Making x depend on p\n");
	x.dependsOn(p->getArena());
	printf("Clearing p\n");
	p.clear();
	printf("Clearing x\n");
	x = Arena();
	printf("Pointer should be freed\n");
	return Void();
}

TEST_CASE("Lredwood/correctness/btree") {
	g_redwoodMetricsActor = Void(); // Prevent trace event metrics from starting
	g_redwoodMetrics.clear();

	state std::string file = params.get("file").orDefault("unittest_pageFile.redwood-v1");
	IPager2* pager;

	state bool serialTest = params.getInt("serialTest").orDefault(deterministicRandom()->random01() < 0.25);
	state bool shortTest = params.getInt("shortTest").orDefault(deterministicRandom()->random01() < 0.25);

	state int encoding =
	    params.getInt("encodingType").orDefault(deterministicRandom()->randomInt(0, EncodingType::MAX_ENCODING_TYPE));
	state unsigned int encryptionDomainMode =
	    params.getInt("domainMode")
	        .orDefault(deterministicRandom()->randomInt(
	            0, RandomEncryptionKeyProvider<AESEncryption>::EncryptionDomainMode::MAX));
	state int pageSize =
	    shortTest ? 250 : (deterministicRandom()->coinflip() ? 4096 : deterministicRandom()->randomInt(250, 400));
	state int extentSize =
	    params.getInt("extentSize")
	        .orDefault(deterministicRandom()->coinflip() ? SERVER_KNOBS->REDWOOD_DEFAULT_EXTENT_SIZE
	                                                     : deterministicRandom()->randomInt(4096, 32768));
	state bool pagerMemoryOnly =
	    params.getInt("pagerMemoryOnly").orDefault(shortTest && (deterministicRandom()->random01() < .001));
	state int maxKeySize = params.getInt("maxKeySize").orDefault(deterministicRandom()->randomInt(1, pageSize * 2));
	state int maxValueSize = params.getInt("maxValueSize").orDefault(randomSize(pageSize * 25));
	state int maxCommitSize =
	    params.getInt("maxCommitSize")
	        .orDefault(shortTest
	                       ? 1000
	                       : randomSize((int)std::min<int64_t>((maxKeySize + maxValueSize) * int64_t(20000), 10e6)));
	state double setExistingKeyProbability =
	    params.getDouble("setExistingKeyProbability").orDefault(deterministicRandom()->random01() * .5);
	state double clearProbability =
	    params.getDouble("clearProbability").orDefault(deterministicRandom()->random01() * .1);
	state double clearExistingBoundaryProbability =
	    params.getDouble("clearExistingBoundaryProbability").orDefault(deterministicRandom()->random01() * .5);
	state double clearSingleKeyProbability =
	    params.getDouble("clearSingleKeyProbability").orDefault(deterministicRandom()->random01() * .1);
	state double clearKnownNodeBoundaryProbability =
	    params.getDouble("clearKnownNodeBoundaryProbability").orDefault(deterministicRandom()->random01() * .1);
	state double clearPostSetProbability =
	    params.getDouble("clearPostSetProbability").orDefault(deterministicRandom()->random01() * .1);
	state double coldStartProbability =
	    params.getDouble("coldStartProbability").orDefault(pagerMemoryOnly ? 0 : (deterministicRandom()->random01()));
	state double advanceOldVersionProbability =
	    params.getDouble("advanceOldVersionProbability").orDefault(deterministicRandom()->random01());
	state int64_t pageCacheBytes =
	    params.getInt("pageCacheBytes")
	        .orDefault(pagerMemoryOnly ? 2e9
	                                   : (pageSize * deterministicRandom()->randomInt(1, (BUGGIFY ? 10 : 10000) + 1)));
	state Version versionIncrement =
	    params.getInt("versionIncrement").orDefault(deterministicRandom()->randomInt64(1, 1e8));
	state int64_t remapCleanupWindowBytes =
	    params.getInt("remapCleanupWindowBytes")
	        .orDefault(BUGGIFY ? 0 : deterministicRandom()->randomInt64(1, 100) * 1024 * 1024);
	state int concurrentExtentReads =
	    params.getInt("concurrentExtentReads").orDefault(SERVER_KNOBS->REDWOOD_EXTENT_CONCURRENT_READS);

	// These settings are an attempt to keep the test execution real reasonably short
	state int64_t maxPageOps = params.getInt("maxPageOps").orDefault((shortTest || serialTest) ? 50e3 : 1e6);
	state int maxVerificationMapEntries = params.getInt("maxVerificationMapEntries").orDefault(300e3);
	state int maxColdStarts = params.getInt("maxColdStarts").orDefault(300);
	// Max number of records in the BTree or the versioned written map to visit
	state int64_t maxRecordsRead = params.getInt("maxRecordsRead").orDefault(300e6);

	state EncodingType encodingType = static_cast<EncodingType>(encoding);
	state EncryptionAtRestMode encryptionMode =
	    !isEncodingTypeAESEncrypted(encodingType)
	        ? EncryptionAtRestMode::DISABLED
	        : (encryptionDomainMode == RandomEncryptionKeyProvider<AESEncryption>::EncryptionDomainMode::DISABLED
	               ? EncryptionAtRestMode::CLUSTER_AWARE
	               : EncryptionAtRestMode::DOMAIN_AWARE);
	state Reference<IPageEncryptionKeyProvider> keyProvider;
	auto& g_knobs = IKnobCollection::getMutableGlobalKnobCollection();
	if (encodingType == EncodingType::AESEncryption) {
		keyProvider = makeReference<RandomEncryptionKeyProvider<AESEncryption>>(
		    RandomEncryptionKeyProvider<AESEncryption>::EncryptionDomainMode(encryptionDomainMode));
		g_knobs.setKnob("encrypt_header_auth_token_enabled", KnobValueRef::create(bool{ false }));
	} else if (encodingType == EncodingType::AESEncryptionWithAuth) {
		keyProvider = makeReference<RandomEncryptionKeyProvider<AESEncryptionWithAuth>>(
		    RandomEncryptionKeyProvider<AESEncryptionWithAuth>::EncryptionDomainMode(encryptionDomainMode));
		g_knobs.setKnob("encrypt_header_auth_token_enabled", KnobValueRef::create(bool{ true }));
		g_knobs.setKnob("encrypt_header_auth_token_algo", KnobValueRef::create(int{ 1 }));
	} else if (encodingType == EncodingType::XOREncryption_TestOnly) {
		keyProvider = makeReference<XOREncryptionKeyProvider_TestOnly>(file);
	}

	printf("\n");
	printf("file: %s\n", file.c_str());
	printf("maxPageOps: %" PRId64 "\n", maxPageOps);
	printf("maxVerificationMapEntries: %d\n", maxVerificationMapEntries);
	printf("maxRecordsRead: %" PRId64 "\n", maxRecordsRead);
	printf("pagerMemoryOnly: %d\n", pagerMemoryOnly);
	printf("serialTest: %d\n", serialTest);
	printf("shortTest: %d\n", shortTest);
	printf("encodingType: %d\n", encodingType);
	printf("domainMode: %d\n", encryptionDomainMode);
	printf("pageSize: %d\n", pageSize);
	printf("extentSize: %d\n", extentSize);
	printf("maxKeySize: %d\n", maxKeySize);
	printf("maxValueSize: %d\n", maxValueSize);
	printf("maxCommitSize: %d\n", maxCommitSize);
	printf("setExistingKeyProbability: %f\n", setExistingKeyProbability);
	printf("clearProbability: %f\n", clearProbability);
	printf("clearExistingBoundaryProbability: %f\n", clearExistingBoundaryProbability);
	printf("clearKnownNodeBoundaryProbability: %f\n", clearKnownNodeBoundaryProbability);
	printf("clearSingleKeyProbability: %f\n", clearSingleKeyProbability);
	printf("clearPostSetProbability: %f\n", clearPostSetProbability);
	printf("coldStartProbability: %f\n", coldStartProbability);
	printf("maxColdStarts: %d\n", maxColdStarts);
	printf("advanceOldVersionProbability: %f\n", advanceOldVersionProbability);
	printf("pageCacheBytes: %s\n", pageCacheBytes == 0 ? "default" : format("%" PRId64, pageCacheBytes).c_str());
	printf("versionIncrement: %" PRId64 "\n", versionIncrement);
	printf("remapCleanupWindowBytes: %" PRId64 "\n", remapCleanupWindowBytes);
	printf("\n");

	printf("Deleting existing test data...\n");
	deleteFile(file);

	printf("Initializing...\n");
	pager = new DWALPager(
	    pageSize, extentSize, file, pageCacheBytes, remapCleanupWindowBytes, concurrentExtentReads, pagerMemoryOnly);
	state VersionedBTree* btree = new VersionedBTree(pager, file, UID(), {}, encryptionMode, encodingType, keyProvider);
	wait(btree->init());

	state DecodeBoundaryVerifier* pBoundaries = DecodeBoundaryVerifier::getVerifier(file);
	state std::map<std::pair<std::string, Version>, Optional<std::string>> written;
	state int64_t totalRecordsRead = 0;
	state std::set<Key> keys;
	state int coldStarts = 0;

	Version lastVer = btree->getLastCommittedVersion();
	printf("Starting from version: %" PRId64 "\n", lastVer);

	state Version version = lastVer + 1;

	state SimpleCounter mutationBytes;
	state SimpleCounter keyBytesInserted;
	state SimpleCounter valueBytesInserted;
	state SimpleCounter sets;
	state SimpleCounter rangeClears;
	state SimpleCounter keyBytesCleared;
	state int mutationBytesThisCommit = 0;
	state int mutationBytesTargetThisCommit = randomSize(maxCommitSize);

	state PromiseStream<Version> committedVersions;
	state Future<Void> verifyTask =
	    verify(btree, committedVersions.getFuture(), &written, &totalRecordsRead, serialTest);
	state Future<Void> randomTask = serialTest ? Void() : (randomReader(btree, &totalRecordsRead) || btree->getError());
	committedVersions.send(lastVer);

	// Sometimes do zero-change commit at last version
	if (deterministicRandom()->coinflip()) {
		wait(btree->commit(lastVer));
	}

	state Future<Void> commit = Void();
	state int64_t totalPageOps = 0;

	// Check test op limits
	state std::function<bool()> testFinished = [=]() {
		return !(totalPageOps < maxPageOps && written.size() < maxVerificationMapEntries &&
		         totalRecordsRead < maxRecordsRead);
	};

	while (!testFinished()) {
		// Sometimes increment the version
		if (deterministicRandom()->random01() < 0.10) {
			++version;
		}

		// Sometimes do a clear range
		if (deterministicRandom()->random01() < clearProbability) {
			Key start = randomKV(maxKeySize, 1).key;
			Key end = (deterministicRandom()->random01() < .01) ? keyAfter(start) : randomKV(maxKeySize, 1).key;

			// Sometimes replace start and/or end with a close actual (previously used) value
			if (deterministicRandom()->random01() < clearExistingBoundaryProbability) {
				auto i = keys.upper_bound(start);
				if (i != keys.end())
					start = *i;
			}
			if (deterministicRandom()->random01() < clearExistingBoundaryProbability) {
				auto i = keys.upper_bound(end);
				if (i != keys.end())
					end = *i;
			}

			if (!pBoundaries->boundarySamples.empty() &&
			    deterministicRandom()->random01() < clearKnownNodeBoundaryProbability) {
				start = pBoundaries->getSample();

				// Can't allow the end boundary to be a start, so just convert to empty string.
				if (start == VersionedBTree::dbEnd.key) {
					start = Key();
				}
			}

			if (!pBoundaries->boundarySamples.empty() &&
			    deterministicRandom()->random01() < clearKnownNodeBoundaryProbability) {
				end = pBoundaries->getSample();
			}

			// Do a single key clear based on probability or end being randomly chosen to be the same as begin
			// (unlikely)
			if (deterministicRandom()->random01() < clearSingleKeyProbability || end == start) {
				end = keyAfter(start);
			} else if (end < start) {
				std::swap(end, start);
			}

			// Apply clear range to verification map
			++rangeClears;
			KeyRangeRef range(start, end);
			debug_printf("      Mutation:  Clear '%s' to '%s' @%" PRId64 "\n",
			             start.toString().c_str(),
			             end.toString().c_str(),
			             version);
			auto e = written.lower_bound(std::make_pair(start.toString(), 0));
			if (e != written.end()) {
				auto last = e;
				auto eEnd = written.lower_bound(std::make_pair(end.toString(), 0));
				while (e != eEnd) {
					auto w = *e;
					++e;
					// If e key is different from last and last was present then insert clear for last's key at
					// version
					if (last != eEnd &&
					    ((e == eEnd || e->first.first != last->first.first) && last->second.present())) {
						debug_printf(
						    "      Mutation:    Clearing key '%s' @%" PRId64 "\n", last->first.first.c_str(), version);

						keyBytesCleared += last->first.first.size();
						mutationBytes += last->first.first.size();
						mutationBytesThisCommit += last->first.first.size();

						// If the last set was at version then just make it not present
						if (last->first.second == version) {
							last->second.reset();
						} else {
							written[std::make_pair(last->first.first, version)].reset();
						}
					}
					last = e;
				}
			}

			btree->clear(range);

			// Sometimes set the range start after the clear
			if (deterministicRandom()->random01() < clearPostSetProbability) {
				KeyValue kv = randomKV(0, maxValueSize);
				kv.key = range.begin;
				btree->set(kv);
				written[std::make_pair(kv.key.toString(), version)] = kv.value.toString();
			}
		} else {
			// Set a key
			KeyValue kv = randomKV(maxKeySize, maxValueSize);
			// Sometimes change key to a close previously used key
			if (deterministicRandom()->random01() < setExistingKeyProbability) {
				auto i = keys.upper_bound(kv.key);
				if (i != keys.end())
					kv.key = StringRef(kv.arena(), *i);
			}

			debug_printf("      Mutation:  Set '%s' -> '%s' @%" PRId64 "\n",
			             kv.key.toString().c_str(),
			             kv.value.toString().c_str(),
			             version);

			++sets;
			keyBytesInserted += kv.key.size();
			valueBytesInserted += kv.value.size();
			mutationBytes += (kv.key.size() + kv.value.size());
			mutationBytesThisCommit += (kv.key.size() + kv.value.size());

			btree->set(kv);
			written[std::make_pair(kv.key.toString(), version)] = kv.value.toString();
			keys.insert(kv.key);
		}

		// Commit after any limits for this commit or the total test are reached
		if (mutationBytesThisCommit >= mutationBytesTargetThisCommit || testFinished()) {
			// Wait for previous commit to finish
			wait(commit);
			printf("Commit complete.  Next commit %d bytes, %" PRId64 " bytes committed so far.",
			       mutationBytesThisCommit,
			       mutationBytes.get() - mutationBytesThisCommit);
			printf("  Stats:  Insert %.2f MB/s  ClearedKeys %.2f MB/s  Total %.2f\n",
			       (keyBytesInserted.rate() + valueBytesInserted.rate()) / 1e6,
			       keyBytesCleared.rate() / 1e6,
			       mutationBytes.rate() / 1e6);

			// Sometimes advance the oldest version to close the gap between the oldest and latest versions by a
			// random amount.
			if (deterministicRandom()->random01() < advanceOldVersionProbability) {
				btree->setOldestReadableVersion(
				    btree->getLastCommittedVersion() -
				    deterministicRandom()->randomInt64(
				        0, btree->getLastCommittedVersion() - btree->getOldestReadableVersion() + 1));
			}

			commit = map(btree->commit(version), [&, v = version](Void) {
				// Update pager ops before clearing metrics
				totalPageOps += g_redwoodMetrics.pageOps();
				fmt::print("Committed {0} PageOps {1}/{2} ({3:.2f}%)  VerificationMapEntries {4}/{5} ({6:.2f}%)  "
				           "RecordsRead {7}/{8} ({9:.2f}%)\n",
				           toString(v).c_str(),
				           totalPageOps,
				           maxPageOps,
				           totalPageOps * 100.0 / maxPageOps,
				           written.size(),
				           maxVerificationMapEntries,
				           written.size() * 100.0 / maxVerificationMapEntries,
				           totalRecordsRead,
				           maxRecordsRead,
				           totalRecordsRead * 100.0 / maxRecordsRead);
				printf("Committed:\n%s\n", g_redwoodMetrics.toString(true).c_str());

				// Notify the background verifier that version is committed and therefore readable
				committedVersions.send(v);
				return Void();
			});

			if (serialTest) {
				// Wait for commit, wait for verification, then start new verification
				wait(commit);
				committedVersions.sendError(end_of_stream());
				debug_printf("Waiting for verification to complete.\n");
				wait(verifyTask);
				committedVersions = PromiseStream<Version>();
				verifyTask = verify(btree, committedVersions.getFuture(), &written, &totalRecordsRead, serialTest);
			}

			mutationBytesThisCommit = 0;
			mutationBytesTargetThisCommit = randomSize(maxCommitSize);

			// Recover from disk at random
			if (!pagerMemoryOnly && coldStarts < maxColdStarts &&
			    deterministicRandom()->random01() < coldStartProbability) {
				++coldStarts;
				printf("Recovering from disk after next commit.\n");

				// Wait for outstanding commit
				debug_printf("Waiting for outstanding commit\n");
				wait(commit);

				// Stop and wait for the verifier task
				committedVersions.sendError(end_of_stream());
				debug_printf("Waiting for verification to complete.\n");
				wait(verifyTask);

				debug_printf("Closing btree\n");
				Future<Void> closedFuture = btree->onClosed();
				btree->close();
				wait(closedFuture);

				printf("Reopening btree from disk.\n");
				IPager2* pager = new DWALPager(
				    pageSize, extentSize, file, pageCacheBytes, remapCleanupWindowBytes, concurrentExtentReads, false);
				btree = new VersionedBTree(pager, file, UID(), {}, encryptionMode, encodingType, keyProvider);

				wait(btree->init());

				Version v = btree->getLastCommittedVersion();
				printf("Recovered from disk.  Latest recovered version %" PRId64 " highest written version %" PRId64
				       "\n",
				       v,
				       version);
				ASSERT(v == version);

				// Sometimes do zero-change commit at last version
				if (deterministicRandom()->coinflip()) {
					wait(btree->commit(version));
				}

				// Create new promise stream and start the verifier again
				committedVersions = PromiseStream<Version>();
				verifyTask = verify(btree, committedVersions.getFuture(), &written, &totalRecordsRead, serialTest);
				if (!serialTest) {
					randomTask = randomReader(btree, &totalRecordsRead) || btree->getError();
				}
				committedVersions.send(version);
			}

			version += versionIncrement;
		}
	}

	debug_printf("Waiting for outstanding commit\n");
	wait(commit);
	committedVersions.sendError(end_of_stream());
	randomTask.cancel();
	debug_printf("Waiting for verification to complete.\n");
	wait(verifyTask);

	// Sometimes close and reopen before destructive sanity check
	if (!pagerMemoryOnly && deterministicRandom()->coinflip()) {
		Future<Void> closedFuture = btree->onClosed();
		btree->close();
		wait(closedFuture);
		btree = new VersionedBTree(new DWALPager(pageSize,
		                                         extentSize,
		                                         file,
		                                         pageCacheBytes,
		                                         (BUGGIFY ? 0 : remapCleanupWindowBytes),
		                                         concurrentExtentReads,
		                                         pagerMemoryOnly),
		                           file,
		                           UID(),
		                           {},
		                           {},
		                           encodingType,
		                           keyProvider);
		wait(btree->init());
	}

	wait(btree->clearAllAndCheckSanity());

	Future<Void> closedFuture = btree->onClosed();
	btree->close();
	debug_printf("Closing.\n");
	wait(closedFuture);

	wait(delay(0));
	ASSERT(DWALPager::PageCacheT::Evictor::getEvictor()->empty());

	return Void();
}

ACTOR Future<Void> randomSeeks(VersionedBTree* btree,
                               Optional<Version> v,
                               bool reInitCursor,
                               int count,
                               char firstChar,
                               char lastChar,
                               int keyLen) {
	state int c = 0;
	state double readStart = timer();
	state VersionedBTree::BTreeCursor cur;
	state Version readVer = v.orDefault(btree->getLastCommittedVersion());
	wait(btree->initBTreeCursor(&cur, readVer, PagerEventReasons::PointRead));

	while (c < count) {
		if (!v.present()) {
			readVer = btree->getLastCommittedVersion();
		}
		if (reInitCursor) {
			wait(btree->initBTreeCursor(&cur, readVer, PagerEventReasons::PointRead));
		}

		state Key k = randomString(keyLen, firstChar, lastChar);
		wait(cur.seekGTE(k));
		++c;
	}
	double elapsed = timer() - readStart;
	printf("Random seek speed %d/s\n", int(count / elapsed));
	return Void();
}

ACTOR Future<Void> randomScans(VersionedBTree* btree,
                               int count,
                               int width,
                               int prefetchBytes,
                               char firstChar,
                               char lastChar) {
	state Version readVer = btree->getLastCommittedVersion();
	state int c = 0;
	state double readStart = timer();
	state VersionedBTree::BTreeCursor cur;
	wait(btree->initBTreeCursor(&cur, readVer, PagerEventReasons::RangeRead));

	state int totalScanBytes = 0;
	while (c++ < count) {
		state Key k = randomString(20, firstChar, lastChar);
		wait(cur.seekGTE(k));
		state int w = width;
		state bool directionFwd = deterministicRandom()->coinflip();

		if (prefetchBytes > 0) {
			cur.prefetch(directionFwd ? VersionedBTree::dbEnd.key : VersionedBTree::dbBegin.key,
			             directionFwd,
			             width,
			             prefetchBytes);
		}

		while (w > 0 && cur.isValid()) {
			totalScanBytes += cur.get().expectedSize();
			wait(success(directionFwd ? cur.moveNext() : cur.movePrev()));
			--w;
		}
	}
	double elapsed = timer() - readStart;
	fmt::print(
	    "Completed {0} scans: width={1} totalbytesRead={2} prefetchBytes={3} scansRate={4} scans/s  {5:.2f} MB/s\n",
	    count,
	    width,
	    totalScanBytes,
	    prefetchBytes,
	    int(count / elapsed),
	    double(totalScanBytes) / 1e6 / elapsed);
	return Void();
}

template <int size>
struct ExtentQueueEntry {
	uint8_t entry[size];

	bool operator<(const ExtentQueueEntry& rhs) const { return entry < rhs.entry; }

	std::string toString() const {
		return format("{%s}", StringRef((const uint8_t*)entry, size).toHexString().c_str());
	}
};

typedef FIFOQueue<ExtentQueueEntry<16>> ExtentQueueT;
TEST_CASE(":/redwood/performance/extentQueue") {
	state ExtentQueueT m_extentQueue;
	state ExtentQueueT::QueueState extentQueueState;

	state DWALPager* pager;
	// If a test file is passed in by environment then don't write new data to it.
	state bool reload = getenv("TESTFILE") == nullptr;
	state std::string fileName = reload ? "unittest.redwood-v1" : getenv("TESTFILE");

	if (reload) {
		printf("Deleting old test data\n");
		deleteFile(fileName);
	}

	printf("Filename: %s\n", fileName.c_str());
	state int pageSize = params.getInt("pageSize").orDefault(SERVER_KNOBS->REDWOOD_DEFAULT_PAGE_SIZE);
	state int extentSize = params.getInt("extentSize").orDefault(SERVER_KNOBS->REDWOOD_DEFAULT_EXTENT_SIZE);
	state int64_t cacheSizeBytes = params.getInt("cacheSizeBytes").orDefault(FLOW_KNOBS->PAGE_CACHE_4K);
	// Choose a large remapCleanupWindowBytes to avoid popping the queue
	state int64_t remapCleanupWindowBytes = params.getInt("remapCleanupWindowBytes").orDefault(1e16);
	state int numEntries = params.getInt("numEntries").orDefault(10e6);
	state int concurrentExtentReads =
	    params.getInt("concurrentExtentReads").orDefault(SERVER_KNOBS->REDWOOD_EXTENT_CONCURRENT_READS);
	state int targetCommitSize = deterministicRandom()->randomInt(2e6, 30e6);
	state int currentCommitSize = 0;
	state int64_t cumulativeCommitSize = 0;

	printf("pageSize: %d\n", pageSize);
	printf("extentSize: %d\n", extentSize);
	printf("cacheSizeBytes: %" PRId64 "\n", cacheSizeBytes);
	printf("remapCleanupWindowBytes: %" PRId64 "\n", remapCleanupWindowBytes);

	// Do random pushes into the queue and commit periodically
	if (reload) {
		pager = new DWALPager(
		    pageSize, extentSize, fileName, cacheSizeBytes, remapCleanupWindowBytes, concurrentExtentReads, false);
		pager->setEncryptionKeyProvider(makeReference<NullEncryptionKeyProvider>());
		wait(success(pager->init()));

		LogicalPageID extID = pager->newLastExtentID();
		m_extentQueue.create(pager, extID, "ExtentQueue", pager->newLastQueueID(), true);
		pager->pushExtentUsedList(m_extentQueue.queueID, extID);

		state int v;
		state ExtentQueueEntry<16> e;
		deterministicRandom()->randomBytes(e.entry, 16);
		state int sinceYield = 0;
		for (v = 1; v <= numEntries; ++v) {
			// Sometimes do a commit
			if (currentCommitSize >= targetCommitSize) {
				fmt::print("currentCommitSize: {0}, cumulativeCommitSize: {1}, pageCacheCount: {2}\n",
				           currentCommitSize,
				           cumulativeCommitSize,
				           pager->getPageCacheCount());
				wait(m_extentQueue.flush());
				wait(pager->commit(pager->getLastCommittedVersion() + 1,
				                   ObjectWriter::toValue(m_extentQueue.getState(), Unversioned())));
				cumulativeCommitSize += currentCommitSize;
				targetCommitSize = deterministicRandom()->randomInt(2e6, 30e6);
				currentCommitSize = 0;
			}

			// push a random entry into the queue
			m_extentQueue.pushBack(e);
			currentCommitSize += 16;

			// yield periodically to avoid overflowing the stack
			if (++sinceYield >= 100) {
				sinceYield = 0;
				wait(yield());
			}
		}
		cumulativeCommitSize += currentCommitSize;
		fmt::print(
		    "Final cumulativeCommitSize: {0}, pageCacheCount: {1}\n", cumulativeCommitSize, pager->getPageCacheCount());
		wait(m_extentQueue.flush());
		printf("Commit ExtentQueue getState(): %s\n", m_extentQueue.getState().toString().c_str());
		wait(pager->commit(pager->getLastCommittedVersion() + 1,
		                   ObjectWriter::toValue(m_extentQueue.getState(), Unversioned())));

		Future<Void> onClosed = pager->onClosed();
		pager->close();
		wait(onClosed);
	}

	printf("Reopening pager file from disk.\n");
	pager = new DWALPager(
	    pageSize, extentSize, fileName, cacheSizeBytes, remapCleanupWindowBytes, concurrentExtentReads, false);
	pager->setEncryptionKeyProvider(makeReference<NullEncryptionKeyProvider>());
	wait(success(pager->init()));

	printf("Starting ExtentQueue FastPath Recovery from Disk.\n");

	// reopen the pager from disk
	extentQueueState = ObjectReader::fromStringRef<ExtentQueueT::QueueState>(pager->getCommitRecord(), Unversioned());
	printf("Recovered ExtentQueue getState(): %s\n", extentQueueState.toString().c_str());
	m_extentQueue.recover(pager, extentQueueState, "ExtentQueueRecovered");

	state double intervalStart = timer();
	state double start = intervalStart;
	state Standalone<VectorRef<LogicalPageID>> extentIDs = wait(pager->getUsedExtents(m_extentQueue.queueID));

	// fire read requests for all used extents
	state int i;
	for (i = 1; i < extentIDs.size() - 1; i++) {
		LogicalPageID extID = extentIDs[i];
		pager->readExtent(extID);
	}

	state PromiseStream<Standalone<VectorRef<ExtentQueueEntry<16>>>> resultStream;
	state Future<Void> queueRecoverActor;
	queueRecoverActor = m_extentQueue.peekAllExt(resultStream);
	state int entriesRead = 0;
	try {
		loop choose {
			when(Standalone<VectorRef<ExtentQueueEntry<16>>> entries = waitNext(resultStream.getFuture())) {
				entriesRead += entries.size();
				if (entriesRead == m_extentQueue.numEntries)
					break;
			}
			when(wait(queueRecoverActor)) {
				queueRecoverActor = Never();
			}
		}
	} catch (Error& e) {
		if (e.code() != error_code_end_of_stream) {
			throw;
		}
	}

	state double elapsed = timer() - start;
	printf("Completed fastpath extent queue recovery: elapsed=%f entriesRead=%d recoveryRate=%f MB/s\n",
	       elapsed,
	       entriesRead,
	       cumulativeCommitSize / elapsed / 1e6);

	fmt::print("pageCacheCount: {0} extentCacheCount: {1}\n", pager->getPageCacheCount(), pager->getExtentCacheCount());

	pager->extentCacheClear();
	m_extentQueue.resetHeadReader();

	printf("Starting ExtentQueue SlowPath Recovery from Disk.\n");
	intervalStart = timer();
	start = intervalStart;
	// peekAll the queue using regular slow path
	Standalone<VectorRef<ExtentQueueEntry<16>>> entries = wait(m_extentQueue.peekAll());

	elapsed = timer() - start;
	printf("Completed slowpath extent queue recovery: elapsed=%f entriesRead=%d recoveryRate=%f MB/s\n",
	       elapsed,
	       entries.size(),
	       cumulativeCommitSize / elapsed / 1e6);

	return Void();
}

TEST_CASE(":/redwood/performance/set") {
	state SignalableActorCollection actors;

	state std::string file = params.get("file").orDefault("unittest.redwood-v1");
	state int pageSize = params.getInt("pageSize").orDefault(SERVER_KNOBS->REDWOOD_DEFAULT_PAGE_SIZE);
	state int extentSize = params.getInt("extentSize").orDefault(SERVER_KNOBS->REDWOOD_DEFAULT_EXTENT_SIZE);
	state int64_t pageCacheBytes = params.getInt("pageCacheBytes").orDefault(FLOW_KNOBS->PAGE_CACHE_4K);
	state int nodeCount = params.getInt("nodeCount").orDefault(1e9);
	state int maxRecordsPerCommit = params.getInt("maxRecordsPerCommit").orDefault(20000);
	state int maxKVBytesPerCommit = params.getInt("maxKVBytesPerCommit").orDefault(20e6);
	state int64_t kvBytesTarget = params.getInt("kvBytesTarget").orDefault(4e9);
	state int minKeyPrefixBytes = params.getInt("minKeyPrefixBytes").orDefault(25);
	state int maxKeyPrefixBytes = params.getInt("maxKeyPrefixBytes").orDefault(25);
	state int minValueSize = params.getInt("minValueSize").orDefault(100);
	state int maxValueSize = params.getInt("maxValueSize").orDefault(500);
	state int minConsecutiveRun = params.getInt("minConsecutiveRun").orDefault(1);
	state int maxConsecutiveRun = params.getInt("maxConsecutiveRun").orDefault(100);
	state char firstKeyChar = params.get("firstKeyChar").orDefault("a")[0];
	state char lastKeyChar = params.get("lastKeyChar").orDefault("m")[0];
	state int64_t remapCleanupWindowBytes = params.getInt("remapCleanupWindowBytes").orDefault(100LL * 1024 * 1024);
	state int concurrentExtentReads =
	    params.getInt("concurrentExtentReads").orDefault(SERVER_KNOBS->REDWOOD_EXTENT_CONCURRENT_READS);
	state bool openExisting = params.getInt("openExisting").orDefault(0);
	state bool insertRecords = !openExisting || params.getInt("insertRecords").orDefault(0);
	state int concurrentSeeks = params.getInt("concurrentSeeks").orDefault(64);
	state int concurrentScans = params.getInt("concurrentScans").orDefault(64);
	state int seeks = params.getInt("seeks").orDefault(1000000);
	state int scans = params.getInt("scans").orDefault(20000);
	state int scanWidth = params.getInt("scanWidth").orDefault(50);
	state int scanPrefetchBytes = params.getInt("scanPrefetchBytes").orDefault(0);
	state bool pagerMemoryOnly = params.getInt("pagerMemoryOnly").orDefault(0);
	state bool traceMetrics = params.getInt("traceMetrics").orDefault(0);
	state bool destructiveSanityCheck = params.getInt("destructiveSanityCheck").orDefault(0);

	printf("file: %s\n", file.c_str());
	printf("openExisting: %d\n", openExisting);
	printf("insertRecords: %d\n", insertRecords);
	printf("destructiveSanityCheck: %d\n", destructiveSanityCheck);
	printf("pagerMemoryOnly: %d\n", pagerMemoryOnly);
	printf("pageSize: %d\n", pageSize);
	printf("extentSize: %d\n", extentSize);
	printf("pageCacheBytes: %" PRId64 "\n", pageCacheBytes);
	printf("trailingIntegerIndexRange: %d\n", nodeCount);
	printf("maxChangesPerCommit: %d\n", maxRecordsPerCommit);
	printf("minKeyPrefixBytes: %d\n", minKeyPrefixBytes);
	printf("maxKeyPrefixBytes: %d\n", maxKeyPrefixBytes);
	printf("minConsecutiveRun: %d\n", minConsecutiveRun);
	printf("maxConsecutiveRun: %d\n", maxConsecutiveRun);
	printf("minValueSize: %d\n", minValueSize);
	printf("maxValueSize: %d\n", maxValueSize);
	printf("maxCommitSize: %d\n", maxKVBytesPerCommit);
	printf("kvBytesTarget: %" PRId64 "\n", kvBytesTarget);
	printf("KeyLexicon '%c' to '%c'\n", firstKeyChar, lastKeyChar);
	printf("remapCleanupWindowBytes: %" PRId64 "\n", remapCleanupWindowBytes);
	printf("concurrentScans: %d\n", concurrentScans);
	printf("concurrentSeeks: %d\n", concurrentSeeks);
	printf("seeks: %d\n", seeks);
	printf("scans: %d\n", scans);
	printf("scanWidth: %d\n", scanWidth);
	printf("scanPrefetchBytes: %d\n", scanPrefetchBytes);

	// If using stdout for metrics, prevent trace event metrics logger from starting
	if (!traceMetrics) {
		g_redwoodMetricsActor = Void();
		g_redwoodMetrics.clear();
	}

	if (!openExisting) {
		printf("Deleting old test data\n");
		deleteFile(file);
	}

	DWALPager* pager = new DWALPager(
	    pageSize, extentSize, file, pageCacheBytes, remapCleanupWindowBytes, concurrentExtentReads, pagerMemoryOnly);
	state VersionedBTree* btree = new VersionedBTree(
	    pager, file, UID(), {}, {}, EncodingType::XXHash64, makeReference<NullEncryptionKeyProvider>());
	wait(btree->init());
	printf("Initialized.  StorageBytes=%s\n", btree->getStorageBytes().toString().c_str());

	state int64_t kvBytesThisCommit = 0;
	state int64_t kvBytesTotal = 0;
	state int recordsThisCommit = 0;
	state Future<Void> commit = Void();
	state std::string value(maxValueSize, 'v');

	printf("Starting.\n");
	state double intervalStart = timer();
	state double start = intervalStart;
	state int sinceYield = 0;
	state Version version = btree->getLastCommittedVersion();

	if (insertRecords) {
		while (kvBytesTotal < kvBytesTarget) {
			state int changesThisVersion =
			    deterministicRandom()->randomInt(0, maxRecordsPerCommit - recordsThisCommit + 1);

			while (changesThisVersion > 0 && kvBytesThisCommit < maxKVBytesPerCommit) {
				KeyValue kv;
				kv.key = randomString(kv.arena(),
				                      deterministicRandom()->randomInt(minKeyPrefixBytes + sizeof(uint32_t),
				                                                       maxKeyPrefixBytes + sizeof(uint32_t) + 1),
				                      firstKeyChar,
				                      lastKeyChar);
				int32_t index = deterministicRandom()->randomInt(0, nodeCount);
				int runLength = deterministicRandom()->randomInt(minConsecutiveRun, maxConsecutiveRun + 1);

				while (runLength > 0 && changesThisVersion > 0) {
					*(uint32_t*)(kv.key.end() - sizeof(uint32_t)) = bigEndian32(index++);
					kv.value = StringRef((uint8_t*)value.data(),
					                     deterministicRandom()->randomInt(minValueSize, maxValueSize + 1));

					btree->set(kv);

					--runLength;
					--changesThisVersion;
					kvBytesThisCommit += kv.key.size() + kv.value.size();
					++recordsThisCommit;
				}

				if (++sinceYield >= 100) {
					sinceYield = 0;
					wait(yield());
				}
			}

			if (kvBytesThisCommit >= maxKVBytesPerCommit || recordsThisCommit >= maxRecordsPerCommit) {
				btree->setOldestReadableVersion(btree->getLastCommittedVersion());
				wait(commit);
				TraceEvent e("RedwoodState");
				btree->toTraceEvent(e);
				e.log();

				printf("Cumulative %.2f MB keyValue bytes written at %.2f MB/s\n",
				       kvBytesTotal / 1e6,
				       kvBytesTotal / (timer() - start) / 1e6);

				// Avoid capturing via this to freeze counter values
				int recs = recordsThisCommit;
				int kvb = kvBytesThisCommit;

				// Capturing invervalStart via this->intervalStart makes IDE's unhappy as they do not know about the
				// actor state object
				double* pIntervalStart = &intervalStart;

				commit = map(btree->commit(++version), [=](Void result) {
					if (!traceMetrics) {
						printf("%s\n", g_redwoodMetrics.toString(true).c_str());
					}
					double elapsed = timer() - *pIntervalStart;
					printf("Committed %d keyValueBytes in %d records in %f seconds, %.2f MB/s\n",
					       kvb,
					       recs,
					       elapsed,
					       kvb / elapsed / 1e6);
					*pIntervalStart = timer();
					return Void();
				});

				kvBytesTotal += kvBytesThisCommit;
				kvBytesThisCommit = 0;
				recordsThisCommit = 0;
			}
		}

		wait(commit);
		printf("Cumulative %.2f MB keyValue bytes written at %.2f MB/s\n",
		       kvBytesTotal / 1e6,
		       kvBytesTotal / (timer() - start) / 1e6);
		printf("StorageBytes=%s\n", btree->getStorageBytes().toString().c_str());
	}

	state Future<Void> stats =
	    traceMetrics ? Void()
	                 : recurring([&]() { printf("Stats:\n%s\n", g_redwoodMetrics.toString(true).c_str()); }, 1.0);

	if (scans > 0) {
		printf("Parallel scans, concurrency=%d, scans=%d, scanWidth=%d, scanPreftchBytes=%d ...\n",
		       concurrentScans,
		       scans,
		       scanWidth,
		       scanPrefetchBytes);
		for (int x = 0; x < concurrentScans; ++x) {
			actors.add(
			    randomScans(btree, scans / concurrentScans, scanWidth, scanPrefetchBytes, firstKeyChar, lastKeyChar));
		}
		wait(actors.signalAndReset());
	}

	if (seeks > 0) {
		printf("Parallel seeks, concurrency=%d, seeks=%d ...\n", concurrentSeeks, seeks);
		for (int x = 0; x < concurrentSeeks; ++x) {
			actors.add(
			    randomSeeks(btree, Optional<Version>(), true, seeks / concurrentSeeks, firstKeyChar, lastKeyChar, 4));
		}
		wait(actors.signalAndReset());
	}

	stats.cancel();

	if (destructiveSanityCheck) {
		wait(btree->clearAllAndCheckSanity());
	}

	Future<Void> closedFuture = btree->onClosed();
	btree->close();
	wait(closedFuture);

	wait(delay(0));
	ASSERT(DWALPager::PageCacheT::Evictor::getEvictor()->empty());

	return Void();
}

struct PrefixSegment {
	int length;
	int cardinality;

	std::string toString() const { return format("{%d bytes, %d choices}", length, cardinality); }
};

// Utility class for generating kv pairs under a prefix pattern
// It currently uses std::string in an abstraction breaking way.
struct KVSource {
	KVSource() {}

	typedef VectorRef<uint8_t> PrefixRef;
	typedef Standalone<PrefixRef> Prefix;

	std::vector<PrefixSegment> desc;
	std::vector<std::vector<std::string>> segments;
	std::vector<Prefix> prefixes;
	std::vector<Prefix*> prefixesSorted;
	std::string valueData;
	int prefixLen;
	int lastIndex;
	// TODO there is probably a better way to do this
	Prefix extraRangePrefix;

	KVSource(const std::vector<PrefixSegment>& desc, int numPrefixes = 0) : desc(desc) {
		if (numPrefixes == 0) {
			numPrefixes = 1;
			for (auto& p : desc) {
				numPrefixes *= p.cardinality;
			}
		}

		prefixLen = 0;
		for (auto& s : desc) {
			prefixLen += s.length;
			std::vector<std::string> parts;
			while (parts.size() < s.cardinality) {
				parts.push_back(deterministicRandom()->randomAlphaNumeric(s.length));
			}
			segments.push_back(std::move(parts));
		}

		while (prefixes.size() < numPrefixes) {
			std::string p;
			for (auto& s : segments) {
				p.append(s[deterministicRandom()->randomInt(0, s.size())]);
			}
			prefixes.push_back(PrefixRef((uint8_t*)p.data(), p.size()));
		}

		for (auto& p : prefixes) {
			prefixesSorted.push_back(&p);
		}
		std::sort(prefixesSorted.begin(), prefixesSorted.end(), [](const Prefix* a, const Prefix* b) {
			return KeyRef((uint8_t*)a->begin(), a->size()) < KeyRef((uint8_t*)b->begin(), b->size());
		});

		valueData = deterministicRandom()->randomAlphaNumeric(100000);
		lastIndex = 0;
	}

	// Expands the chosen prefix in the prefix list to hold suffix,
	// fills suffix with random bytes, and returns a reference to the string
	KeyRef getKeyRef(int suffixLen) { return makeKey(randomPrefix(), suffixLen); }

	// Like getKeyRef but uses the same prefix as the last randomly chosen prefix
	KeyRef getAnotherKeyRef(int suffixLen, bool sorted = false) {
		Prefix& p = sorted ? *prefixesSorted[lastIndex] : prefixes[lastIndex];
		return makeKey(p, suffixLen);
	}

	// Like getKeyRef but gets a KeyRangeRef. If samePrefix, it returns a range from the same prefix,
	// otherwise it returns a random range from the entire keyspace
	// Can technically return an empty range with low probability
	KeyRangeRef getKeyRangeRef(bool samePrefix, int suffixLen, bool sorted = false) {
		KeyRef a, b;

		a = getKeyRef(suffixLen);
		// Copy a so that b's Prefix Arena allocation doesn't overwrite a if using the same prefix
		extraRangePrefix.reserve(extraRangePrefix.arena(), a.size());
		a.copyTo((uint8_t*)extraRangePrefix.begin());
		a = KeyRef(extraRangePrefix.begin(), a.size());

		if (samePrefix) {
			b = getAnotherKeyRef(suffixLen, sorted);
		} else {
			b = getKeyRef(suffixLen);
		}

		if (a < b) {
			return KeyRangeRef(a, b);
		} else {
			return KeyRangeRef(b, a);
		}
	}

	// TODO unused, remove?
	// Like getKeyRef but gets a KeyRangeRef for two keys covering the given number of sorted adjacent prefixes
	KeyRangeRef getRangeRef(int prefixesCovered, int suffixLen) {
		prefixesCovered = std::min<int>(prefixesCovered, prefixes.size());
		int i = deterministicRandom()->randomInt(0, prefixesSorted.size() - prefixesCovered);
		Prefix* begin = prefixesSorted[i];
		Prefix* end = prefixesSorted[i + prefixesCovered];
		return KeyRangeRef(makeKey(*begin, suffixLen), makeKey(*end, suffixLen));
	}

	KeyRef getValue(int len) { return KeyRef(valueData).substr(0, len); }

	// Move lastIndex to the next position, wrapping around to 0
	void nextPrefix() {
		++lastIndex;
		if (lastIndex == prefixes.size()) {
			lastIndex = 0;
		}
	}

	Prefix& randomPrefix() {
		lastIndex = deterministicRandom()->randomInt(0, prefixes.size());
		return prefixes[lastIndex];
	}

	static KeyRef makeKey(Prefix& p, int suffixLen) {
		p.reserve(p.arena(), p.size() + suffixLen);
		uint8_t* wptr = p.end();
		for (int i = 0; i < suffixLen; ++i) {
			*wptr++ = (uint8_t)deterministicRandom()->randomAlphaNumeric();
		}
		return KeyRef(p.begin(), p.size() + suffixLen);
	}

	int numPrefixes() const { return prefixes.size(); };

	std::string toString() const {
		return format("{prefixLen=%d prefixes=%d format=%s}", prefixLen, numPrefixes(), ::toString(desc).c_str());
	}
};

ACTOR Future<StorageBytes> getStableStorageBytes(IKeyValueStore* kvs) {
	state StorageBytes sb = kvs->getStorageBytes();

	// Wait for StorageBytes used metric to stabilize
	loop {
		wait(kvs->commit());
		StorageBytes sb2 = kvs->getStorageBytes();
		bool stable = sb2.used == sb.used;
		sb = sb2;
		if (stable) {
			break;
		}
	}

	return sb;
}

ACTOR Future<Void> prefixClusteredInsert(IKeyValueStore* kvs,
                                         int suffixSize,
                                         int valueSize,
                                         KVSource source,
                                         int recordCountTarget,
                                         bool usePrefixesInOrder,
                                         bool clearAfter) {
	state int commitTarget = 5e6;

	state int recordSize = source.prefixLen + suffixSize + valueSize;
	state int64_t kvBytesTarget = (int64_t)recordCountTarget * recordSize;
	state int recordsPerPrefix = recordCountTarget / source.numPrefixes();

	fmt::print("\nstoreType: {}\n", static_cast<int>(kvs->getType()));
	fmt::print("commitTarget: {}\n", commitTarget);
	fmt::print("prefixSource: {}\n", source.toString());
	fmt::print("usePrefixesInOrder: {}\n", usePrefixesInOrder);
	fmt::print("suffixSize: {}\n", suffixSize);
	fmt::print("valueSize: {}\n", valueSize);
	fmt::print("recordSize: {}\n", recordSize);
	fmt::print("recordsPerPrefix: {}\n", recordsPerPrefix);
	fmt::print("recordCountTarget: {}\n", recordCountTarget);
	fmt::print("kvBytesTarget: {}\n", kvBytesTarget);

	state int64_t kvBytes = 0;
	state int64_t kvBytesTotal = 0;
	state int records = 0;
	state Future<Void> commit = Void();
	state std::string value = deterministicRandom()->randomAlphaNumeric(1e6);

	wait(kvs->init());

	state double intervalStart = timer();
	state double start = intervalStart;

	state std::function<void()> stats = [&]() {
		double elapsed = timer() - start;
		printf("Cumulative stats: %.2f seconds  %.2f MB keyValue bytes  %d records  %.2f MB/s  %.2f rec/s\r",
		       elapsed,
		       kvBytesTotal / 1e6,
		       records,
		       kvBytesTotal / elapsed / 1e6,
		       records / elapsed);
		fflush(stdout);
	};

	while (kvBytesTotal < kvBytesTarget) {
		wait(yield());

		state int i;
		for (i = 0; i < recordsPerPrefix; ++i) {
			KeyValueRef kv(source.getAnotherKeyRef(suffixSize, usePrefixesInOrder), source.getValue(valueSize));
			kvs->set(kv);
			kvBytes += kv.expectedSize();
			++records;

			if (kvBytes >= commitTarget) {
				wait(commit);
				stats();
				commit = kvs->commit();
				kvBytesTotal += kvBytes;
				if (kvBytesTotal >= kvBytesTarget) {
					break;
				}
				kvBytes = 0;
			}
		}

		// Use every prefix, one at a time
		source.nextPrefix();
	}

	wait(commit);
	// TODO is it desired that not all records are committed? This could commit again to ensure any records set()
	// since the last commit are persisted. For the purposes of how this is used currently, I don't think it matters
	// though
	stats();
	printf("\n");

	intervalStart = timer();
	StorageBytes sb = wait(getStableStorageBytes(kvs));
	printf("storageBytes: %s (stable after %.2f seconds)\n", toString(sb).c_str(), timer() - intervalStart);

	if (clearAfter) {
		printf("Clearing all keys\n");
		intervalStart = timer();
		kvs->clear(KeyRangeRef(""_sr, "\xff"_sr));
		state StorageBytes sbClear = wait(getStableStorageBytes(kvs));
		printf("Cleared all keys in %.2f seconds, final storageByte: %s\n",
		       timer() - intervalStart,
		       toString(sbClear).c_str());
	}

	return Void();
}

ACTOR Future<Void> sequentialInsert(IKeyValueStore* kvs, int prefixLen, int valueSize, int recordCountTarget) {
	state int commitTarget = 5e6;

	state KVSource source({ { prefixLen, 1 } });
	state int recordSize = source.prefixLen + sizeof(uint64_t) + valueSize;
	state int64_t kvBytesTarget = (int64_t)recordCountTarget * recordSize;

	fmt::print("\nstoreType: {}\n", static_cast<int>(kvs->getType()));
	fmt::print("commitTarget: {}\n", commitTarget);
	fmt::print("valueSize: {}\n", valueSize);
	fmt::print("recordSize: {}\n", recordSize);
	fmt::print("recordCountTarget: {}\n", recordCountTarget);
	fmt::print("kvBytesTarget: {}\n", kvBytesTarget);

	state int64_t kvBytes = 0;
	state int64_t kvBytesTotal = 0;
	state int records = 0;
	state Future<Void> commit = Void();
	state std::string value = deterministicRandom()->randomAlphaNumeric(1e6);

	wait(kvs->init());

	state double intervalStart = timer();
	state double start = intervalStart;

	state std::function<void()> stats = [&]() {
		double elapsed = timer() - start;
		printf("Cumulative stats: %.2f seconds  %.2f MB keyValue bytes  %d records  %.2f MB/s  %.2f rec/s\r",
		       elapsed,
		       kvBytesTotal / 1e6,
		       records,
		       kvBytesTotal / elapsed / 1e6,
		       records / elapsed);
		fflush(stdout);
	};

	state uint64_t c = 0;
	state Key key = source.getKeyRef(sizeof(uint64_t));

	while (kvBytesTotal < kvBytesTarget) {
		wait(yield());
		*(uint64_t*)(key.end() - sizeof(uint64_t)) = bigEndian64(c);
		KeyValueRef kv(key, source.getValue(valueSize));
		kvs->set(kv);
		kvBytes += kv.expectedSize();
		++records;

		if (kvBytes >= commitTarget) {
			wait(commit);
			stats();
			commit = kvs->commit();
			kvBytesTotal += kvBytes;
			if (kvBytesTotal >= kvBytesTarget) {
				break;
			}
			kvBytes = 0;
		}
		++c;
	}

	wait(commit);
	stats();
	printf("\n");

	return Void();
}

Future<Void> closeKVS(IKeyValueStore* kvs, bool dispose = false) {
	Future<Void> closed = kvs->onClosed();
	if (dispose) {
		kvs->dispose();
	} else {
		kvs->close();
	}
	return closed;
}

ACTOR Future<Void> doPrefixInsertComparison(int suffixSize,
                                            int valueSize,
                                            int recordCountTarget,
                                            bool usePrefixesInOrder,
                                            KVSource source) {

	deleteFile("test.redwood-v1");
	wait(delay(5));
	state IKeyValueStore* redwood = openKVStore(KeyValueStoreType::SSD_REDWOOD_V1, "test.redwood-v1", UID(), 0);
	wait(prefixClusteredInsert(redwood, suffixSize, valueSize, source, recordCountTarget, usePrefixesInOrder, true));
	wait(closeKVS(redwood));
	printf("\n");

	deleteFile("test.sqlite");
	deleteFile("test.sqlite-wal");
	wait(delay(5));
	state IKeyValueStore* sqlite = openKVStore(KeyValueStoreType::SSD_BTREE_V2, "test.sqlite", UID(), 0);
	wait(prefixClusteredInsert(sqlite, suffixSize, valueSize, source, recordCountTarget, usePrefixesInOrder, true));
	wait(closeKVS(sqlite));
	printf("\n");

	return Void();
}

TEST_CASE(":/redwood/performance/prefixSizeComparison") {
	state int suffixSize = params.getInt("suffixSize").orDefault(12);
	state int valueSize = params.getInt("valueSize").orDefault(100);
	state int recordCountTarget = params.getInt("recordCountTarget").orDefault(100e6);
	state bool usePrefixesInOrder = params.getInt("usePrefixesInOrder").orDefault(0);

	wait(doPrefixInsertComparison(
	    suffixSize, valueSize, recordCountTarget, usePrefixesInOrder, KVSource({ { 10, 100000 } })));
	wait(doPrefixInsertComparison(
	    suffixSize, valueSize, recordCountTarget, usePrefixesInOrder, KVSource({ { 16, 100000 } })));
	wait(doPrefixInsertComparison(
	    suffixSize, valueSize, recordCountTarget, usePrefixesInOrder, KVSource({ { 32, 100000 } })));
	wait(doPrefixInsertComparison(suffixSize,
	                              valueSize,
	                              recordCountTarget,
	                              usePrefixesInOrder,
	                              KVSource({ { 4, 5 }, { 12, 1000 }, { 8, 5 }, { 8, 4 } })));

	return Void();
}

TEST_CASE(":/redwood/performance/sequentialInsert") {
	state int prefixLen = params.getInt("prefixLen").orDefault(30);
	state int valueSize = params.getInt("valueSize").orDefault(100);
	state int recordCountTarget = params.getInt("recordCountTarget").orDefault(100e6);

	deleteFile("test.redwood-v1");
	wait(delay(5));
	state IKeyValueStore* redwood = openKVStore(KeyValueStoreType::SSD_REDWOOD_V1, "test.redwood-v1", UID(), 0);
	wait(sequentialInsert(redwood, prefixLen, valueSize, recordCountTarget));
	wait(closeKVS(redwood));
	printf("\n");

	return Void();
}

// singlePrefix forces the range read to have the start and end key with the same prefix
ACTOR Future<Void> randomRangeScans(IKeyValueStore* kvs,
                                    int suffixSize,
                                    KVSource source,
                                    int valueSize,
                                    int recordCountTarget,
                                    bool singlePrefix,
                                    int rowLimit,
                                    int byteLimit,
                                    Optional<ReadOptions> options = Optional<ReadOptions>()) {
	fmt::print("\nstoreType: {}\n", static_cast<int>(kvs->getType()));
	fmt::print("prefixSource: {}\n", source.toString());
	fmt::print("suffixSize: {}\n", suffixSize);
	fmt::print("recordCountTarget: {}\n", recordCountTarget);
	fmt::print("singlePrefix: {}\n", singlePrefix);
	fmt::print("rowLimit: {}\n", rowLimit);

	state int64_t recordSize = source.prefixLen + suffixSize + valueSize;
	state int64_t bytesRead = 0;
	state int64_t recordsRead = 0;
	state int queries = 0;
	state int64_t nextPrintRecords = 1e5;

	state double start = timer();
	state std::function<void()> stats = [&]() {
		double elapsed = timer() - start;
		fmt::print("Cumulative stats: {0:.2f} seconds  {1} queries {2:.2f} MB {3} records  {4:.2f} qps {5:.2f} MB/s  "
		           "{6:.2f} rec/s\r\n",
		           elapsed,
		           queries,
		           bytesRead / 1e6,
		           recordsRead,
		           queries / elapsed,
		           bytesRead / elapsed / 1e6,
		           recordsRead / elapsed);
		fflush(stdout);
	};

	while (recordsRead < recordCountTarget) {
		KeyRangeRef range = source.getKeyRangeRef(singlePrefix, suffixSize);
		int rowLim = (deterministicRandom()->randomInt(0, 2) != 0) ? rowLimit : -rowLimit;

		RangeResult result = wait(kvs->readRange(range, rowLim, byteLimit, options));

		recordsRead += result.size();
		bytesRead += result.size() * recordSize;
		++queries;

		// log stats with exponential backoff
		if (recordsRead >= nextPrintRecords) {
			stats();
			nextPrintRecords *= 2;
		}
	}

	stats();
	printf("\n");

	return Void();
}

TEST_CASE(":/redwood/performance/randomRangeScans") {
	state int prefixLen = 30;
	state int suffixSize = 12;
	state int valueSize = 100;
	state int maxByteLimit = std::numeric_limits<int>::max();

	// TODO change to 100e8 after figuring out no-disk redwood mode
	state int writeRecordCountTarget = 1e6;
	state int queryRecordTarget = 1e7;
	state int writePrefixesInOrder = false;

	state KVSource source({ { prefixLen, 1000 } });

	deleteFile("test.redwood-v1");
	wait(delay(5));
	state IKeyValueStore* redwood = openKVStore(KeyValueStoreType::SSD_REDWOOD_V1, "test.redwood-v1", UID(), 0);
	wait(prefixClusteredInsert(
	    redwood, suffixSize, valueSize, source, writeRecordCountTarget, writePrefixesInOrder, false));

	// divide targets for tiny queries by 10 because they are much slower
	wait(randomRangeScans(redwood, suffixSize, source, valueSize, queryRecordTarget / 10, true, 10, maxByteLimit));
	wait(randomRangeScans(redwood, suffixSize, source, valueSize, queryRecordTarget, true, 1000, maxByteLimit));
	wait(randomRangeScans(redwood, suffixSize, source, valueSize, queryRecordTarget / 10, false, 100, maxByteLimit));
	wait(randomRangeScans(redwood, suffixSize, source, valueSize, queryRecordTarget, false, 10000, maxByteLimit));
	wait(randomRangeScans(redwood, suffixSize, source, valueSize, queryRecordTarget, false, 1000000, maxByteLimit));
	wait(closeKVS(redwood));
	printf("\n");
	return Void();
}

TEST_CASE(":/redwood/performance/histograms") {
	// Time needed to log 33 histograms.
	std::vector<Reference<Histogram>> histograms;
	for (int i = 0; i < 33; i++) {
		std::string levelString = "L" + std::to_string(i);
		histograms.push_back(Histogram::getHistogram("histogramTest"_sr, "levelString"_sr, Histogram::Unit::bytes));
	}
	for (int i = 0; i < 33; i++) {
		for (int j = 0; j < 32; j++) {
			histograms[i]->sample(std::pow(2, j));
		}
	}
	auto t_start = std::chrono::high_resolution_clock::now();
	for (int i = 0; i < 33; i++) {
		histograms[i]->writeToLog(30.0);
	}
	auto t_end = std::chrono::high_resolution_clock::now();
	double elapsed_time_ms = std::chrono::duration<double, std::milli>(t_end - t_start).count();
	std::cout << "Time needed to log 33 histograms (millisecond): " << elapsed_time_ms << std::endl;

	return Void();
}

namespace {
void setAuthMode(EncodingType encodingType) {
	auto& g_knobs = IKnobCollection::getMutableGlobalKnobCollection();
	if (encodingType == AESEncryption) {
		g_knobs.setKnob("encrypt_header_auth_token_enabled", KnobValueRef::create(bool{ false }));
	} else {
		g_knobs.setKnob("encrypt_header_auth_token_enabled", KnobValueRef::create(bool{ true }));
		g_knobs.setKnob("encrypt_header_auth_token_algo", KnobValueRef::create(int{ 1 }));
	}
}
} // anonymous namespace

TEST_CASE("/redwood/correctness/EnforceEncodingType") {
	state const std::vector<std::pair<EncodingType, EncodingType>> testCases = {
		{ XXHash64, XOREncryption_TestOnly }, { AESEncryption, AESEncryptionWithAuth }
	};
	state const std::map<EncodingType, Reference<IPageEncryptionKeyProvider>> encryptionKeyProviders = {
		{ XXHash64, makeReference<NullEncryptionKeyProvider>() },
		{ XOREncryption_TestOnly, makeReference<XOREncryptionKeyProvider_TestOnly>("test.redwood-v1") },
		{ AESEncryption, makeReference<RandomEncryptionKeyProvider<AESEncryption>>() },
		{ AESEncryptionWithAuth, makeReference<RandomEncryptionKeyProvider<AESEncryptionWithAuth>>() }
	};
	state IKeyValueStore* kvs = nullptr;
	g_allowXOREncryptionInSimulation = false;
	for (const auto& testCase : testCases) {
		state EncodingType initialEncodingType = testCase.first;
		state EncodingType reopenEncodingType = testCase.second;
		ASSERT_NE(initialEncodingType, reopenEncodingType);
		ASSERT(isEncodingTypeEncrypted(reopenEncodingType));
		deleteFile("test.redwood-v1");
		printf("Create KV store with encoding type %d\n", initialEncodingType);
		setAuthMode(initialEncodingType);
		kvs = new KeyValueStoreRedwood("test.redwood-v1",
		                               UID(),
		                               {}, // db
		                               isEncodingTypeAESEncrypted(initialEncodingType)
		                                   ? EncryptionAtRestMode::CLUSTER_AWARE
		                                   : EncryptionAtRestMode::DISABLED,
		                               initialEncodingType,
		                               encryptionKeyProviders.at(initialEncodingType));
		wait(kvs->init());
		kvs->set(KeyValueRef("foo"_sr, "bar"_sr));
		wait(kvs->commit());
		wait(closeKVS(kvs));
		// Reopen
		printf("Reopen KV store with encoding type %d\n", reopenEncodingType);
		setAuthMode(reopenEncodingType);
		kvs = new KeyValueStoreRedwood("test.redwood-v1",
		                               UID(),
		                               {}, // db
		                               {}, // encryptionMode
		                               reopenEncodingType,
		                               encryptionKeyProviders.at(reopenEncodingType));
		wait(kvs->init());
		try {
			Optional<Value> v = wait(kvs->readValue("foo"_sr));
			UNREACHABLE();
		} catch (Error& e) {
			ASSERT_EQ(e.code(), error_code_unexpected_encoding_type);
		}
		wait(closeKVS(kvs, true /*dispose*/));
	}
	return Void();
}<|MERGE_RESOLUTION|>--- conflicted
+++ resolved
@@ -72,211 +72,6 @@
 	return s;
 }
 
-<<<<<<< HEAD
-#define PRIORITYMULTILOCK_DEBUG 0
-
-// A multi user lock with a concurrent holder limit where waiters are granted the lock according to
-// an integer priority from 0 to maxPriority, inclusive, where higher integers are given priority.
-//
-// The interface is similar to FlowMutex except that lock holders can drop the lock to release it.
-//
-// Usage:
-//   Lock lock = wait(prioritylock.lock(priorityLevel));
-//   lock.release();  // Explicit release, or
-//   // let lock and all copies of lock go out of scope to release
-class PriorityMultiLock {
-
-public:
-	// Waiting on the lock returns a Lock, which is really just a Promise<Void>
-	// Calling release() is not necessary, it exists in case the Lock holder wants to explicitly release
-	// the Lock before it goes out of scope.
-	struct Lock {
-		void release() { promise.send(Void()); }
-
-		// This is exposed in case the caller wants to use/copy it directly
-		Promise<Void> promise;
-	};
-
-private:
-	struct Waiter {
-		Waiter() : queuedTime(now()) {}
-		Promise<Lock> lockPromise;
-		double queuedTime;
-	};
-
-	typedef Deque<Waiter> Queue;
-
-#if PRIORITYMULTILOCK_DEBUG
-#define prioritylock_printf(...) printf(__VA_ARGS__)
-#else
-#define prioritylock_printf(...)
-#endif
-
-public:
-	PriorityMultiLock(int concurrency, int maxPriority, int launchLimit = std::numeric_limits<int>::max())
-	  : concurrency(concurrency), available(concurrency), waiting(0), launchLimit(launchLimit) {
-		waiters.resize(maxPriority + 1);
-		fRunner = runner(this);
-	}
-
-	~PriorityMultiLock() { prioritylock_printf("destruct"); }
-
-	Future<Lock> lock(int priority = 0) {
-		prioritylock_printf("lock begin %s\n", toString().c_str());
-
-		// This shortcut may enable a waiter to jump the line when the releaser loop yields
-		if (available > 0) {
-			--available;
-			Lock p;
-			addRunner(p);
-			prioritylock_printf("lock exit immediate %s\n", toString().c_str());
-			return p;
-		}
-
-		Waiter w;
-		waiters[priority].push_back(w);
-		++waiting;
-		prioritylock_printf("lock exit queued %s\n", toString().c_str());
-		return w.lockPromise.getFuture();
-	}
-
-	std::string toString() const {
-		int runnersDone = 0;
-		for (int i = 0; i < runners.size(); ++i) {
-			if (runners[i].isReady()) {
-				++runnersDone;
-			}
-		}
-
-		std::string s =
-		    format("{ ptr=%p concurrency=%d available=%d running=%d waiting=%d runnersQueue=%d runnersDone=%d ",
-		           this,
-		           concurrency,
-		           available,
-		           concurrency - available,
-		           waiting,
-		           runners.size(),
-		           runnersDone);
-
-		for (int i = 0; i < waiters.size(); ++i) {
-			s += format("p%d_waiters=%u ", i, waiters[i].size());
-		}
-
-		s += "}";
-		return s;
-	}
-
-	// Stop handing out the lock to new users, but leave existing lock holders alone.
-	void halt() {
-		available -= concurrency;
-		concurrency = 0;
-		fRunner.cancel();
-	}
-
-private:
-	void addRunner(Lock& lock) {
-		runners.push_back(map(ready(lock.promise.getFuture()), [=](Void) {
-			prioritylock_printf("Lock released\n");
-			++available;
-			if (waiting > 0 || runners.size() > 100) {
-				release.trigger();
-			}
-			return Void();
-		}));
-	}
-
-	ACTOR static Future<Void> runner(PriorityMultiLock* self) {
-		state int sinceYield = 0;
-		state Future<Void> error = self->brokenOnDestruct.getFuture();
-		state int maxPriority = self->waiters.size() - 1;
-
-		// Priority to try to run tasks from next
-		state int priority = maxPriority;
-		state Queue* pQueue = &self->waiters[maxPriority];
-
-		// Track the number of waiters unlocked at the same priority in a row
-		state int lastPriorityCount = 0;
-
-		loop {
-			// Cleanup finished runner futures at the front of the runner queue.
-			while (!self->runners.empty() && self->runners.front().isReady()) {
-				self->runners.pop_front();
-			}
-
-			// Wait for a runner to release its lock
-			wait(self->release.onTrigger());
-			prioritylock_printf("runner wakeup %s\n", self->toString().c_str());
-
-			if (++sinceYield == 1000) {
-				sinceYield = 0;
-				wait(delay(0));
-			}
-
-			// While there are available slots and there are waiters, launch tasks
-			while (self->available > 0 && self->waiting > 0) {
-				prioritylock_printf("Checking priority=%d lastPriorityCount=%d %s\n",
-				                    priority,
-				                    lastPriorityCount,
-				                    self->toString().c_str());
-
-				while (!pQueue->empty() && ++lastPriorityCount < self->launchLimit) {
-					Waiter w = pQueue->front();
-					pQueue->pop_front();
-					--self->waiting;
-					Lock lock;
-					prioritylock_printf("  Running waiter priority=%d wait=%f %s\n",
-					                    priority,
-					                    now() - w.queuedTime,
-					                    self->toString().c_str());
-					w.lockPromise.send(lock);
-
-					// Self may have been destructed during the lock callback
-					if (error.isReady()) {
-						throw error.getError();
-					}
-
-					// If the lock was not already released, add it to the runners future queue
-					if (lock.promise.canBeSet()) {
-						self->addRunner(lock);
-
-						// A slot has been consumed, so stop reading from this queue if there aren't any more
-						if (--self->available == 0) {
-							break;
-						}
-					}
-				}
-
-				// If there are no more slots available, then don't move to the next priority
-				if (self->available == 0) {
-					break;
-				}
-
-				// Decrease priority, wrapping around to max from 0
-				if (priority == 0) {
-					priority = maxPriority;
-				} else {
-					--priority;
-				}
-
-				pQueue = &self->waiters[priority];
-				lastPriorityCount = 0;
-			}
-		}
-	}
-
-	int concurrency;
-	int available;
-	int waiting;
-	int launchLimit;
-	std::vector<Queue> waiters;
-	Deque<Future<Void>> runners;
-	Future<Void> fRunner;
-	AsyncTrigger release;
-	Promise<Void> brokenOnDestruct;
-};
-
-=======
->>>>>>> 05e73b78
 // Some convenience functions for debugging to stringify various structures
 // Classes can add compatibility by either specializing toString<T> or implementing
 //   std::string toString() const;
@@ -3790,10 +3585,6 @@
 	Value getCommitRecord() const override { return lastCommittedHeader.userCommitRecord; }
 
 	ACTOR void shutdown(DWALPager* self, bool dispose) {
-<<<<<<< HEAD
-		debug_printf("DWALPager(%s) shutdown halt IO lock\n", self->filename.c_str());
-		self->ioLock.halt();
-=======
 		// Send to the error promise first and then delay(0) to give users a chance to cancel
 		// any outstanding operations
 		if (self->errorPromise.canBeSet()) {
@@ -3806,7 +3597,6 @@
 		debug_printf("DWALPager(%s) shutdown kill ioLock\n", self->filename.c_str());
 		self->ioLock->kill();
 
->>>>>>> 05e73b78
 		debug_printf("DWALPager(%s) shutdown cancel recovery\n", self->filename.c_str());
 		self->recoverFuture.cancel();
 		debug_printf("DWALPager(%s) shutdown cancel commit\n", self->filename.c_str());
@@ -8198,7 +7988,6 @@
 
 	ACTOR void shutdown(KeyValueStoreRedwood* self, bool dispose) {
 		TraceEvent(SevInfo, "RedwoodShutdown").detail("Filename", self->m_filename).detail("Dispose", dispose);
-		self->m_concurrentReads.halt();
 
 		g_redwoodMetrics.ioLock = nullptr;
 
