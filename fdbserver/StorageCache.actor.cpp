/*
 * StorageCache.actor.cpp
 *
 * This source file is part of the FoundationDB open source project
 *
 * Copyright 2013-2019 Apple Inc. and the FoundationDB project authors
 *
 * Licensed under the Apache License, Version 2.0 (the "License");
 * you may not use this file except in compliance with the License.
 * You may obtain a copy of the License at
 *
 *     http://www.apache.org/licenses/LICENSE-2.0
 *
 * Unless required by applicable law or agreed to in writing, software
 * distributed under the License is distributed on an "AS IS" BASIS,
 * WITHOUT WARRANTIES OR CONDITIONS OF ANY KIND, either express or implied.
 * See the License for the specific language governing permissions and
 * limitations under the License.
 */

#include "Arena.h"
#include "FDBOptions.g.h"
#include "NativeAPI.actor.h"
#include "SystemData.h"
#include "fdbserver/Knobs.h"
#include "fdbserver/ServerDBInfo.h"
#include "fdbclient/StorageServerInterface.h"
#include "fdbclient/VersionedMap.h"
#include "fdbclient/KeyRangeMap.h"
#include "fdbclient/Atomic.h"
#include "fdbclient/Notified.h"
#include "fdbserver/LogProtocolMessage.h"
#include "fdbserver/LogSystem.h"
#include "fdbserver/WaitFailure.h"
#include "fdbserver/WorkerInterface.actor.h"
#include "fdbclient/DatabaseContext.h"
#include "fdbclient/NativeAPI.actor.h"
#include "flow/Trace.h"
#include "flow/actorcompiler.h"  // This must be the last #include.


//TODO storageCache server shares quite a bit of storageServer functionality, although simplified
// Need to look into refactoring common code out for better code readability and to avoid duplication

//TODO rename wrong_shard_server error to wrong_cache_server
inline bool canReplyWith(Error e) {
	switch(e.code()) {
		case error_code_transaction_too_old:
		case error_code_future_version:
		case error_code_wrong_shard_server:
		case error_code_process_behind:
		//case error_code_all_alternatives_failed:
			return true;
		default:
			return false;
	};
}
class StorageCacheUpdater;

struct AddingCacheRange : NonCopyable {
	KeyRange keys;
	Future<Void> fetchClient;			// holds FetchKeys() actor
	Promise<Void> fetchComplete;
	Promise<Void> readWrite;

	std::deque< Standalone<VerUpdateRef> > updates;  // during the Fetching phase, mutations with key in keys and version>=(fetchClient's) fetchVersion;

	struct StorageCacheData* server;
	Version transferredVersion;

	enum Phase { WaitPrevious, Fetching, Waiting };

	Phase phase;

	AddingCacheRange( StorageCacheData* server, StorageCacheUpdater* updater, KeyRangeRef const& keys );

	~AddingCacheRange() {
		if( !fetchComplete.isSet() )
			fetchComplete.send(Void());
		if( !readWrite.isSet() )
			readWrite.send(Void());
	}

	void addMutation( Version version, MutationRef const& mutation );

	bool isTransferred() const { return phase == Waiting; }
};

struct CacheRangeInfo : ReferenceCounted<CacheRangeInfo>, NonCopyable {
	AddingCacheRange* adding;
	struct StorageCacheData* readWrite;
	KeyRange keys;
	uint64_t changeCounter;

	CacheRangeInfo(KeyRange keys, AddingCacheRange* adding, StorageCacheData* readWrite)
		: adding(adding), readWrite(readWrite), keys(keys)
	{
	}

	~CacheRangeInfo() {
		delete adding;
	}

	static CacheRangeInfo* newNotAssigned(KeyRange keys) { return new CacheRangeInfo(keys, NULL, NULL); }
	static CacheRangeInfo* newReadWrite(KeyRange keys, StorageCacheData* data) { return new CacheRangeInfo(keys, NULL, data); }
	static CacheRangeInfo* newAdding(StorageCacheData* data, StorageCacheUpdater* updater, KeyRange keys) { return new CacheRangeInfo(keys, new AddingCacheRange(data, updater, keys), NULL); }

	bool isReadable() const { return readWrite!=NULL; }
	bool notAssigned() const { return !readWrite && !adding; }
	bool assigned() const { return readWrite || adding; }
	bool isInVersionedData() const { return readWrite || (adding && adding->isTransferred()); }
	void addMutation( Version version, MutationRef const& mutation );
	bool isFetched() const { return readWrite || ( adding && adding->fetchComplete.isSet() ); }

	const char* debugDescribeState() const {
		if (notAssigned()) return "NotAssigned";
		else if (adding && !adding->isTransferred()) return "AddingFetching";
		else if (adding) return "AddingTransferred";
		else return "ReadWrite";
	}
};

const int VERSION_OVERHEAD = 64 + sizeof(Version) + sizeof(Standalone<VersionUpdateRef>) + //mutationLog, 64b overhead for map
	2 * (64 + sizeof(Version) + sizeof(Reference<VersionedMap<KeyRef,
									   ValueOrClearToRef>::PTreeT>)); //versioned map [ x2 for createNewVersion(version+1) ], 64b overhead for map
static int mvccStorageBytes( MutationRef const& m ) { return VersionedMap<KeyRef, ValueOrClearToRef>::overheadPerItem * 2 + (MutationRef::OVERHEAD_BYTES + m.param1.size() + m.param2.size()) * 2; }

struct FetchInjectionInfo {
	Arena arena;
	vector<VerUpdateRef> changes;
};

struct StorageCacheData {
	typedef VersionedMap<KeyRef, ValueOrClearToRef> VersionedData;
private:
	// in-memory versioned struct (PTree as of now. Subject to change)
	VersionedData versionedData;
	// in-memory mutationLog that the versionedData contains references to
	// TODO change it to a deque, already contains mutations in version order
	std::map<Version, Standalone<VersionUpdateRef>> mutationLog; // versions (durableVersion, version]

public:
	UID thisServerID; // unique id
	uint16_t index; // server index
	Reference<ILogSystem> logSystem;
	//Reference<AsyncVar<Reference<ILogSystem>>> logSystem;
	Key ck; //cacheKey
<<<<<<< HEAD
	KeyRangeMap <bool> cachedRangeMap; // map of cached key-ranges
	Database cx;
=======
	Reference<AsyncVar<ServerDBInfo>> db;
	Database cx;

	//KeyRangeMap <bool> cachedRangeMap; // map of cached key-ranges
	KeyRangeMap <Reference<CacheRangeInfo>> cachedRangeMap; // map of cached key-ranges
	uint64_t cacheRangeChangeCounter;      // Max( CacheRangeInfo->changecounter )

	// TODO Add cache metrics, such as available memory/in-use memory etc to help dat adistributor assign cached ranges
	//StorageCacheMetrics metrics;

	// newestAvailableVersion[k]
	//   == invalidVersion -> k is unavailable at all versions
	//   <= compactVersion -> k is unavailable at all versions
	//   == v              -> k is readable (from versionedData) @ (oldestVersion,v], and not being updated when version increases
	//   == latestVersion  -> k is readable (from versionedData) @ (oldestVersion,version.get()], and thus stays available when version increases
	CoalescedKeyRangeMap< Version > newestAvailableVersion;

	CoalescedKeyRangeMap< Version > newestDirtyVersion; // Similar to newestAvailableVersion, but includes (only) keys that were only partly available (due to cancelled fetchKeys)
>>>>>>> 29b77863

	// The following are in rough order from newest to oldest
	// TODO double check which ones we need for storageCache servers
	Version lastTLogVersion, lastVersionWithData;
	NotifiedVersion version;                 // current version i.e. the max version that can be read from the cache
	NotifiedVersion desiredOldestVersion;    // oldestVersion can be increased to this after compaction
	NotifiedVersion oldestVersion;           // Min version that might be read from the cache

	// TODO not really in use as of now. may need in some failure cases. Revisit and remove if no plausible use
	Future<Void> compactionInProgress;

	FlowLock updateVersionLock;
	FlowLock fetchKeysParallelismLock;
	vector< Promise<FetchInjectionInfo*> > readyFetchKeys;

// TODO do we need otherError here?
	Promise<Void> otherError;
	Promise<Void> coreStarted;

	bool debug_inApplyUpdate;
	double debug_lastValidateTime;

	int64_t versionLag; // An estimate for how many versions it takes for the data to move from the logs to this cache server
	bool behind;

	// TODO double check which ones we need for storageCache servers
	struct Counters {
		CounterCollection cc;
		Counter allQueries, getKeyQueries, getValueQueries, getRangeQueries, finishedQueries, rowsQueried, bytesQueried;
		Counter bytesInput, bytesFetched, mutationBytes;  // Like bytesInput but without MVCC accounting
		Counter mutations, setMutations, clearRangeMutations, atomicMutations;
		Counter updateBatches, updateVersions;
		Counter loops;
		Counter readsRejected;

		//LatencyBands readLatencyBands;

		Counters(StorageCacheData* self)
			: cc("StorageCacheServer", self->thisServerID.toString()),
			getKeyQueries("GetKeyQueries", cc),
			getValueQueries("GetValueQueries",cc),
			getRangeQueries("GetRangeQueries", cc),
			allQueries("QueryQueue", cc),
			finishedQueries("FinishedQueries", cc),
			rowsQueried("RowsQueried", cc),
			bytesQueried("BytesQueried", cc),
			bytesInput("BytesInput", cc),
			bytesFetched("BytesFetched", cc),
			mutationBytes("MutationBytes", cc),
			mutations("Mutations", cc),
			setMutations("SetMutations", cc),
			clearRangeMutations("ClearRangeMutations", cc),
			atomicMutations("AtomicMutations", cc),
			updateBatches("UpdateBatches", cc),
			updateVersions("UpdateVersions", cc),
			loops("Loops", cc),
			readsRejected("ReadsRejected", cc)
		{
			specialCounter(cc, "LastTLogVersion", [self](){ return self->lastTLogVersion; });
			specialCounter(cc, "Version", [self](){ return self->version.get(); });
			specialCounter(cc, "VersionLag", [self](){ return self->versionLag; });
		}
	} counters;

<<<<<<< HEAD
	explicit StorageCacheData(UID thisServerID, uint16_t index, Reference<AsyncVar<ServerDBInfo>> db)
		:   thisServerID(thisServerID), index(index),
			logSystem(new AsyncVar<Reference<ILogSystem>>()),
=======
	explicit StorageCacheData(UID thisServerID, uint16_t index, Reference<AsyncVar<ServerDBInfo>> const& db)
		:   thisServerID(thisServerID), index(index), db(db),
>>>>>>> 29b77863
			lastTLogVersion(0), lastVersionWithData(0),
			compactionInProgress(Void()),
			fetchKeysParallelismLock(SERVER_KNOBS->FETCH_KEYS_PARALLELISM_BYTES),
			debug_inApplyUpdate(false), debug_lastValidateTime(0),
			versionLag(0), cacheRangeChangeCounter(0), behind(false), counters(this)
	{
		version.initMetric(LiteralStringRef("StorageCacheData.Version"), counters.cc.id);
		desiredOldestVersion.initMetric(LiteralStringRef("StorageCacheData.DesriedOldestVersion"), counters.cc.id);
		oldestVersion.initMetric(LiteralStringRef("StorageCacheData.OldestVersion"), counters.cc.id);

<<<<<<< HEAD
=======
		newestAvailableVersion.insert(allKeys, invalidVersion);
		newestDirtyVersion.insert(allKeys, invalidVersion);
		addCacheRange( CacheRangeInfo::newNotAssigned( allKeys ) );

>>>>>>> 29b77863
		cx = openDBOnServer(db, TaskPriority::DefaultEndpoint, true, true);
	}

	// Puts the given cacheRange into cachedRangeMap.  The caller is responsible for adding cacheRanges
	//   for all ranges in cachedRangeMap.getAffectedRangesAfterInsertion(newCacheRange->keys)), because these
	//   cacheRanges are invalidated by the call.
	void addCacheRange( CacheRangeInfo* newCacheRange ) {
		ASSERT( !newCacheRange->keys.empty() );
		newCacheRange->changeCounter = ++cacheRangeChangeCounter;
		TraceEvent("AddCacheRange", this->thisServerID).detail("KeyBegin", newCacheRange->keys.begin).detail("KeyEnd", newCacheRange->keys.end).
		detail("State", newCacheRange->isReadable() ? "Readable" : newCacheRange->notAssigned() ? "NotAssigned" : "Adding").detail("Version", this->version.get());
		cachedRangeMap.insert( newCacheRange->keys, Reference<CacheRangeInfo>(newCacheRange) );
	}
	void addMutation(KeyRangeRef const& cachedKeyRange, Version version, MutationRef const& mutation);
	void applyMutation( MutationRef const& m, Arena& arena, VersionedData &data);

	bool isReadable( KeyRangeRef const& keys ) {
		auto cr = cachedRangeMap.intersectingRanges(keys);
		for(auto i = cr.begin(); i != cr.end(); ++i)
			if (!i->value()->isReadable())
				return false;
		return true;
	}

	void checkChangeCounter( uint64_t oldCacheRangeChangeCounter, KeyRef const& key ) {
		if (oldCacheRangeChangeCounter != cacheRangeChangeCounter &&
			cachedRangeMap[key]->changeCounter > oldCacheRangeChangeCounter)
		{
			TEST(true); // CacheRange change during getValueQ
			throw wrong_shard_server();
		}
	}

	void checkChangeCounter( uint64_t oldCacheRangeChangeCounter, KeyRangeRef const& keys ) {
		if (oldCacheRangeChangeCounter != cacheRangeChangeCounter) {
			auto sh = cachedRangeMap.intersectingRanges(keys);
			for(auto i = sh.begin(); i != sh.end(); ++i)
				if (i->value()->changeCounter > oldCacheRangeChangeCounter) {
					TEST(true); // CacheRange change during range operation
					throw wrong_shard_server();
				}
		}
	}

	Arena lastArena;
	std::map<Version, Standalone<VersionUpdateRef>> const & getMutationLog() { return mutationLog; }
	std::map<Version, Standalone<VersionUpdateRef>>& getMutableMutationLog() { return mutationLog; }
	VersionedData const& data() const { return versionedData; }
	VersionedData& mutableData() { return versionedData; }

	Standalone<VersionUpdateRef>& addVersionToMutationLog(Version v) {
		// return existing version...
		auto m = mutationLog.find(v);
		if (m != mutationLog.end())
			return m->second;

		// ...or create a new one
		auto& u = mutationLog[v];
		u.version = v;
		if (lastArena.getSize() >= 65536) lastArena = Arena(4096);
		u.arena() = lastArena;
		counters.bytesInput += VERSION_OVERHEAD;
		return u;
	}

	MutationRef addMutationToMutationLog(Standalone<VersionUpdateRef> &mLV, MutationRef const& m){
		counters.bytesInput += mvccStorageBytes(m);
		return mLV.mutations.push_back_deep( mLV.arena(), m );
	}

};
void applyMutation( StorageCacheUpdater* updater, StorageCacheData *data, MutationRef const& mutation, Version version );

/////////////////////////////////// Validation ///////////////////////////////////////
#pragma region Validation
bool validateCacheRange( StorageCacheData::VersionedData::ViewAtVersion const& view, KeyRangeRef range, Version version, UID id, Version minInsertVersion ) {
	// * Nonoverlapping: No clear overlaps a set or another clear, or adjoins another clear.
	// * Old mutations are erased: All items in versionedData.atLatest() have insertVersion() > oldestVersion()

	//TraceEvent("ValidateRange", id).detail("KeyBegin", range.begin).detail("KeyEnd", range.end).detail("Version", version);
	KeyRef k;
	bool ok = true;
	bool kIsClear = false;
	auto i = view.lower_bound(range.begin);
	if (i != view.begin()) --i;
	for(; i != view.end() && i.key() < range.end; ++i) {
		ASSERT( i.insertVersion() > minInsertVersion );
		if (kIsClear && i->isClearTo() ? i.key() <= k : i.key() < k) {
			TraceEvent(SevError,"SCInvalidRange",id).detail("Key1", k).detail("Key2", i.key()).detail("Version", version);
			ok = false;
		}
		//ASSERT( i.key() >= k );
		kIsClear = i->isClearTo();
		k = kIsClear ? i->getEndKey() : i.key();
	}
	return ok;
}

void validate(StorageCacheData* data, bool force = false) {
	try {
		if (force || (EXPENSIVE_VALIDATION)) {
			data->newestAvailableVersion.validateCoalesced();
			data->newestDirtyVersion.validateCoalesced();

			for(auto range = data->cachedRangeMap.ranges().begin(); range != data->cachedRangeMap.ranges().end(); ++range) {
				ASSERT( range->value()->keys == range->range() );
				ASSERT( !range->value()->keys.empty() );
			}

			for(auto range = data->cachedRangeMap.ranges().begin(); range != data->cachedRangeMap.ranges().end(); ++range)
				if (range->value()->isReadable()) {
					auto ar = data->newestAvailableVersion.intersectingRanges(range->range());
					for(auto a = ar.begin(); a != ar.end(); ++a)
						ASSERT( a->value() == latestVersion );
				}

			// * versionedData contains versions [oldestVersion.get(), version.get()].  It might also contain later versions if applyUpdate is on the stack.
			ASSERT( data->data().getOldestVersion() == data->oldestVersion.get() );
			ASSERT( data->data().getLatestVersion() == data->version.get() || data->data().getLatestVersion() == data->version.get()+1 || (data->debug_inApplyUpdate && data->data().getLatestVersion() > data->version.get()) );

			auto latest = data->data().atLatest();

			// * Old cache ranges are erased: versionedData.atLatest() has entries (sets or clear *begins*) only for keys in readable or adding,transferred cache ranges.
			for(auto range = data->cachedRangeMap.ranges().begin(); range != data->cachedRangeMap.ranges().end(); ++range) {
				CacheRangeInfo* cacheRange = range->value().getPtr();
				if (!cacheRange->isInVersionedData()) {
					if (latest.lower_bound(range->begin()) != latest.lower_bound(range->end())) {
						TraceEvent(SevError, "SCValiedate", data->thisServerID).detail("LastValidTime", data->debug_lastValidateTime).detail("KeyBegin", range->begin()).detail("KeyEnd", range->end())
							.detail("FirstKey", latest.lower_bound(range->begin()).key()).detail("FirstInsertV", latest.lower_bound(range->begin()).insertVersion());
					}
					ASSERT( latest.lower_bound(range->begin()) == latest.lower_bound(range->end()) );
				}
			}

			latest.validate();
			validateCacheRange(latest, allKeys, data->version.get(), data->thisServerID, data->oldestVersion.get());

			data->debug_lastValidateTime = now();
		}
	} catch (...) {
		TraceEvent(SevError, "SCValidationFailure", data->thisServerID).detail("LastValidTime", data->debug_lastValidateTime);
		throw;
	}
}
#pragma endregion

///////////////////////////////////// Queries /////////////////////////////////
#pragma region Queries
ACTOR Future<Version> waitForVersion( StorageCacheData* data, Version version ) {
	// This could become an Actor transparently, but for now it just does the lookup
	if (version == latestVersion)
		version = std::max(Version(1), data->version.get());
	if (version < data->oldestVersion.get() || version <= 0) throw transaction_too_old();
	else if (version <= data->version.get())
		return version;

	if(data->behind && version > data->version.get()) {
		throw process_behind();
	}

	if(deterministicRandom()->random01() < 0.001)
		TraceEvent("WaitForVersion1000x");
	choose {
		when ( wait( data->version.whenAtLeast(version) ) ) {
			//FIXME: A bunch of these can block with or without the following delay 0.
			//wait( delay(0) );  // don't do a whole bunch of these at once
			if (version < data->oldestVersion.get()) throw transaction_too_old();
			return version;
		}
		when ( wait( delay( SERVER_KNOBS->FUTURE_VERSION_DELAY ) ) ) {
			if(deterministicRandom()->random01() < 0.001)
				TraceEvent(SevWarn, "CacheServerFutureVersion1000x", data->thisServerID)
					.detail("Version", version)
					.detail("MyVersion", data->version.get())
					.detail("ServerID", data->thisServerID);
			throw future_version();
		}
	}
}

ACTOR Future<Version> waitForVersionNoTooOld( StorageCacheData* data, Version version ) {
	// This could become an Actor transparently, but for now it just does the lookup
	if (version == latestVersion)
		version = std::max(Version(1), data->version.get());
	if (version <= data->version.get())
		return version;
	choose {
		when ( wait( data->version.whenAtLeast(version) ) ) {
			return version;
		}
		when ( wait( delay( SERVER_KNOBS->FUTURE_VERSION_DELAY ) ) ) {
			if(deterministicRandom()->random01() < 0.001)
				TraceEvent(SevWarn, "CacheServerFutureVersion1000x", data->thisServerID)
					.detail("Version", version)
					.detail("MyVersion", data->version.get())
					.detail("ServerID", data->thisServerID);
			throw future_version();
		}
	}
}

ACTOR Future<Void> getValueQ( StorageCacheData* data, GetValueRequest req ) {
	state int64_t resultSize = 0;
	printf("\nSCGetValueQ\n");

	try {
		++data->counters.getValueQueries;
		++data->counters.allQueries;
		//++data->readQueueSizeMetric;
		//TODO later
		//data->maxQueryQueue = std::max<int>( data->maxQueryQueue, data->counters.allQueries.getValue() - data->counters.finishedQueries.getValue());

		// Active load balancing runs at a very high priority (to obtain accurate queue lengths)
		// so we need to downgrade here

		//TODO what's this?
		wait( delay(0, TaskPriority::DefaultEndpoint) );

		if( req.debugID.present() )
			g_traceBatch.addEvent("GetValueDebug", req.debugID.get().first(), "getValueQ.DoRead"); //.detail("TaskID", g_network->getCurrentTask());

		state Optional<Value> v;
		state Version version = wait( waitForVersion( data, req.version ) );
		if( req.debugID.present() )
			g_traceBatch.addEvent("GetValueDebug", req.debugID.get().first(), "getValueQ.AfterVersion"); //.detail("TaskID", g_network->getCurrentTask());

		state uint64_t changeCounter = data->cacheRangeChangeCounter;

		if (!data->cachedRangeMap[req.key]->isReadable()) {
			//TraceEvent("WrongCacheServer", data->thisServerID).detail("Key", req.key).detail("Version", version).detail("In", "getValueQ");
			throw wrong_shard_server();
		}

		state int path = 0;
		auto i = data->data().at(version).lastLessOrEqual(req.key);
		if (i && i->isValue() && i.key() == req.key) {
			v = (Value)i->getValue();
			path = 1;
			// TODO: do we need to check changeCounter here?
			data->checkChangeCounter(changeCounter, req.key);
		}

		// FIXME: enable when debugMutation is active
		//debugMutation("CacheGetValue", version, MutationRef(MutationRef::DebugKey, req.key, v.present()?v.get():LiteralStringRef("<null>")));
		//debugMutation("CacheGetPath", version, MutationRef(MutationRef::DebugKey, req.key, path==0?LiteralStringRef("0"):path==1?LiteralStringRef("1"):LiteralStringRef("2")));

		if (v.present()) {
			++data->counters.rowsQueried;
			resultSize = v.get().size();
			data->counters.bytesQueried += resultSize;
		}

		if( req.debugID.present() )
			g_traceBatch.addEvent("GetValueDebug", req.debugID.get().first(), "getValueQ.AfterRead"); //.detail("TaskID", g_network->getCurrentTask());

		GetValueReply reply(v);
		req.reply.send(reply);
	} catch (Error& e) {
		if(!canReplyWith(e))
			throw;
		req.reply.sendError(e);
	}

	++data->counters.finishedQueries;
	//--data->readQueueSizeMetric;
	//if(data->latencyBandConfig.present()) {
	//	int maxReadBytes = data->latencyBandConfig.get().readConfig.maxReadBytes.orDefault(std::numeric_limits<int>::max());
	//	data->counters.readLatencyBands.addMeasurement(timer() - req.requestTime(), resultSize > maxReadBytes);
	//}

	return Void();
};

//TODO Implement the reverse readRange
GetKeyValuesReply readRange(StorageCacheData* data, Version version, KeyRangeRef range, int limit, int* pLimitBytes) {
	GetKeyValuesReply result;
	StorageCacheData::VersionedData::ViewAtVersion view = data->data().at(version);
	StorageCacheData::VersionedData::iterator vCurrent = view.end();
	KeyRef readBegin;
	KeyRef rangeBegin = range.begin;
	KeyRef rangeEnd = range.end;

	printf("\nSCReadRange\n");
	//We might care about a clear beginning before start that runs into range
	vCurrent = view.lastLessOrEqual(rangeBegin);
	if (vCurrent && vCurrent->isClearTo() && vCurrent->getEndKey() > rangeBegin)
		readBegin = vCurrent->getEndKey();
	else
		readBegin = rangeBegin;

	vCurrent = view.lower_bound(readBegin);
	ASSERT(!vCurrent || vCurrent.key() >= readBegin);
	if (vCurrent) {
		auto b = vCurrent;
		--b;
		ASSERT(!b || b.key() < readBegin);
	}
	int accumulatedBytes = 0;
	while (vCurrent && vCurrent.key() < rangeEnd && limit > 0 && accumulatedBytes < *pLimitBytes) {
		if (!vCurrent->isClearTo()) {
			result.data.push_back_deep(result.arena, KeyValueRef(vCurrent.key(), vCurrent->getValue()));
			accumulatedBytes += sizeof(KeyValueRef) + result.data.end()[-1].expectedSize();
			--limit;
		}
		++vCurrent;
	}

	*pLimitBytes -= accumulatedBytes;
	ASSERT(result.data.size() == 0 || *pLimitBytes + result.data.end()[-1].expectedSize() + sizeof(KeyValueRef) > 0);
	result.more = limit == 0 || *pLimitBytes <= 0; // FIXME: Does this have to be exact?
	result.version = version;
	return result;
}

Key findKey( StorageCacheData* data, KeySelectorRef sel, Version version, KeyRange range, int* pOffset)
// Attempts to find the key indicated by sel in the data at version, within range.
// Precondition: selectorInRange(sel, range)
// If it is found, offset is set to 0 and a key is returned which falls inside range.
// If the search would depend on any key outside range OR if the key selector offset is too large (range read returns too many bytes), it returns either
//   a negative offset and a key in [range.begin, sel.getKey()], indicating the key is (the first key <= returned key) + offset, or
//   a positive offset and a key in (sel.getKey(), range.end], indicating the key is (the first key >= returned key) + offset-1
// The range passed in to this function should specify a cacheRange.  If range.begin is repeatedly not the beginning of a cacheRange, then it is possible to get stuck looping here
{
	ASSERT( version != latestVersion );
	ASSERT( selectorInRange(sel, range) && version >= data->oldestVersion.get());

	// Count forward or backward distance items, skipping the first one if it == key and skipEqualKey
	bool forward = sel.offset > 0;                  // If forward, result >= sel.getKey(); else result <= sel.getKey()
	int sign = forward ? +1 : -1;
	bool skipEqualKey = sel.orEqual == forward;
	int distance = forward ? sel.offset : 1-sel.offset;

	//Don't limit the number of bytes if this is a trivial key selector (there will be at most two items returned from the read range in this case)
	int maxBytes;
	if (sel.offset <= 1 && sel.offset >= 0)
		maxBytes = std::numeric_limits<int>::max();
	else
		maxBytes = BUGGIFY ? SERVER_KNOBS->BUGGIFY_LIMIT_BYTES : SERVER_KNOBS->STORAGE_LIMIT_BYTES;

	GetKeyValuesReply rep = readRange( data, version,
									   forward ? KeyRangeRef(sel.getKey(), range.end) : KeyRangeRef(range.begin, keyAfter(sel.getKey())),
									   (distance + skipEqualKey)*sign, &maxBytes );
	bool more = rep.more && rep.data.size() != distance + skipEqualKey;

	//If we get only one result in the reverse direction as a result of the data being too large, we could get stuck in a loop
	if(more && !forward && rep.data.size() == 1) {
		TEST(true); //Reverse key selector returned only one result in range read
		maxBytes = std::numeric_limits<int>::max();
		GetKeyValuesReply rep2 = readRange( data, version, KeyRangeRef(range.begin, keyAfter(sel.getKey())), -2, &maxBytes );
		rep = rep2;
		more = rep.more && rep.data.size() != distance + skipEqualKey;
		ASSERT(rep.data.size() == 2 || !more);
	}

	int index = distance-1;
	if (skipEqualKey && rep.data.size() && rep.data[0].key == sel.getKey() )
		++index;

	if (index < rep.data.size()) {
		*pOffset = 0;
		return rep.data[ index ].key;
	} else {
		// FIXME: If range.begin=="" && !forward, return success?
		*pOffset = index - rep.data.size() + 1;
		if (!forward) *pOffset = -*pOffset;

		if (more) {
			TEST(true); // Key selector read range had more results

			ASSERT(rep.data.size());
			Key returnKey = forward ? keyAfter(rep.data.back().key) : rep.data.back().key;

			//This is possible if key/value pairs are very large and only one result is returned on a last less than query
			//SOMEDAY: graceful handling of exceptionally sized values
			ASSERT(returnKey != sel.getKey());

			return returnKey;
		} else
			return forward ? range.end : range.begin;
	}
}

KeyRange getCachedKeyRange( StorageCacheData* data, const KeySelectorRef& sel )
// Returns largest range that is cached on this server and selectorInRange(sel, range) or wrong_shard_server if no such range exists
{
	auto i = sel.isBackward() ? data->cachedRangeMap.rangeContainingKeyBefore( sel.getKey() ) :
		data->cachedRangeMap.rangeContaining( sel.getKey() );
	if (!i->value()->isReadable()) throw wrong_shard_server();
	ASSERT( selectorInRange(sel, i->range()) );
	return i->range();
}

ACTOR Future<Void> getKeyValues( StorageCacheData* data, GetKeyValuesRequest req )
// Throws a wrong_shard_server if the keys in the request or result depend on data outside this server OR if a large selector offset prevents
// all data from being read in one range read
{
	state int64_t resultSize = 0;

	++data->counters.getRangeQueries;
	++data->counters.allQueries;
	printf("\nSCGetKeyValues\n");
	//++data->readQueueSizeMetric;
	//data->maxQueryQueue = std::max<int>( data->maxQueryQueue, data->counters.allQueries.getValue() - data->counters.finishedQueries.getValue());

	// Active load balancing runs at a very high priority (to obtain accurate queue lengths)
	// so we need to downgrade here
	TaskPriority taskType = TaskPriority::DefaultEndpoint;
	if (SERVER_KNOBS->FETCH_KEYS_LOWER_PRIORITY && req.isFetchKeys) {
		taskType = TaskPriority::FetchKeys;
	// } else if (false) {
	// 	// Placeholder for up-prioritizing fetches for important requests
	// 	taskType = TaskPriority::DefaultDelay;
	}
	wait( delay(0, taskType) );

	try {
		if( req.debugID.present() )
			g_traceBatch.addEvent("TransactionDebug", req.debugID.get().first(), "storagecache.getKeyValues.Before");
		state Version version = wait( waitForVersion( data, req.version ) );

		state uint64_t changeCounter = data->cacheRangeChangeCounter;

		state KeyRange cachedKeyRange = getCachedKeyRange( data, req.begin );

		if( req.debugID.present() )
			g_traceBatch.addEvent("TransactionDebug", req.debugID.get().first(), "storagecache.getKeyValues.AfterVersion");
		//.detail("CacheRangeBegin", cachedKeyRange.begin).detail("CacheRangeEnd", cachedKeyRange.end);

		if ( !selectorInRange(req.end, cachedKeyRange) && !(req.end.isFirstGreaterOrEqual() && req.end.getKey() == cachedKeyRange.end) ) {
			TraceEvent("WrongCacheRangeServer1", data->thisServerID).detail("Begin", req.begin.toString()).detail("End", req.end.toString()).detail("Version", version).
			detail("CacheRangeBegin", cachedKeyRange.begin).detail("CacheRangeEnd", cachedKeyRange.end).detail("In", "getKeyValues>checkShardExtents");
			throw wrong_shard_server();
		}

		state int offset1;
		state int offset2;
		state Key begin = req.begin.isFirstGreaterOrEqual() ? req.begin.getKey() : findKey( data, req.begin, version, cachedKeyRange, &offset1 );
		state Key end = req.end.isFirstGreaterOrEqual() ? req.end.getKey() : findKey( data, req.end, version, cachedKeyRange, &offset2 );
		if( req.debugID.present() )
			g_traceBatch.addEvent("TransactionDebug", req.debugID.get().first(), "storagecache.getKeyValues.AfterKeys");
		//.detail("Off1",offset1).detail("Off2",offset2).detail("ReqBegin",req.begin.getKey()).detail("ReqEnd",req.end.getKey());

		// Offsets of zero indicate begin/end keys in this cachedKeyRange, which obviously means we can answer the query
		// An end offset of 1 is also OK because the end key is exclusive, so if the first key of the next cachedKeyRange is the end the last actual key returned must be from this cachedKeyRange.
		// A begin offset of 1 is also OK because then either begin is past end or equal to end (so the result is definitely empty)
		if ((offset1 && offset1!=1) || (offset2 && offset2!=1)) {
			TEST(true);  // wrong_cache_server due to offset
			// We could detect when offset1 takes us off the beginning of the database or offset2 takes us off the end, and return a clipped range rather
			// than an error (since that is what the NativeAPI.getRange will do anyway via its "slow path"), but we would have to add some flags to the response
			// to encode whether we went off the beginning and the end, since it needs that information.
			TraceEvent("WrongCacheRangeServer2", data->thisServerID).detail("Begin", req.begin.toString()).detail("End", req.end.toString()).detail("Version", version).
			detail("CacheRangeBegin", cachedKeyRange.begin).detail("CacheRangeEnd", cachedKeyRange.end).detail("In", "getKeyValues>checkOffsets").
			detail("BeginKey", begin).detail("EndKey", end).detail("BeginOffset", offset1).detail("EndOffset", offset2);
			throw wrong_shard_server();
		}

		if (begin >= end) {
			if( req.debugID.present() )
				g_traceBatch.addEvent("TransactionDebug", req.debugID.get().first(), "storagecache.getKeyValues.Send");
			//.detail("Begin",begin).detail("End",end);

			GetKeyValuesReply none;
			none.version = version;
			none.more = false;
			data->checkChangeCounter( changeCounter, KeyRangeRef( std::min<KeyRef>(req.begin.getKey(), req.end.getKey()), std::max<KeyRef>(req.begin.getKey(), req.end.getKey()) ) );
			req.reply.send( none );
		} else {
			state int remainingLimitBytes = req.limitBytes;

			GetKeyValuesReply _r = readRange(data, version, KeyRangeRef(begin, end), req.limit, &remainingLimitBytes);
			GetKeyValuesReply r = _r;

			if( req.debugID.present() )
				g_traceBatch.addEvent("TransactionDebug", req.debugID.get().first(), "storagecache.getKeyValues.AfterReadRange");
			data->checkChangeCounter( changeCounter, KeyRangeRef( std::min<KeyRef>(begin, std::min<KeyRef>(req.begin.getKey(), req.end.getKey())), std::max<KeyRef>(end, std::max<KeyRef>(req.begin.getKey(), req.end.getKey())) ) );
			//.detail("Begin",begin).detail("End",end).detail("SizeOf",r.data.size());
			if (EXPENSIVE_VALIDATION) {
				for (int i = 0; i < r.data.size(); i++)
					ASSERT(r.data[i].key >= begin && r.data[i].key < end);
				ASSERT(r.data.size() <= std::abs(req.limit));
			}

			req.reply.send( r );

			resultSize = req.limitBytes - remainingLimitBytes;
			data->counters.bytesQueried += resultSize;
			data->counters.rowsQueried += r.data.size();
		}
	} catch (Error& e) {
		TraceEvent("SCGetKeyValuesError", data->thisServerID).detail("Code",e.code());
		if(!canReplyWith(e))
			throw;
		req.reply.sendError(e);
	}

	++data->counters.finishedQueries;

	return Void();
}

ACTOR Future<Void> getKey( StorageCacheData* data, GetKeyRequest req ) {
	state int64_t resultSize = 0;

	++data->counters.getKeyQueries;
	++data->counters.allQueries;

	printf("\nSCGetKey\n");
	// Active load balancing runs at a very high priority (to obtain accurate queue lengths)
	// so we need to downgrade here
	wait( delay(0, TaskPriority::DefaultEndpoint) );

	try {
		state Version version = wait( waitForVersion( data, req.version ) );
		state uint64_t changeCounter = data->cacheRangeChangeCounter;
		state KeyRange cachedKeyRange = getCachedKeyRange( data, req.sel );

		state int offset;
		Key k = findKey( data, req.sel, version, cachedKeyRange, &offset );

		data->checkChangeCounter( changeCounter, KeyRangeRef( std::min<KeyRef>(req.sel.getKey(), k), std::max<KeyRef>(req.sel.getKey(), k) ) );

		KeySelector updated;
		if (offset < 0)
			updated = firstGreaterOrEqual(k)+offset;  // first thing on this cacheRange OR (large offset case) smallest key retrieved in range read
		else if (offset > 0)
			updated = firstGreaterOrEqual(k)+offset-1;	// first thing on next cacheRange OR (large offset case) keyAfter largest key retrieved in range read
		else
			updated = KeySelectorRef(k,true,0); //found

		resultSize = k.size();
		data->counters.bytesQueried += resultSize;
		++data->counters.rowsQueried;

		GetKeyReply reply(updated);
		req.reply.send(reply);
	}
	catch (Error& e) {
		if (e.code() == error_code_wrong_shard_server) TraceEvent("WrongCacheRangeServer").detail("In","getKey");
		if(!canReplyWith(e))
			throw;
		req.reply.sendError(e);
	}

	++data->counters.finishedQueries;

	return Void();
}

#pragma endregion

bool expandMutation( MutationRef& m, StorageCacheData::VersionedData const& data, KeyRef eagerTrustedEnd, Arena& ar ) {
	// After this function call, m should be copied into an arena immediately (before modifying data, cacheRanges, or eager)
	if (m.type == MutationRef::ClearRange) {
		// Expand the clear
		const auto& d = data.atLatest();

		// If another clear overlaps the beginning of this one, engulf it
		auto i = d.lastLess(m.param1);
		if (i && i->isClearTo() && i->getEndKey() >= m.param1)
			m.param1 = i.key();

		// If another clear overlaps the end of this one, engulf it; otherwise expand
		i = d.lastLessOrEqual(m.param2);
		if (i && i->isClearTo() && i->getEndKey() >= m.param2) {
			m.param2 = i->getEndKey();
		} else {
			// Expand to the next set or clear (from storage or latestVersion), and if it
			// is a clear, engulf it as well
			i = d.lower_bound(m.param2);
			//KeyRef endKeyAtStorageVersion = m.param2 == eagerTrustedEnd ? eagerTrustedEnd : std::min( eager->getKeyEnd( m.param2 ), eagerTrustedEnd );
			// TODO check if the following is correct
			KeyRef endKeyAtStorageVersion = eagerTrustedEnd;
			if (!i || endKeyAtStorageVersion < i.key())
				m.param2 = endKeyAtStorageVersion;
			else if (i->isClearTo())
				m.param2 = i->getEndKey();
			else
				m.param2 = i.key();
		}
	}
	else if (m.type != MutationRef::SetValue && (m.type)) {

		Optional<StringRef> oldVal;
		auto it = data.atLatest().lastLessOrEqual(m.param1);
		if (it != data.atLatest().end() && it->isValue() && it.key() == m.param1)
			oldVal = it->getValue();
		else if (it != data.atLatest().end() && it->isClearTo() && it->getEndKey() > m.param1) {
			TEST(true); // Atomic op right after a clear.
		}

		switch(m.type) {
		case MutationRef::AddValue:
			m.param2 = doLittleEndianAdd(oldVal, m.param2, ar);
			break;
		case MutationRef::And:
			m.param2 = doAnd(oldVal, m.param2, ar);
			break;
		case MutationRef::Or:
			m.param2 = doOr(oldVal, m.param2, ar);
			break;
		case MutationRef::Xor:
			m.param2 = doXor(oldVal, m.param2, ar);
			break;
		case MutationRef::AppendIfFits:
			m.param2 = doAppendIfFits(oldVal, m.param2, ar);
			break;
		case MutationRef::Max:
			m.param2 = doMax(oldVal, m.param2, ar);
			break;
		case MutationRef::Min:
			m.param2 = doMin(oldVal, m.param2, ar);
			break;
		case MutationRef::ByteMin:
			m.param2 = doByteMin(oldVal, m.param2, ar);
			break;
		case MutationRef::ByteMax:
			m.param2 = doByteMax(oldVal, m.param2, ar);
			break;
		case MutationRef::MinV2:
			m.param2 = doMinV2(oldVal, m.param2, ar);
			break;
		case MutationRef::AndV2:
			m.param2 = doAndV2(oldVal, m.param2, ar);
			break;
		case MutationRef::CompareAndClear:
			if (oldVal.present() && m.param2 == oldVal.get()) {
				m.type = MutationRef::ClearRange;
				m.param2 = keyAfter(m.param1, ar);
				return expandMutation(m, data, eagerTrustedEnd, ar);
			}
			return false;
		}
		m.type = MutationRef::SetValue;
	}

	return true;
}

// Applies a write mutation (SetValue or ClearRange) to the in-memory versioned data structure
void StorageCacheData::applyMutation( MutationRef const& m, Arena& arena, StorageCacheData::VersionedData &data ) {
	// m is expected to be in arena already
	// Clear split keys are added to arena

	if (m.type == MutationRef::SetValue) {
		auto prev = data.atLatest().lastLessOrEqual(m.param1);
		if (prev && prev->isClearTo() && prev->getEndKey() > m.param1) {
			ASSERT( prev.key() <= m.param1 );
			KeyRef end = prev->getEndKey();
			// TODO double check if the insert version of the previous clear needs to be preserved for the "left half",
			// insert() invalidates prev, so prev.key() is not safe to pass to it by reference
			data.insert( KeyRef(prev.key()), ValueOrClearToRef::clearTo( m.param1 ), prev.insertVersion() );  // overwritten by below insert if empty
			KeyRef nextKey = keyAfter(m.param1, arena);
			if ( end != nextKey ) {
				ASSERT( end > nextKey );
				// TODO double check if it's okay to let go of the the insert version of the "right half"
				// FIXME: This copy is technically an asymptotic problem, definitely a waste of memory (copy of keyAfter is a waste, but not asymptotic)
				data.insert( nextKey, ValueOrClearToRef::clearTo( KeyRef(arena, end) ) );
			}
		}
		data.insert( m.param1, ValueOrClearToRef::value(m.param2) );
	} else if (m.type == MutationRef::ClearRange) {
		data.erase( m.param1, m.param2 );
		ASSERT( m.param2 > m.param1 );
		ASSERT( !data.isClearContaining( data.atLatest(), m.param1 ) );
		data.insert( m.param1, ValueOrClearToRef::clearTo(m.param2) );
	}
}


template <class T>
void addMutation( T& target, Version version, MutationRef const& mutation ) {
	target.addMutation( version, mutation );
}

template <class T>
void addMutation( Reference<T>& target, Version version, MutationRef const& mutation ) {
	addMutation(*target, version, mutation);
}

template <class T>
void splitMutation(StorageCacheData* data, KeyRangeMap<T>& map, MutationRef const& m, Version ver) {
	if(isSingleKeyMutation((MutationRef::Type) m.type)) {
		auto i = map.rangeContaining(m.param1);
		if (i->value()) // If this key lies in the cached key-range on this server
			data->addMutation( i->range(), ver, m );
	}
	else if (m.type == MutationRef::ClearRange) {
		KeyRangeRef mKeys( m.param1, m.param2 );
		auto r = map.intersectingRanges( mKeys );
		for(auto i = r.begin(); i != r.end(); ++i) {
			if (i->value()) { // if this sub-range exists on this cache server
				KeyRangeRef k = mKeys & i->range();
				data->addMutation( i->range(), ver, MutationRef((MutationRef::Type)m.type, k.begin, k.end) );
			}
		}
	} else
		ASSERT(false);  // Unknown mutation type in splitMutations
}

void rollback( StorageCacheData* data, Version rollbackVersion, Version nextVersion ) {
	TEST(true); // call to cacheRange rollback
	// FIXME: enable when debugKeyRange is active
	//debugKeyRange("Rollback", rollbackVersion, allKeys);

	// FIXME: It's not straightforward to rollback certain versions from the VersionedMap.
	// It's doable. But for now, we choose to just throw away this cache role

	throw please_reboot();
}

void StorageCacheData::addMutation(KeyRangeRef const& cachedKeyRange, Version version, MutationRef const& mutation) {
	MutationRef expanded = mutation;
	auto& mLog = addVersionToMutationLog(version);

	if ( !expandMutation( expanded, data(), cachedKeyRange.end, mLog.arena()) ) {
		return;
	}
	expanded = addMutationToMutationLog(mLog, expanded);
	// FIXME: enable when debugMutation is active
	if (false && debugMutation("expandedMutation", version, expanded)) {
		const char* type =
			mutation.type == MutationRef::SetValue ? "SetValue" :
			mutation.type == MutationRef::ClearRange ? "ClearRange" :
			mutation.type == MutationRef::DebugKeyRange ? "DebugKeyRange" :
			mutation.type == MutationRef::DebugKey ? "DebugKey" :
			"UnknownMutation";
		printf("DEBUGMUTATION:\t%.6f\t%s\t%s\t%s\t%s\t%s\n",
			   now(), g_network->getLocalAddress().toString().c_str(), "originalMutation",
			   type, printable(mutation.param1).c_str(), printable(mutation.param2).c_str());
		printf("  Cached Key-range: %s - %s\n", printable(cachedKeyRange.begin).c_str(), printable(cachedKeyRange.end).c_str());
	}
	applyMutation( expanded, mLog.arena(), mutableData() );
	//printf("\nSCUpdate: Printing versioned tree after applying mutation\n");
	//mutableData().printTree(version);

}

void removeDataRange( StorageCacheData *sc, Standalone<VersionUpdateRef> &mLV, KeyRangeMap<Reference<CacheRangeInfo>>& cacheRanges, KeyRangeRef range ) {
	// modify the latest version of data to remove all sets and trim all clears to exclude range.
	// Add a clear to mLV (mutationLog[data.getLatestVersion()]) that ensures all keys in range are removed from the disk when this latest version becomes durable
	// mLV is also modified if necessary to ensure that split clears can be forgotten

	MutationRef clearRange( MutationRef::ClearRange, range.begin, range.end );
	clearRange = sc->addMutationToMutationLog( mLV, clearRange );

	auto& data = sc->mutableData();

	// Expand the range to the right to include other cacheRanges not in versionedData
	for( auto r = cacheRanges.rangeContaining(range.end); r != cacheRanges.ranges().end() && !r->value()->isInVersionedData(); ++r )
		range = KeyRangeRef(range.begin, r->end());

	auto endClear = data.atLatest().lastLess( range.end );
	if (endClear && endClear->isClearTo() && endClear->getEndKey() > range.end ) {
		// This clear has been bumped up to insertVersion==data.getLatestVersion and needs a corresponding mutation log entry to forget
		MutationRef m( MutationRef::ClearRange, range.end, endClear->getEndKey() );
		m = sc->addMutationToMutationLog( mLV, m );
		data.insert( m.param1, ValueOrClearToRef::clearTo( m.param2 ) );
	}

	auto beginClear = data.atLatest().lastLess( range.begin );
	if (beginClear && beginClear->isClearTo() && beginClear->getEndKey() > range.begin ) {
		// We don't need any special mutationLog entry - because the begin key and insert version are unchanged the original clear
		//   mutation works to forget this one - but we need range.begin in the right arena
		KeyRef rb(  mLV.arena(), range.begin );
		// insert() invalidates beginClear, so beginClear.key() is not safe to pass to it by reference
		data.insert( KeyRef(beginClear.key()), ValueOrClearToRef::clearTo( rb ), beginClear.insertVersion() );
	}

	data.erase( range.begin, range.end );
}

//void setAvailableStatus( StorageServer* self, KeyRangeRef keys, bool available );
//void setAssignedStatus( StorageServer* self, KeyRangeRef keys, bool nowAssigned );

void coalesceCacheRanges(StorageCacheData *data, KeyRangeRef keys) {
	auto cacheRanges = data->cachedRangeMap.intersectingRanges(keys);
	auto fullRange = data->cachedRangeMap.ranges();

	auto iter = cacheRanges.begin();
	if( iter != fullRange.begin() ) --iter;
	auto iterEnd = cacheRanges.end();
	if( iterEnd != fullRange.end() ) ++iterEnd;

	bool lastReadable = false;
	bool lastNotAssigned = false;
	KeyRangeMap<Reference<CacheRangeInfo>>::Iterator lastRange;

	for( ; iter != iterEnd; ++iter) {
		if( lastReadable && iter->value()->isReadable() ) {
			KeyRange range = KeyRangeRef( lastRange->begin(), iter->end() );
			data->addCacheRange( CacheRangeInfo::newReadWrite( range, data) );
			iter = data->cachedRangeMap.rangeContaining(range.begin);
		} else if( lastNotAssigned && iter->value()->notAssigned() ) {
			KeyRange range = KeyRangeRef( lastRange->begin(), iter->end() );
			data->addCacheRange( CacheRangeInfo::newNotAssigned( range) );
			iter = data->cachedRangeMap.rangeContaining(range.begin);
		}

		lastReadable = iter->value()->isReadable();
		lastNotAssigned = iter->value()->notAssigned();
		lastRange = iter;
	}
}

ACTOR Future<Standalone<RangeResultRef>> tryFetchRange( Database cx, Version version, KeyRangeRef keys, GetRangeLimits limits, bool* isTooOld ) {
	state Transaction tr( cx );
	state Standalone<RangeResultRef> output;
	state KeySelectorRef begin = firstGreaterOrEqual( keys.begin );
	state KeySelectorRef end = firstGreaterOrEqual( keys.end );

	if( *isTooOld )
		throw transaction_too_old();

	ASSERT(!cx->switchable);
	tr.setVersion( version );
	tr.info.taskID = TaskPriority::FetchKeys;
	limits.minRows = 0;

	try {
		loop {
			Standalone<RangeResultRef> rep = wait( tr.getRange( begin, end, limits, true ) );
			limits.decrement( rep );

			if( limits.isReached() || !rep.more ) {
				if( output.size() ) {
					output.arena().dependsOn( rep.arena() );
					output.append( output.arena(), rep.begin(), rep.size() );
					if( limits.isReached() && rep.readThrough.present() )
						output.readThrough = rep.readThrough.get();
				} else {
					output = rep;
				}

				output.more = limits.isReached();

				return output;
			} else if( rep.readThrough.present() ) {
				output.arena().dependsOn( rep.arena() );
				if( rep.size() ) {
					output.append( output.arena(), rep.begin(), rep.size() );
					ASSERT( rep.readThrough.get() > rep.end()[-1].key );
				} else {
					ASSERT( rep.readThrough.get() > keys.begin );
				}
				begin = firstGreaterOrEqual( rep.readThrough.get() );
			} else {
				output.arena().dependsOn( rep.arena() );
				output.append( output.arena(), rep.begin(), rep.size() );
				begin = firstGreaterThan( output.end()[-1].key );
			}
		}
	} catch( Error &e ) {
		if( begin.getKey() != keys.begin && ( e.code() == error_code_transaction_too_old || e.code() == error_code_future_version || e.code() == error_code_process_behind ) ) {
			if( e.code() == error_code_transaction_too_old )
				*isTooOld = true;
			output.more = true;
			if( begin.isFirstGreaterOrEqual() )
				output.readThrough = begin.getKey();
			return output;
		}
		throw;
	}
}

ACTOR Future<Void> fetchKeys( StorageCacheData *data, StorageCacheUpdater* updater, AddingCacheRange* cacheRange ) {
	state TraceInterval interval("SCFetchKeys");
	state KeyRange keys = cacheRange->keys;
	//state Future<Void> warningLogger = logFetchKeysWarning(cacheRange);
	state double startt = now();
	// TODO should we change this?
	state int fetchBlockBytes = BUGGIFY ? SERVER_KNOBS->BUGGIFY_BLOCK_BYTES : SERVER_KNOBS->FETCH_BLOCK_BYTES;

	// delay(0) to force a return to the run loop before the work of fetchKeys is started.
	//  This allows adding->start() to be called inline with CSK.
	wait( data->coreStarted.getFuture() && delay( 0 ) );

	try {
		// FIXME: enable when debugKeyRange is active
		//debugKeyRange("fetchKeysBegin", data->version.get(), cacheRange->keys);

		TraceEvent(SevDebug, interval.begin(), data->thisServerID)
			.detail("KeyBegin", cacheRange->keys.begin)
			.detail("KeyEnd",cacheRange->keys.end);

		validate(data);

		// TODO: double check the following block of code!!
		// We want to make sure that we can't query below lastAvailable, by waiting for the oldestVersion to become lastAvaialble
		auto navr = data->newestAvailableVersion.intersectingRanges( keys );
		Version lastAvailable = invalidVersion;
		for(auto r=navr.begin(); r!=navr.end(); ++r) {
			ASSERT( r->value() != latestVersion );
			lastAvailable = std::max(lastAvailable, r->value());
		}
		auto ndvr = data->newestDirtyVersion.intersectingRanges( keys );
		for(auto r=ndvr.begin(); r!=ndvr.end(); ++r)
			lastAvailable = std::max(lastAvailable, r->value());

		if (lastAvailable != invalidVersion && lastAvailable >= data->oldestVersion.get()) {
			TEST(true);
			wait( data->oldestVersion.whenAtLeast(lastAvailable+1) );
		}

		TraceEvent(SevDebug, "SCFetchKeysVersionSatisfied", data->thisServerID).detail("FKID", interval.pairID);

		wait( data->fetchKeysParallelismLock.take( TaskPriority::DefaultYield, fetchBlockBytes ) );
		state FlowLock::Releaser holdingFKPL( data->fetchKeysParallelismLock, fetchBlockBytes );

		state double executeStart = now();
		//++data->counters.fetchWaitingCount;
		//data->counters.fetchWaitingMS += 1000*(executeStart - startt);

		// Fetch keys gets called while the update actor is processing mutations. data->version will not be updated until all mutations for a version
		// have been processed. We need to take the updateVersionLock to ensure data->version is greater than the version of the mutation which caused
		// the fetch to be initiated.
		wait( data->updateVersionLock.take() );

		cacheRange->phase = AddingCacheRange::Fetching;
		state Version fetchVersion = data->version.get();

		data->updateVersionLock.release();

		wait(delay(0));

		TraceEvent(SevDebug, "SCFetchKeysUnblocked", data->thisServerID).detail("FKID", interval.pairID).detail("Version", fetchVersion);

		// Get the history
		state int debug_getRangeRetries = 0;
		state int debug_nextRetryToLog = 1;
		state bool isTooOld = false;

		//FIXME: this should invalidate the location cache for cacheServers
		//data->cx->invalidateCache(keys);

		loop {
			try {
				TEST(true);		// Fetching keys for transferred cacheRange

				state Standalone<RangeResultRef> this_block = wait( tryFetchRange( data->cx, fetchVersion, keys, GetRangeLimits( CLIENT_KNOBS->ROW_LIMIT_UNLIMITED, fetchBlockBytes ), &isTooOld ) );

				state int expectedSize = (int)this_block.expectedSize() + (8-(int)sizeof(KeyValueRef))*this_block.size();

				TraceEvent(SevDebug, "SCFetchKeysBlock", data->thisServerID).detail("FKID", interval.pairID)
					.detail("BlockRows", this_block.size()).detail("BlockBytes", expectedSize)
					.detail("KeyBegin", keys.begin).detail("KeyEnd", keys.end)
					.detail("Last", this_block.size() ? this_block.end()[-1].key : std::string())
					.detail("Version", fetchVersion).detail("More", this_block.more);
				// FIXME: enable when debugKeyRange is active
				//debugKeyRange("fetchRange", fetchVersion, keys);

				// FIXME: enable when debugMutation is active
				//for(auto k = this_block.begin(); k != this_block.end(); ++k) debugMutation("fetch", fetchVersion, MutationRef(MutationRef::SetValue, k->key, k->value));

				data->counters.bytesFetched += expectedSize;
				if( fetchBlockBytes > expectedSize ) {
					holdingFKPL.release( fetchBlockBytes - expectedSize );
				}

				//Write this_block to mutationLog and versionedMap
				state KeyValueRef *kvItr = this_block.begin();
				for(; kvItr != this_block.end(); ++kvItr) {
					applyMutation(updater, data, MutationRef(MutationRef::SetValue, kvItr->key, kvItr->value), fetchVersion);
					data->counters.bytesFetched += expectedSize;
					wait(yield());
				}

				// TODO: If there was more to be fetched and we hit the limit before - possibly a case where data doesn't fit on this cache. For now, we can just fail this cache role.
				// In future, we should think about evicting some data to make room for the remaining keys
				if (this_block.more) {
					TraceEvent(SevDebug, "CacheWarmupMoreDataThanLimit", data->thisServerID);
					throw please_reboot();
				}

				this_block = Standalone<RangeResultRef>();

				if (BUGGIFY) wait( delay( 1 ) );

				break;
			} catch (Error& e) {
				TraceEvent("SCFKBlockFail", data->thisServerID).error(e,true).suppressFor(1.0).detail("FKID", interval.pairID);
				if (e.code() == error_code_transaction_too_old){
					TEST(true); // A storage server has forgotten the history data we are fetching
					Version lastFV = fetchVersion;
					fetchVersion = data->version.get();
					isTooOld = false;

					// Throw away deferred updates from before fetchVersion, since we don't need them to use blocks fetched at that version
					while (!cacheRange->updates.empty() && cacheRange->updates[0].version <= fetchVersion) cacheRange->updates.pop_front();

					// TODO: NEELAM: what's this for?
					//FIXME: remove when we no longer support upgrades from 5.X
					if(debug_getRangeRetries >= 100) {
						data->cx->enableLocalityLoadBalance = false;
					}

					debug_getRangeRetries++;
					if (debug_nextRetryToLog==debug_getRangeRetries){
						debug_nextRetryToLog += std::min(debug_nextRetryToLog, 1024);
						TraceEvent(SevWarn, "SCFetchPast", data->thisServerID).detail("TotalAttempts", debug_getRangeRetries).detail("FKID", interval.pairID).detail("V", lastFV).detail("N", fetchVersion).detail("E", data->version.get());
					}
				} else if (e.code() == error_code_future_version || e.code() == error_code_process_behind) {
					TEST(true); // fetchKeys got future_version or process_behind, so there must be a huge storage lag somewhere.  Keep trying.
				} else {
					throw;
				}
				wait( delayJittered( FLOW_KNOBS->PREVENT_FAST_SPIN_DELAY ) );
			}
		}

		// We have completed the fetch and write of the data, now we wait for MVCC window to pass.
		// As we have finished this work, we will allow more work to start...
		cacheRange->fetchComplete.send(Void());

		// TODO revisit the following block of code
		//TraceEvent(SevDebug, "SCFKBeforeFinalCommit", data->thisServerID).detail("FKID", interval.pairID).detail("SV", data->storageVersion()).detail("DV", data->durableVersion.get());
		// Directly commit()ing the IKVS would interfere with updateStorage, possibly resulting in an incomplete version being recovered.
		// Instead we wait for the updateStorage loop to commit something (and consequently also what we have written)

		// TODO: do we need this kind of wait? we are not going to make anything durable and hence no fear of wrong recovery
		//wait( data->durableVersion.whenAtLeast( data->storageVersion()+1 ) );
		holdingFKPL.release();

		//TraceEvent(SevDebug, "SCFKAfterFinalCommit", data->thisServerID).detail("FKID", interval.pairID).detail("SV", data->storageVersion()).detail("DV", data->durableVersion.get());

		// Wait to run during update(), after a new batch of versions is received from the tlog
		Promise<FetchInjectionInfo*> p;
		data->readyFetchKeys.push_back( p );

		FetchInjectionInfo* batch = wait( p.getFuture() );
		TraceEvent(SevDebug, "SCFKUpdateBatch", data->thisServerID).detail("FKID", interval.pairID);

		cacheRange->phase = AddingCacheRange::Waiting;

		// Choose a transferredVersion.  This choice and timing ensure that
		//   * The transferredVersion can be mutated in versionedData
		//   * The transferredVersion isn't yet committed to storage (so we can write the availability status change)
		//   * The transferredVersion is <= the version of any of the updates in batch, and if there is an equal version
		//     its mutations haven't been processed yet
		cacheRange->transferredVersion = data->version.get() + 1;
		data->mutableData().createNewVersion( cacheRange->transferredVersion );
		ASSERT( cacheRange->transferredVersion > data->oldestVersion.get() );
		ASSERT( cacheRange->transferredVersion == data->data().getLatestVersion() );

		TraceEvent(SevDebug, "SCFetchKeysHaveData", data->thisServerID).detail("FKID", interval.pairID)
			.detail("Version", cacheRange->transferredVersion).detail("OldestVersion", data->oldestVersion.get());
		validate(data);

		// Put the updates that were collected during the FinalCommit phase into the batch at the transferredVersion.
		// The mutations will come back through AddingCacheRange::addMutations and be applied to versionedMap and mutationLog as normal.
		// The lie about their version is acceptable because this cacheRange will never be read at versions < transferredVersion
		for(auto i=cacheRange->updates.begin(); i!=cacheRange->updates.end(); ++i) {
			i->version = cacheRange->transferredVersion;
			batch->arena.dependsOn(i->arena());
		}

		int startSize = batch->changes.size();
		TEST(startSize); //Adding fetch data to a batch which already has changes
		batch->changes.resize( batch->changes.size()+cacheRange->updates.size() );

		//FIXME: pass the deque back rather than copy the data
		std::copy( cacheRange->updates.begin(), cacheRange->updates.end(), batch->changes.begin()+startSize );
		Version checkv = cacheRange->transferredVersion;

		for(auto b = batch->changes.begin()+startSize; b != batch->changes.end(); ++b ) {
			ASSERT( b->version >= checkv );
			checkv = b->version;
			// FIXME: enable when debugMutation is active
			//for(auto& m : b->mutations)
			//	debugMutation("fetchKeysFinalCommitInject", batch->changes[0].version, m);
		}

		cacheRange->updates.clear();

		// TODO: NEELAM: what exactly doesn it do? Writing some mutations to log. Do we need it for caches?
		//setAvailableStatus(data, keys, true); // keys will be available when getLatestVersion()==transferredVersion is durable

		// Wait for the transferredVersion (and therefore the cacheRange data) to be committed and compacted.
		// TODO: double check.
		wait( data->oldestVersion.whenAtLeast( cacheRange->transferredVersion ) );

		ASSERT( data->cachedRangeMap[cacheRange->keys.begin]->assigned() && data->cachedRangeMap[cacheRange->keys.begin]->keys == cacheRange->keys );  // We aren't changing whether the cacheRange is assigned
		data->newestAvailableVersion.insert(cacheRange->keys, latestVersion);
		cacheRange->readWrite.send(Void());
		data->addCacheRange( CacheRangeInfo::newReadWrite(cacheRange->keys, data) );   // invalidates cacheRange!
		coalesceCacheRanges(data, keys);

		validate(data);

		//++data->counters.fetchExecutingCount;
		//data->counters.fetchExecutingMS += 1000*(now() - executeStart);

		TraceEvent(SevDebug, interval.end(), data->thisServerID);
	} catch (Error &e){
		TraceEvent(SevDebug, interval.end(), data->thisServerID).error(e, true).detail("Version", data->version.get());

		// TODO define the shuttingDown state of cache server
		if (e.code() == error_code_actor_cancelled && /* !data->shuttingDown &&*/ cacheRange->phase >= AddingCacheRange::Fetching) {
			if (cacheRange->phase < AddingCacheRange::Waiting) {
				// TODO Not sure if it's okay to do this here!!
				removeDataRange( data, data->addVersionToMutationLog(data->data().getLatestVersion()), data->cachedRangeMap, keys );
				//data->storage.clearRange( keys );
			} else {
				ASSERT( data->data().getLatestVersion() > data->version.get() );
				removeDataRange( data, data->addVersionToMutationLog(data->data().getLatestVersion()), data->cachedRangeMap, keys );
				//setAvailableStatus(data, keys, false);
				// Prevent another, overlapping fetchKeys from entering the Fetching phase until data->data().getLatestVersion() is durable
				data->newestDirtyVersion.insert( keys, data->data().getLatestVersion() );
			}
		}

		TraceEvent(SevError, "SCFetchKeysError", data->thisServerID)
			.error(e)
			.detail("Elapsed", now()-startt)
			.detail("KeyBegin", keys.begin)
			.detail("KeyEnd",keys.end);
		if (e.code() != error_code_actor_cancelled)
			data->otherError.sendError(e);  // Kill the cache server.  Are there any recoverable errors?
		throw; // goes nowhere
	}

	return Void();
};

AddingCacheRange::AddingCacheRange( StorageCacheData* server, StorageCacheUpdater* updater, KeyRangeRef const& keys )
	: server(server), keys(keys), transferredVersion(invalidVersion), phase(WaitPrevious)
{
	fetchClient = fetchKeys(server, updater, this);
}

void AddingCacheRange::addMutation( Version version, MutationRef const& mutation ){
	if (mutation.type == mutation.ClearRange) {
		ASSERT( keys.begin<=mutation.param1 && mutation.param2<=keys.end );
	}
	else if (isSingleKeyMutation((MutationRef::Type) mutation.type)) {
		ASSERT( keys.contains(mutation.param1) );
	}

	if (phase == WaitPrevious) {
		// Updates can be discarded
	} else if (phase == Fetching) {
		if (!updates.size() || version > updates.end()[-1].version) {
			VerUpdateRef v;
			v.version = version;
			v.isPrivateData = false;
			updates.push_back(v);
		} else {
			ASSERT( version == updates.end()[-1].version );
		}
		updates.back().mutations.push_back_deep( updates.back().arena(), mutation );
	} else if (phase == Waiting) {
		server->addMutation(keys, version, mutation);
	} else ASSERT(false);
}

void CacheRangeInfo::addMutation(Version version, MutationRef const& mutation) {
	ASSERT( (void *)this);
	ASSERT( keys.contains( mutation.param1 ) );
	if (adding)
		adding->addMutation(version, mutation);
	else if (readWrite)
		readWrite->addMutation(this->keys, version, mutation);
	else if (mutation.type != MutationRef::ClearRange) { //TODO NEELAM: ClearRange mutations are ignored (why do we even allow them on un-assigned range?)
		TraceEvent(SevError, "DeliveredToNotAssigned").detail("Version", version).detail("Mutation", mutation.toString());
		ASSERT(false);  // Mutation delivered to notAssigned cacheRange!
	}
}

void cacheWarmup( StorageCacheData *data, StorageCacheUpdater* updater, const KeyRangeRef& keys, bool nowAssigned, Version version) {

	ASSERT( !keys.empty() );

	validate(data);

	// FIXME: enable when debugKeyRange is active
	//debugKeyRange( nowAssigned ? "KeysAssigned" : "KeysUnassigned", version, keys );

	bool isDifferent = false;
	auto existingCacheRanges = data->cachedRangeMap.intersectingRanges(keys);
	for( auto it = existingCacheRanges.begin(); it != existingCacheRanges.end(); ++it ) {
		if( nowAssigned != it->value()->assigned() ) {
			isDifferent = true;
			TraceEvent("CWRangeDifferent", data->thisServerID)
			  .detail("KeyBegin", it->range().begin)
			  .detail("KeyEnd", it->range().end);
			break;
		}
	}
	if( !isDifferent ) {
		TraceEvent("CWShortCircuit", data->thisServerID)
			.detail("KeyBegin", keys.begin)
			.detail("KeyEnd", keys.end);
		return;
	}

	// Save a backup of the CacheRangeInfo references before we start messing with cacheRanges, in order to defer fetchKeys cancellation (and
	// its potential call to removeDataRange()) until cacheRanges is again valid
	vector< Reference<CacheRangeInfo> > oldCacheRanges;
	auto ocr = data->cachedRangeMap.intersectingRanges(keys);
	for(auto r = ocr.begin(); r != ocr.end(); ++r)
		oldCacheRanges.push_back( r->value() );

	// As addCacheRange (called below)'s documentation requires, reinitialize any overlapping range(s)
	auto ranges = data->cachedRangeMap.getAffectedRangesAfterInsertion( keys, Reference<CacheRangeInfo>() );  // null reference indicates the range being changed
	for(int i=0; i<ranges.size(); i++) {
		if (!ranges[i].value) {
			ASSERT( (KeyRangeRef&)ranges[i] == keys ); // there shouldn't be any nulls except for the range being inserted
		} else if (ranges[i].value->notAssigned())
			data->addCacheRange( CacheRangeInfo::newNotAssigned(ranges[i]) );
		else if (ranges[i].value->isReadable())
			data->addCacheRange( CacheRangeInfo::newReadWrite(ranges[i], data) );
		else {
			ASSERT( ranges[i].value->adding );
			data->addCacheRange( CacheRangeInfo::newAdding( data, updater, ranges[i] ) );
			TEST( true );	// cacheWarmup reFetchKeys
		}
	}

	// CacheRange state depends on nowAssigned and whether the data is available (actually assigned in memory or on the disk) up to the given
	// version.  The latter depends on data->newestAvailableVersion, so loop over the ranges of that.
	// SOMEDAY: Could this just use cacheRanges?  Then we could explicitly do the removeDataRange here when an adding/transferred cacheRange is cancelled
	auto vr = data->newestAvailableVersion.intersectingRanges(keys);
	std::vector<std::pair<KeyRange,Version>> changeNewestAvailable;
	std::vector<KeyRange> removeRanges;
	for (auto r = vr.begin(); r != vr.end(); ++r) {
		KeyRangeRef range = keys & r->range();
		bool dataAvailable = r->value()==latestVersion || r->value() >= version;
		/*TraceEvent("CSKRange", data->thisServerID)
			.detail("KeyBegin", range.begin)
			.detail("KeyEnd", range.end)
			.detail("Available", dataAvailable)
			.detail("NowAssigned", nowAssigned)
			.detail("NewestAvailable", r->value())
			.detail("CacheRangeState0", data->cachedRangeMap[range.begin]->debugDescribeState());*/
		if (!nowAssigned) {
			if (dataAvailable) {
				ASSERT( r->value() == latestVersion);  // Not that we care, but this used to be checked instead of dataAvailable
				ASSERT( data->mutableData().getLatestVersion() > version);
				changeNewestAvailable.emplace_back(range, version);
				removeRanges.push_back( range );
			}
			data->addCacheRange( CacheRangeInfo::newNotAssigned(range) );
		} else if (!dataAvailable) {
			// SOMEDAY: Avoid restarting adding/transferred cacheRanges
			if (version==0){ // bypass fetchkeys; cacheRange is known empty at version 0
				changeNewestAvailable.emplace_back(range, latestVersion);
				data->addCacheRange( CacheRangeInfo::newReadWrite(range, data) );
				//setAvailableStatus(data, range, true);
			} else {
				auto& cacheRange = data->cachedRangeMap[range.begin];
				if( !cacheRange->assigned() || cacheRange->keys != range )
					data->addCacheRange( CacheRangeInfo::newAdding(data, updater, range) );
			}
		} else {
			changeNewestAvailable.emplace_back(range, latestVersion);
			data->addCacheRange( CacheRangeInfo::newReadWrite(range, data) );
		}
	}
	// Update newestAvailableVersion when a cacheRange becomes (un)available (in a separate loop to avoid invalidating vr above)
	for(auto r = changeNewestAvailable.begin(); r != changeNewestAvailable.end(); ++r)
		data->newestAvailableVersion.insert( r->first, r->second );

	// TODO
	//if (!nowAssigned)
	//	data->metrics.notifyNotReadable( keys );

	coalesceCacheRanges( data, KeyRangeRef(ranges[0].begin, ranges[ranges.size()-1].end) );

	// Now it is OK to do removeDataRanges, directly and through fetchKeys cancellation (and we have to do so before validate())
	oldCacheRanges.clear();
	ranges.clear();
	for(auto r=removeRanges.begin(); r!=removeRanges.end(); ++r) {
		removeDataRange( data, data->addVersionToMutationLog(data->data().getLatestVersion()), data->cachedRangeMap, *r );
		//setAvailableStatus(data, *r, false);
	}
	validate(data);
}

// Helper class for updating the storage cache (i.e. applying mutations)
// Helper class for updating the storage cache (i.e. applying mutations)
class StorageCacheUpdater {
public:
	StorageCacheUpdater() : fromVersion(invalidVersion), currentVersion(invalidVersion), processedCacheStartKey(false) {}
	StorageCacheUpdater(Version currentVersion) : fromVersion(currentVersion), currentVersion(currentVersion), processedCacheStartKey(false) {}

	void applyMutation(StorageCacheData* data, MutationRef const& m , Version ver) {
		TraceEvent("SCNewVersion", data->thisServerID).detail("VerWas", data->mutableData().latestVersion).detail("ChVer", ver);

		if(currentVersion != ver) {
			fromVersion = currentVersion;
			currentVersion = ver;
			data->mutableData().createNewVersion(ver);
		}

		if (m.param1.startsWith( systemKeys.end )) {
			TraceEvent("SCPrivateData", data->thisServerID).detail("Mutation", m.toString()).detail("Version", ver);
			applyPrivateCacheData( data, m );
		} else {
			// FIXME: enable when debugMutation is active
			//for(auto m = changes[c].mutations.begin(); m; ++m) {
			//	debugMutation("SCUpdateMutation", changes[c].version, *m);
			//}

			splitMutation(data, data->cachedRangeMap, m, ver);
		}

		//TODO
		if (data->otherError.getFuture().isReady()) data->otherError.getFuture().get();
	}

	Version currentVersion;
private:
	Version fromVersion;
	KeyRef cacheStartKey;
	bool nowAssigned;
	bool processedCacheStartKey;

	// Applies private mutations, as the name suggests. It basically establishes the key-ranges
	// that this cache server is responsible for
	// TODO Revisit during failure handling. Might we loose some private mutations?
	void applyPrivateCacheData( StorageCacheData* data, MutationRef const& m ) {
		TraceEvent(SevDebug, "SCPrivateCacheMutation", data->thisServerID).detail("Mutation", m.toString());

		if (processedCacheStartKey) {
			// we expect changes in pairs, [begin,end). This mutation is for end key of the range
			ASSERT (m.type == MutationRef::SetValue && m.param1.startsWith(data->ck));
			KeyRangeRef keys( cacheStartKey.removePrefix(data->ck), m.param1.removePrefix(data->ck));
			//setAssignedStatus( data, keys, nowAssigned );
			//data->cachedRangeMap.insert(keys, true);
			//fprintf(stderr, "SCPrivateCacheMutation: begin: %s, end: %s\n", printable(keys.begin).c_str(), printable(keys.end).c_str());

			// Warmup the cache for the newly added key-range
			cacheWarmup(data, this, keys, nowAssigned, currentVersion-1);
			processedCacheStartKey = false;
		} else if (m.type == MutationRef::SetValue && m.param1.startsWith( data->ck )) {
			// We expect changes in pairs, [begin,end), This mutation is for start key of the range
			cacheStartKey = m.param1;
			nowAssigned = m.param2 != serverKeysFalse;
			processedCacheStartKey = true;
		} else if (m.type == MutationRef::SetValue && m.param1 == lastEpochEndPrivateKey) {
			// lastEpochEnd transactions are guaranteed by the master to be alone in their own batch (version)
			// That means we don't have to worry about the impact on changeServerKeys

			Version rollbackVersion;
			BinaryReader br(m.param2, Unversioned());
			br >> rollbackVersion;

			if ( rollbackVersion < fromVersion && rollbackVersion > data->oldestVersion.get()) {
				TEST( true );  // CacheRangeApplyPrivateData cacheRange rollback
				TraceEvent(SevWarn, "Rollback", data->thisServerID)
					.detail("FromVersion", fromVersion)
					.detail("ToVersion", rollbackVersion)
					.detail("AtVersion", currentVersion)
					.detail("OldestVersion", data->oldestVersion.get());
				rollback( data, rollbackVersion, currentVersion );
			}
		} else {
			fprintf(stderr, "SCPrivateCacheMutation: Unknown private mutation\n");
			ASSERT(false);  // Unknown private mutation
		}
	}
};

void applyMutation( StorageCacheUpdater* updater, StorageCacheData *data, MutationRef const& mutation, Version version ) {
	updater->applyMutation( data, mutation, version );
}


// Compacts the in-memory VersionedMap, i.e. removes versions below the desiredOldestVersion
// TODO revisit if we change the data structure of the VersionedMap
ACTOR Future<Void> compactCache(StorageCacheData* data) {
	loop {
		//TODO understand this, should we add delay here?
		//if (g_network->isSimulated()) {
		//	double endTime = g_simulator.checkDisabled(format("%s/compactCache", data->thisServerID.toString().c_str()));
		//	if(endTime > now()) {
		//		wait(delay(endTime - now(), TaskPriority::CompactCache));
		//	}
		//}

		// Wait until the desiredOldestVersion is greater than the current oldestVersion
		wait( data->desiredOldestVersion.whenAtLeast( data->oldestVersion.get()+1 ) );
		wait( delay(0, TaskPriority::CompactCache) );

		//TODO not really in use as of now. may need in some failure cases. Revisit and remove if no plausible use
		state Promise<Void> compactionInProgress;
		data->compactionInProgress = compactionInProgress.getFuture();
		state Version oldestVersion = data->oldestVersion.get();
		state Version desiredVersion = data->desiredOldestVersion.get();
		// Call the compaction routine that does the actual work,
		// TODO It's a synchronous function call as of now. Should it asynch?
		data->mutableData().compact(desiredVersion);
		Future<Void> finishedForgetting = data->mutableData().forgetVersionsBeforeAsync( desiredVersion,
																						 TaskPriority::CompactCache );
		data->oldestVersion.set( desiredVersion );
		wait( finishedForgetting );
		// TODO how do we yield here? This may not be enough, because compact() does the heavy lifting
		// of compating the VersionedMap. We should probably look into per version compaction and then
		// we can yield after compacting one version
		wait( yield(TaskPriority::CompactCache) );

		// TODO what flowlock to acquire during compaction?
		compactionInProgress.send(Void());
		wait( delay(0, TaskPriority::CompactCache) ); //Setting compactionInProgess could cause the cache server to shut down, so delay to check for cancellation
	}
}

ACTOR Future<Void> pullAsyncData( StorageCacheData *data ) {
	state Future<Void> dbInfoChange = Void();
	state Reference<ILogSystem::IPeekCursor> cursor;
	state Version tagAt = 0;

	state StorageCacheUpdater updater(data->lastVersionWithData);
	state Version ver = invalidVersion;
	++data->counters.updateBatches;

	loop {
		loop {
			choose {
				when(wait( cursor ? cursor->getMore(TaskPriority::TLogCommit) : Never() ) ) {
					break;
				}
				when( wait( dbInfoChange ) ) {
					if( data->logSystem )
						//cursor = data->logSystem->get()->peek( data->thisServerID, tagAt, Optional<Version>(), cacheTag, true );
						cursor = data->logSystem->peekSingle( data->thisServerID, data->version.get() + 1, cacheTag, std::vector<std::pair<Version,Tag>>()) ;
					else
						cursor = Reference<ILogSystem::IPeekCursor>();
					dbInfoChange = data->db->onChange();
					//dbInfoChange = data->logSystem->onChange();
				}
			}
		}
		data->lastTLogVersion = cursor->getMaxKnownVersion();
		data->versionLag = std::max<int64_t>(0, data->lastTLogVersion - data->version.get());
		//FIXME: if the popped version is greater than our last version, we need to clear the cache

		// TODO check this part: copare to what we do for storages and what's applicable here
		state FetchInjectionInfo fii;
		state Reference<ILogSystem::IPeekCursor> cloneCursor2;
		loop{
			state uint64_t changeCounter = data->cacheRangeChangeCounter;
			bool epochEnd = false;
			bool firstMutation = true;
			bool dbgLastMessageWasProtocol = false;

			Reference<ILogSystem::IPeekCursor> cloneCursor1 = cursor->cloneNoMore();
			cloneCursor2 = cursor->cloneNoMore();

			// TODO:
			//cloneCursor1->setProtocolVersion(data->logProtocol);
		    cloneCursor1->setProtocolVersion(currentProtocolVersion);

			for (; cloneCursor1->hasMessage(); cloneCursor1->nextMessage()) {
				ArenaReader& cloneReader = *cloneCursor1->reader();

				if (LogProtocolMessage::isNextIn(cloneReader)) {
					LogProtocolMessage lpm;
					cloneReader >> lpm;
					dbgLastMessageWasProtocol = true;
					cloneCursor1->setProtocolVersion(cloneReader.protocolVersion());
				}
				else {
					MutationRef msg;
					cloneReader >> msg;

					if (msg.param1 == lastEpochEndPrivateKey) {
						epochEnd = true;
						ASSERT(firstMutation);
						ASSERT(dbgLastMessageWasProtocol);
					}

					firstMutation = false;
					dbgLastMessageWasProtocol = false;
				}
			}

			// Any fetchKeys which are ready to transition their cacheRanges to the adding,transferred state do so now.
			// If there is an epoch end we skip this step, to increase testability and to prevent inserting a version in the middle of a rolled back version range.
			while(!epochEnd && !data->readyFetchKeys.empty()) {
				auto fk = data->readyFetchKeys.back();
				data->readyFetchKeys.pop_back();
				fk.send( &fii );
			}
			if (data->cacheRangeChangeCounter == changeCounter) break;
			//TEST(true); // A fetchKeys completed while we were doing this, so eager might be outdated.  Read it again.
		}

		data->debug_inApplyUpdate = true;
		if (EXPENSIVE_VALIDATION) data->data().atLatest().validate();
		validate(data);

		state bool injectedChanges = false;
		state int changeNum = 0;
		state int mutationBytes = 0;
		for(; changeNum < fii.changes.size(); changeNum++) {
			state int mutationNum = 0;
			state VerUpdateRef* pUpdate = &fii.changes[changeNum];
			for(; mutationNum < pUpdate->mutations.size(); mutationNum++) {
				TraceEvent("InjectedChanges", data->thisServerID).detail("Version", pUpdate->version);
				applyMutation(&updater, data, pUpdate->mutations[mutationNum], pUpdate->version);
				mutationBytes += pUpdate->mutations[mutationNum].totalSize();
				injectedChanges = true;
				if(false && mutationBytes > SERVER_KNOBS->DESIRED_UPDATE_BYTES) {
					mutationBytes = 0;
					wait(delay(SERVER_KNOBS->UPDATE_DELAY));
				}
			}
		}

		//FIXME: ensure this can only read data from the current version
		cloneCursor2->setProtocolVersion(currentProtocolVersion);

		if (!cloneCursor2->hasMessage())
		{
			TraceEvent("CloneCursor2NoMsg", data->thisServerID).detail("CursorVersion", cloneCursor2->version().version);
		}
		// Now process the mutations
		for (; cloneCursor2->hasMessage(); cloneCursor2->nextMessage()) {
			ArenaReader& reader = *cloneCursor2->reader();

			TraceEvent("Versions", data->thisServerID).detail("CursorVersion", cloneCursor2->version().version).detail("Ver", ver).detail("DataVersion", data->version.get()).detail("TLogVersion", data->lastTLogVersion);
			if (cloneCursor2->version().version > ver && cloneCursor2->version().version > data->version.get()) {
				++data->counters.updateVersions;
				ver = cloneCursor2->version().version;
			}
			if (LogProtocolMessage::isNextIn(reader)) {
				LogProtocolMessage lpm;
				reader >> lpm;

				// TODO should we store the logProtocol?
				//data->logProtocol = reader.protocolVersion();
				cloneCursor2->setProtocolVersion(reader.protocolVersion());
			}
			else {
				MutationRef msg;
				reader >> msg;
				//fprintf(stderr, "%lld : %s\n", cursor->version().version, msg.toString().c_str());

				if (ver != invalidVersion) // This change belongs to a version < minVersion
				{
					applyMutation(&updater, data, msg, ver);
					data->counters.mutationBytes += msg.totalSize();
					++data->counters.mutations;

					switch(msg.type) {
						case MutationRef::SetValue:
							++data->counters.setMutations;
							break;
						case MutationRef::ClearRange:
							++data->counters.clearRangeMutations;
							break;
						case MutationRef::AddValue:
						case MutationRef::And:
						case MutationRef::AndV2:
						case MutationRef::AppendIfFits:
						case MutationRef::ByteMax:
						case MutationRef::ByteMin:
						case MutationRef::Max:
						case MutationRef::Min:
						case MutationRef::MinV2:
						case MutationRef::Or:
						case MutationRef::Xor:
						case MutationRef::CompareAndClear:
							++data->counters.atomicMutations;
							break;
					}
				}
				else
					TraceEvent(SevError, "DiscardingPeekedData", data->thisServerID).detail("Mutation", msg.toString()).detail("Version", cursor->version().toString());

				tagAt = cursor->version().version + 1;
			}
		}

		if(ver != invalidVersion) {
			data->lastVersionWithData = ver;
		} else {
			// TODO double check
			ver = cloneCursor2->version().version - 1;
			//ver = cursor->version().version - 1;
		}
		if(injectedChanges) data->lastVersionWithData = ver;

		data->debug_inApplyUpdate = false;

		if(ver != invalidVersion && ver > data->version.get()) {
			// FIXME: enable when debugKeyRange is active
			//debugKeyRange("SCUpdate", ver, allKeys);

			data->mutableData().createNewVersion(ver);

			// TODO what about otherError
			if (data->otherError.getFuture().isReady()) data->otherError.getFuture().get();

			// TODO may enable these later
			//data->noRecentUpdates.set(false);
			//data->lastUpdate = now();
			data->version.set( ver );		// Triggers replies to waiting gets for new version(s)
			// TODO double check
			//setDataVersion(data->thisServerID, data->version.get());

			// TODO what about otherError
			if (data->otherError.getFuture().isReady()) data->otherError.getFuture().get();

			// we can get rid of versions beyond maxVerionsInMemory at any point. Update the
			//desiredOldestVersion and that may invoke the compaction actor
			Version maxVersionsInMemory = SERVER_KNOBS->MAX_READ_TRANSACTION_LIFE_VERSIONS;
			Version proposedOldestVersion = data->version.get() - maxVersionsInMemory;
			proposedOldestVersion = std::max(proposedOldestVersion, data->oldestVersion.get());
			data->desiredOldestVersion.set(proposedOldestVersion);
		}

		validate(data);

		TraceEvent("UpdatedVersions", data->thisServerID).detail("DataVersion", data->version.get()).detail("Version", ver);
		data->lastTLogVersion = cloneCursor2->getMaxKnownVersion();
		TraceEvent("CursorVersions", data->thisServerID).detail("CursorVersion", cursor->version().version).detail("CloneCurserVersion", cloneCursor2->version().version).detail("TLogVersion", data->lastTLogVersion);
		cursor->advanceTo( cloneCursor2->version() );
		data->versionLag = std::max<int64_t>(0, data->lastTLogVersion - data->version.get());
		if(cursor->version().version >= data->lastTLogVersion) {
			if(data->behind) {
				TraceEvent("StorageCacheNoLongerBehind", data->thisServerID).detail("CursorVersion", cursor->version().version).detail("TLogVersion", data->lastTLogVersion);
			}
			data->behind = false;
		}

		tagAt = std::max( tagAt, cursor->version().version);
	}
}

<<<<<<< HEAD
ACTOR Future<Void> watchInterface(StorageCacheData* self, StorageServerInterface ssi) {
	state Transaction tr(self->cx);
	state Key storageKey = storageCacheServerKey(ssi.id());
	loop {
		tr.setOption(FDBTransactionOptions::LOCK_AWARE);
		tr.setOption(FDBTransactionOptions::ACCESS_SYSTEM_KEYS);
		try {
			Optional<Value> val = wait(tr.get(storageKey));
			// This could race with the data distributor trying to remove
			// the interface - but this is ok, as we don't need to kill
			// ourselves if FailureMonitor marks us as down (this might save
			// from unnecessary cache refreshes).
			if (!val.present()) {
				tr.set(storageKey, storageCacheServerValue(ssi));
				wait(tr.commit());
			}
		} catch (Error& e) {
			wait(tr.onError(e));
		}
		wait(delay(5.0));
	}
}

ACTOR Future<Void> storageCacheServer(StorageServerInterface ssi, uint16_t id, Reference<AsyncVar<ServerDBInfo>> db) {
=======
ACTOR Future<Void> storageCache(StorageServerInterface ssi, uint16_t id, Reference<AsyncVar<ServerDBInfo>> db) {
>>>>>>> 29b77863
	state StorageCacheData self(ssi.id(), id, db);
	state ActorCollection actors(false);
	state Future<Void> dbInfoChange = Void();

	TraceEvent("StorageCache_CacheServerInterface", self.thisServerID).detail("UID", ssi.uniqueID).detail("IsCacheServer", ssi.isCacheServer);
	// This helps identify the private mutations meant for this cache server
	self.ck = cacheKeysPrefixFor( id ).withPrefix(systemKeys.begin);  // FFFF/02cacheKeys/[this server]/

	actors.add(waitFailureServer(ssi.waitFailure.getFuture()));
	actors.add(traceCounters("CacheMetrics", self.thisServerID, SERVER_KNOBS->STORAGE_LOGGING_DELAY, &self.counters.cc, self.thisServerID.toString() + "/CacheMetrics"));

	// compactCache actor will periodically compact the cache when certain version condityion is met
	actors.add(compactCache(&self));

	// pullAsyncData actor pulls mutations from the TLog and also applies them.
	actors.add(pullAsyncData(&self));
	actors.add(watchInterface(&self, ssi));

	self.coreStarted.send( Void() );

	loop {
		++self.counters.loops;
		choose {
		when( wait( dbInfoChange ) ) {
			dbInfoChange = db->onChange();
			//self.logSystem->set(ILogSystem::fromServerDBInfo( ssi.id(), db->get(), true ));
			self.logSystem = ILogSystem::fromServerDBInfo( self.thisServerID, self.db->get() );
		}
		when( GetValueRequest req = waitNext(ssi.getValue.getFuture()) ) {
			// TODO do we need to add throttling for cache servers? Probably not
			//actors.add(self->readGuard(req , getValueQ));
			actors.add(getValueQ(&self, req));
		}
		when( WatchValueRequest req = waitNext(ssi.watchValue.getFuture()) ) {
			ASSERT(false);
		}
		when (GetKeyRequest req = waitNext(ssi.getKey.getFuture())) {
			actors.add(getKey(&self, req));
		}
		when (GetKeyValuesRequest req = waitNext(ssi.getKeyValues.getFuture()) ) {
			actors.add(getKeyValues(&self, req));
		}
		when (GetShardStateRequest req = waitNext(ssi.getShardState.getFuture()) ) {
			ASSERT(false);
		}
		when (StorageQueuingMetricsRequest req = waitNext(ssi.getQueuingMetrics.getFuture())) {
			ASSERT(false);
		}
		//when( ReplyPromise<Version> reply = waitNext(ssi.getVersion.getFuture()) ) {
		//	ASSERT(false);
		//}
		when( ReplyPromise<KeyValueStoreType> reply = waitNext(ssi.getKeyValueStoreType.getFuture()) ) {
			ASSERT(false);
		}
		when(wait(actors.getResult())) {}
		}
	}
}<|MERGE_RESOLUTION|>--- conflicted
+++ resolved
@@ -145,12 +145,8 @@
 	Reference<ILogSystem> logSystem;
 	//Reference<AsyncVar<Reference<ILogSystem>>> logSystem;
 	Key ck; //cacheKey
-<<<<<<< HEAD
-	KeyRangeMap <bool> cachedRangeMap; // map of cached key-ranges
 	Database cx;
-=======
-	Reference<AsyncVar<ServerDBInfo>> db;
-	Database cx;
+	Reference<AsyncVar<ServerDBInfo>> const& db;
 
 	//KeyRangeMap <bool> cachedRangeMap; // map of cached key-ranges
 	KeyRangeMap <Reference<CacheRangeInfo>> cachedRangeMap; // map of cached key-ranges
@@ -167,7 +163,6 @@
 	CoalescedKeyRangeMap< Version > newestAvailableVersion;
 
 	CoalescedKeyRangeMap< Version > newestDirtyVersion; // Similar to newestAvailableVersion, but includes (only) keys that were only partly available (due to cancelled fetchKeys)
->>>>>>> 29b77863
 
 	// The following are in rough order from newest to oldest
 	// TODO double check which ones we need for storageCache servers
@@ -232,14 +227,8 @@
 		}
 	} counters;
 
-<<<<<<< HEAD
-	explicit StorageCacheData(UID thisServerID, uint16_t index, Reference<AsyncVar<ServerDBInfo>> db)
-		:   thisServerID(thisServerID), index(index),
-			logSystem(new AsyncVar<Reference<ILogSystem>>()),
-=======
 	explicit StorageCacheData(UID thisServerID, uint16_t index, Reference<AsyncVar<ServerDBInfo>> const& db)
 		:   thisServerID(thisServerID), index(index), db(db),
->>>>>>> 29b77863
 			lastTLogVersion(0), lastVersionWithData(0),
 			compactionInProgress(Void()),
 			fetchKeysParallelismLock(SERVER_KNOBS->FETCH_KEYS_PARALLELISM_BYTES),
@@ -250,13 +239,10 @@
 		desiredOldestVersion.initMetric(LiteralStringRef("StorageCacheData.DesriedOldestVersion"), counters.cc.id);
 		oldestVersion.initMetric(LiteralStringRef("StorageCacheData.OldestVersion"), counters.cc.id);
 
-<<<<<<< HEAD
-=======
 		newestAvailableVersion.insert(allKeys, invalidVersion);
 		newestDirtyVersion.insert(allKeys, invalidVersion);
 		addCacheRange( CacheRangeInfo::newNotAssigned( allKeys ) );
 
->>>>>>> 29b77863
 		cx = openDBOnServer(db, TaskPriority::DefaultEndpoint, true, true);
 	}
 
@@ -1165,7 +1151,7 @@
 		wait( data->fetchKeysParallelismLock.take( TaskPriority::DefaultYield, fetchBlockBytes ) );
 		state FlowLock::Releaser holdingFKPL( data->fetchKeysParallelismLock, fetchBlockBytes );
 
-		state double executeStart = now();
+		//state double executeStart = now();
 		//++data->counters.fetchWaitingCount;
 		//data->counters.fetchWaitingMS += 1000*(executeStart - startt);
 
@@ -1643,7 +1629,7 @@
 		//TODO not really in use as of now. may need in some failure cases. Revisit and remove if no plausible use
 		state Promise<Void> compactionInProgress;
 		data->compactionInProgress = compactionInProgress.getFuture();
-		state Version oldestVersion = data->oldestVersion.get();
+		//state Version oldestVersion = data->oldestVersion.get();
 		state Version desiredVersion = data->desiredOldestVersion.get();
 		// Call the compaction routine that does the actual work,
 		// TODO It's a synchronous function call as of now. Should it asynch?
@@ -1887,7 +1873,6 @@
 	}
 }
 
-<<<<<<< HEAD
 ACTOR Future<Void> watchInterface(StorageCacheData* self, StorageServerInterface ssi) {
 	state Transaction tr(self->cx);
 	state Key storageKey = storageCacheServerKey(ssi.id());
@@ -1910,11 +1895,7 @@
 		wait(delay(5.0));
 	}
 }
-
 ACTOR Future<Void> storageCacheServer(StorageServerInterface ssi, uint16_t id, Reference<AsyncVar<ServerDBInfo>> db) {
-=======
-ACTOR Future<Void> storageCache(StorageServerInterface ssi, uint16_t id, Reference<AsyncVar<ServerDBInfo>> db) {
->>>>>>> 29b77863
 	state StorageCacheData self(ssi.id(), id, db);
 	state ActorCollection actors(false);
 	state Future<Void> dbInfoChange = Void();
