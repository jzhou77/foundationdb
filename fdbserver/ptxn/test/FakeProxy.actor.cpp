/*
 * FakeProxy.actor.cpp
 *
 * This source file is part of the FoundationDB open source project
 *
 * Copyright 2013-2021 Apple Inc. and the FoundationDB project authors
 *
 * Licensed under the Apache License, Version 2.0 (the "License");
 * you may not use this file except in compliance with the License.
 * You may obtain a copy of the License at
 *
 *     http://www.apache.org/licenses/LICENSE-2.0
 *
 * Unless required by applicable law or agreed to in writing, software
 * distributed under the License is distributed on an "AS IS" BASIS,
 * WITHOUT WARRANTIES OR CONDITIONS OF ANY KIND, either express or implied.
 * See the License for the specific language governing permissions and
 * limitations under the License.
 */

#include "fdbserver/ptxn/test/FakeProxy.actor.h"

#include <iostream>
#include <unordered_map>
#include <utility>

#include "fdbserver/ptxn/ProxyTLogPushMessageSerializer.h"
#include "fdbserver/ptxn/test/Driver.h"
#include "fdbserver/ptxn/test/Utils.h"
#include "fdbserver/ptxn/TLogInterface.h"
#include "flow/DeterministicRandom.h"
#include "flow/flow.h"

#include "flow/actorcompiler.h"
extern AsyncTrigger cycleCompleted;

namespace ptxn::test {

const double CHECK_PERSIST_INTERVAL = 0.1;
const int MAX_CHECK_TIMES = 10;

ACTOR Future<Void> fakeProxy(std::shared_ptr<FakeProxyContext> pFakeProxyContext) {
	state std::shared_ptr<TestDriverContext> pTestDriverContext = pFakeProxyContext->pTestDriverContext;
	state int numStorageTeams = pFakeProxyContext->pTestDriverContext->numStorageTeamIDs;
	state std::vector<CommitRecord>& commitRecord = pFakeProxyContext->pTestDriverContext->commitRecord;
	state int i = 0;
	loop {
		std::cout << "Proxy" << pFakeProxyContext->proxyID << " Commit " << i << std::endl;

		std::unordered_map<StorageTeamID, std::vector<MutationRef>> fakeMutations;
		ProxyTLogPushMessageSerializer serializer;

		for (int _ = 0; _ < deterministicRandom()->randomInt(1, 12); ++_) {
			StorageTeamID storageTeamID{ pTestDriverContext->storageTeamIDs[deterministicRandom()->randomInt(0, numStorageTeams)] };
			MutationRef mutation(pTestDriverContext->mutationsArena,
			                     MutationRef::SetValue,
			                     StringRef(format("Key%d", deterministicRandom()->randomInt(0, 100))),
			                     StringRef(format("Value%d", deterministicRandom()->randomInt(0, 100))));
			serializer.writeMessage(mutation, storageTeamID);

			fakeMutations[storageTeamID].push_back(mutation);
		}

		state std::vector<Future<TLogCommitReply>> replies;

		std::unordered_map<StorageTeamID, Standalone<StringRef>> messages = serializer.getAllSerialized();
		for (const auto& [team, message] : messages) {
			auto commitVersionPair = pTestDriverContext->getCommitVersionPair(team);
			// Here we use move semantic in order to keep the mutations in arena
			// 	pTestDriverContext->mutationsArena
			commitRecord.emplace_back(commitVersionPair.second, team, std::move(fakeMutations[team]));
			TLogCommitRequest request(deterministicRandom()->randomUniqueID(),
			                          team,
			                          message.arena(),
			                          message,
			                          commitVersionPair.first,
			                          commitVersionPair.second,
			                          0,
			                          0,
			                          Optional<UID>(deterministicRandom()->randomUniqueID()));
			replies.push_back(pTestDriverContext->getTLogInterface(team)->commit.getReply(request));
		}

		print::printCommitRecord(pTestDriverContext->commitRecord);

		wait(waitForAll(replies));

		if (++i == pFakeProxyContext->numCommits) {
			break;
		}
	}

<<<<<<< HEAD
	/* FIXME Comment out for demo purpuse
=======
	if (pTestDriverContext->skipCommitValidation) {
		std::cout << "Skipped commit persistence validation\n";
		return Void();
	}

>>>>>>> fab7b30a
	// Wait for all commits being completed persisted/timeout
	state int numChecks = 0;
	loop {
		if (isAllRecordsValidated(pTestDriverContext->commitRecord)) {
			break;
		}
		if (++numChecks >= MAX_CHECK_TIMES) {
			throw internal_error_msg("Timeout waiting persistence");
		}
		wait(delay(CHECK_PERSIST_INTERVAL));
	} */

	return Void();
}

} // namespace ptxn::test<|MERGE_RESOLUTION|>--- conflicted
+++ resolved
@@ -90,15 +90,11 @@
 		}
 	}
 
-<<<<<<< HEAD
-	/* FIXME Comment out for demo purpuse
-=======
 	if (pTestDriverContext->skipCommitValidation) {
 		std::cout << "Skipped commit persistence validation\n";
 		return Void();
 	}
-
->>>>>>> fab7b30a
+	/* FIXME Comment out for demo purpuse
 	// Wait for all commits being completed persisted/timeout
 	state int numChecks = 0;
 	loop {
