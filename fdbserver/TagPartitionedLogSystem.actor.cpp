/*
 * TagPartitionedLogSystem.actor.cpp
 *
 * This source file is part of the FoundationDB open source project
 *
 * Copyright 2013-2021 Apple Inc. and the FoundationDB project authors
 *
 * Licensed under the Apache License, Version 2.0 (the "License");
 * you may not use this file except in compliance with the License.
 * You may obtain a copy of the License at
 *
 *     http://www.apache.org/licenses/LICENSE-2.0
 *
 * Unless required by applicable law or agreed to in writing, software
 * distributed under the License is distributed on an "AS IS" BASIS,
 * WITHOUT WARRANTIES OR CONDITIONS OF ANY KIND, either express or implied.
 * See the License for the specific language governing permissions and
 * limitations under the License.
 */

#include "fdbserver/TagPartitionedLogSystem.actor.h"

#include "fdbclient/FDBTypes.h"
#include "flow/actorcompiler.h" // This must be the last #include.

ACTOR template <class T>
Future<Version> minVersionWhenReady(Future<Void> f, std::vector<Future<T>> replies) {
	wait(f);
	Version minVersion = std::numeric_limits<Version>::max();
	for (auto& reply : replies) {
		if (reply.isReady() && !reply.isError()) {
			minVersion = std::min(minVersion, reply.get().version);
		}
	}
	return minVersion;
}

LogSet::LogSet(const TLogSet& tLogSet)
  : tLogWriteAntiQuorum(tLogSet.tLogWriteAntiQuorum), tLogReplicationFactor(tLogSet.tLogReplicationFactor),
    tLogLocalities(tLogSet.tLogLocalities), tLogVersion(tLogSet.tLogVersion), tLogPolicy(tLogSet.tLogPolicy),
    isLocal(tLogSet.isLocal), locality(tLogSet.locality), startVersion(tLogSet.startVersion),
    satelliteTagLocations(tLogSet.satelliteTagLocations) {
	for (const auto& log : tLogSet.tLogs) {
		logServers.push_back(makeReference<AsyncVar<OptionalInterface<TLogInterface>>>(log));
	}
	for (const auto& log : tLogSet.tLogsPtxn) {
		logServersPtxn.push_back(makeReference<AsyncVar<OptionalInterface<ptxn::TLogInterface_PassivelyPull>>>(log));
	}
	tLogGroupIDs = tLogSet.tLogGroupIDs;
	for (int i = 0; i < tLogGroupIDs.size(); i++) {
		for (const OptionalInterface<ptxn::TLogInterface_PassivelyPull>& interface : tLogSet.ptxnTLogGroups[i]) {
			groupIdToInterfaces[tLogSet.tLogGroupIDs[i]].push_back(
			    makeReference<AsyncVar<OptionalInterface<ptxn::TLogInterface_PassivelyPull>>>(interface));
		}
	}
	for (const auto& log : tLogSet.logRouters) {
		logRouters.push_back(makeReference<AsyncVar<OptionalInterface<TLogInterface>>>(log));
	}
	for (const auto& log : tLogSet.backupWorkers) {
		backupWorkers.push_back(makeReference<AsyncVar<OptionalInterface<BackupInterface>>>(log));
	}
	filterLocalityDataForPolicy(tLogPolicy, &tLogLocalities);
	updateLocalitySet(tLogLocalities);
}

LogSet::LogSet(const CoreTLogSet& coreSet)
  : tLogWriteAntiQuorum(coreSet.tLogWriteAntiQuorum), tLogReplicationFactor(coreSet.tLogReplicationFactor),
    tLogLocalities(coreSet.tLogLocalities), tLogVersion(coreSet.tLogVersion), tLogPolicy(coreSet.tLogPolicy),
    isLocal(coreSet.isLocal), locality(coreSet.locality), startVersion(coreSet.startVersion),
    satelliteTagLocations(coreSet.satelliteTagLocations) {
	for (const auto& log : coreSet.tLogs) {
		logServers.push_back(
		    makeReference<AsyncVar<OptionalInterface<TLogInterface>>>(OptionalInterface<TLogInterface>(log)));
	}
	// Do NOT recover coreSet.backupWorkers, because master will recruit new ones.
	filterLocalityDataForPolicy(tLogPolicy, &tLogLocalities);
	updateLocalitySet(tLogLocalities);
}

TLogSet::TLogSet(const LogSet& rhs)
  : tLogWriteAntiQuorum(rhs.tLogWriteAntiQuorum), tLogReplicationFactor(rhs.tLogReplicationFactor),
    tLogLocalities(rhs.tLogLocalities), tLogVersion(rhs.tLogVersion), tLogPolicy(rhs.tLogPolicy), isLocal(rhs.isLocal),
    locality(rhs.locality), startVersion(rhs.startVersion), satelliteTagLocations(rhs.satelliteTagLocations) {
	for (const auto& tlog : rhs.logServers) {
		tLogs.push_back(tlog->get());
	}
	for (const auto& ptxnTlog : rhs.logServersPtxn) {
		tLogsPtxn.push_back(ptxnTlog->get());
	}
	tLogGroupIDs = rhs.tLogGroupIDs;
	for (const auto& logGroupId : tLogGroupIDs) {
		ptxnTLogGroups.emplace_back();
		for (const auto& interface : rhs.groupIdToInterfaces.find(logGroupId)->second) {
			ptxnTLogGroups.back().push_back(interface->get());
		}
	}
	for (const auto& logRouter : rhs.logRouters) {
		logRouters.push_back(logRouter->get());
	}
	for (const auto& worker : rhs.backupWorkers) {
		backupWorkers.push_back(worker->get());
	}
}

OldTLogConf::OldTLogConf(const OldLogData& oldLogData)
  : epochBegin(oldLogData.epochBegin), epochEnd(oldLogData.epochEnd), logRouterTags(oldLogData.logRouterTags),
    txsTags(oldLogData.txsTags), pseudoLocalities(oldLogData.pseudoLocalities), epoch(oldLogData.epoch) {
	for (const Reference<LogSet>& logSet : oldLogData.tLogs) {
		tLogs.emplace_back(*logSet);
	}
}

CoreTLogSet::CoreTLogSet(const LogSet& logset)
  : tLogWriteAntiQuorum(logset.tLogWriteAntiQuorum), tLogReplicationFactor(logset.tLogReplicationFactor),
    tLogLocalities(logset.tLogLocalities), tLogPolicy(logset.tLogPolicy), isLocal(logset.isLocal),
    locality(logset.locality), startVersion(logset.startVersion), satelliteTagLocations(logset.satelliteTagLocations),
    tLogVersion(logset.tLogVersion) {
	ASSERT_WE_THINK(logset.logServers.empty() || logset.logServersPtxn.empty());
	for (const auto& log : logset.logServers) {
		tLogs.push_back(log->get().id());
	}
	for (const auto& log : logset.logServersPtxn) {
		tLogs.push_back(log->get().id());
	}
	// Do NOT store logset.backupWorkers, because master will recruit new ones.
}

OldTLogCoreData::OldTLogCoreData(const OldLogData& oldData)
  : logRouterTags(oldData.logRouterTags), txsTags(oldData.txsTags), epochBegin(oldData.epochBegin),
    epochEnd(oldData.epochEnd), pseudoLocalities(oldData.pseudoLocalities), epoch(oldData.epoch) {
	for (const Reference<LogSet>& logSet : oldData.tLogs) {
		if (logSet->logServers.size()) {
			tLogs.emplace_back(*logSet);
		}
	}
}

std::string TagPartitionedLogSystem::describe() const {
	std::string result;
	for (int i = 0; i < tLogs.size(); i++) {
		result += format("%d: ", i);
		for (int j = 0; j < tLogs[i]->logServers.size(); j++) {
			result +=
			    tLogs[i]->logServers[j]->get().id().toString() + ((j == tLogs[i]->logServers.size() - 1) ? " " : ", ");
		}
	}
	return result;
}

void TagPartitionedLogSystem::addPseudoLocality(int8_t locality) {
	ASSERT(locality < 0);
	pseudoLocalities.insert(locality);
	for (uint16_t i = 0; i < logRouterTags; i++) {
		pseudoLocalityPopVersion[Tag(locality, i)] = 0;
	}
}

Tag TagPartitionedLogSystem::getPseudoPopTag(Tag tag, ProcessClass::ClassType type) const {
	switch (type) {
	case ProcessClass::LogRouterClass:
		if (tag.locality == tagLocalityLogRouter) {
			ASSERT(pseudoLocalities.count(tagLocalityLogRouterMapped) > 0);
			tag.locality = tagLocalityLogRouterMapped;
		}
		break;

	case ProcessClass::BackupClass:
		if (tag.locality == tagLocalityLogRouter) {
			ASSERT(pseudoLocalities.count(tagLocalityBackup) > 0);
			tag.locality = tagLocalityBackup;
		}
		break;

	default: // This should be an error at caller site.
		break;
	}
	return tag;
}

Version TagPartitionedLogSystem::popPseudoLocalityTag(Tag tag, Version upTo) {
	ASSERT(isPseudoLocality(tag.locality) && hasPseudoLocality(tag.locality));

	Version& localityVersion = pseudoLocalityPopVersion[tag];
	localityVersion = std::max(localityVersion, upTo);
	Version minVersion = localityVersion;
	// Why do we need to use the minimum popped version among all tags? Reason: for example,
	// 2 pseudo tags pop 100 or 150, respectively. It's only safe to pop min(100, 150),
	// because [101,150) is needed by another pseudo tag.
	for (const int8_t locality : pseudoLocalities) {
		minVersion = std::min(minVersion, pseudoLocalityPopVersion[Tag(locality, tag.id)]);
	}
	// TraceEvent("TLogPopPseudoTag", dbgid).detail("Tag", tag.toString()).detail("Version", upTo).detail("PopVersion", minVersion);
	return minVersion;
}

Future<Void> TagPartitionedLogSystem::recoverAndEndEpoch(Reference<AsyncVar<Reference<ILogSystem>>> const& outLogSystem,
                                                         UID const& dbgid,
                                                         DBCoreState const& oldState,
                                                         FutureStream<TLogRejoinRequest> const& rejoins,
                                                         LocalityData const& locality,
                                                         bool* forceRecovery) {
	return epochEnd(outLogSystem, dbgid, oldState, rejoins, locality, forceRecovery);
}

Reference<ILogSystem> TagPartitionedLogSystem::fromLogSystemConfig(UID const& dbgid,
                                                                   LocalityData const& locality,
                                                                   LogSystemConfig const& lsConf,
                                                                   bool excludeRemote,
                                                                   bool useRecoveredAt,
                                                                   Optional<PromiseStream<Future<Void>>> addActor) {
	ASSERT(lsConf.logSystemType == LogSystemType::tagPartitioned ||
	       (lsConf.logSystemType == LogSystemType::empty && !lsConf.tLogs.size()));
	// ASSERT(lsConf.epoch == epoch);  //< FIXME
	auto logSystem = makeReference<TagPartitionedLogSystem>(dbgid, locality, lsConf.epoch, addActor);

	logSystem->tLogs.reserve(lsConf.tLogs.size());
	logSystem->expectedLogSets = lsConf.expectedLogSets;
	logSystem->logRouterTags = lsConf.logRouterTags;
	logSystem->txsTags = lsConf.txsTags;
	logSystem->recruitmentID = lsConf.recruitmentID;
	logSystem->stopped = lsConf.stopped;
	if (useRecoveredAt) {
		logSystem->recoveredAt = lsConf.recoveredAt;
	}
	logSystem->pseudoLocalities = lsConf.pseudoLocalities;
	for (const TLogSet& tLogSet : lsConf.tLogs) {
		if (!excludeRemote || tLogSet.isLocal) {
			logSystem->tLogs.push_back(makeReference<LogSet>(tLogSet));
		}
	}

	for (const auto& oldTlogConf : lsConf.oldTLogs) {
		logSystem->oldLogData.emplace_back(oldTlogConf);
	}

	logSystem->logSystemType = lsConf.logSystemType;
	logSystem->oldestBackupEpoch = lsConf.oldestBackupEpoch;
	return logSystem;
}

Reference<ILogSystem> TagPartitionedLogSystem::fromOldLogSystemConfig(UID const& dbgid,
                                                                      LocalityData const& locality,
                                                                      LogSystemConfig const& lsConf) {
	ASSERT(lsConf.logSystemType == LogSystemType::tagPartitioned ||
	       (lsConf.logSystemType == LogSystemType::empty && !lsConf.tLogs.size()));
	// ASSERT(lsConf.epoch == epoch);  //< FIXME
	const LogEpoch e = lsConf.oldTLogs.size() > 0 ? lsConf.oldTLogs[0].epoch : 0;
	auto logSystem = makeReference<TagPartitionedLogSystem>(dbgid, locality, e);

	if (lsConf.oldTLogs.size()) {
		for (const TLogSet& tLogSet : lsConf.oldTLogs[0].tLogs) {
			logSystem->tLogs.push_back(makeReference<LogSet>(tLogSet));
		}
		logSystem->logRouterTags = lsConf.oldTLogs[0].logRouterTags;
		logSystem->txsTags = lsConf.oldTLogs[0].txsTags;
		// logSystem->epochEnd = lsConf.oldTLogs[0].epochEnd;

		for (int i = 1; i < lsConf.oldTLogs.size(); i++) {
			logSystem->oldLogData.emplace_back(lsConf.oldTLogs[i]);
		}
	}
	logSystem->logSystemType = lsConf.logSystemType;
	logSystem->stopped = true;
	logSystem->pseudoLocalities = lsConf.pseudoLocalities;

	return logSystem;
}

void TagPartitionedLogSystem::toCoreState(DBCoreState& newState) {
	if (recoveryComplete.isValid() && recoveryComplete.isError())
		throw recoveryComplete.getError();

	if (remoteRecoveryComplete.isValid() && remoteRecoveryComplete.isError())
		throw remoteRecoveryComplete.getError();

	newState.tLogs.clear();
	newState.logRouterTags = logRouterTags;
	newState.txsTags = txsTags;
	newState.pseudoLocalities = pseudoLocalities;
	for (const auto& logset : tLogs) {
		ASSERT(logset->logServers.empty() || logset->logServersPtxn.empty());
		if (logset->logServers.size() || logset->logServersPtxn.size()) {
			newState.tLogs.emplace_back(*logset);
			newState.tLogs.back().tLogLocalities.clear();
			for (const auto& log : logset->logServers) {
				newState.tLogs.back().tLogLocalities.push_back(log->get().interf().filteredLocality);
			}
			for (const auto& log : logset->logServersPtxn) {
				newState.tLogs.back().tLogLocalities.push_back(log->get().interf().getLocality());
			}
		}
	}

	newState.oldTLogData.clear();
	if (!recoveryComplete.isValid() || !recoveryComplete.isReady() ||
	    (repopulateRegionAntiQuorum == 0 && (!remoteRecoveryComplete.isValid() || !remoteRecoveryComplete.isReady())) ||
	    epoch != oldestBackupEpoch) {
		for (const auto& oldData : oldLogData) {
			newState.oldTLogData.emplace_back(oldData);
			TraceEvent("BWToCore")
			    .detail("Epoch", newState.oldTLogData.back().epoch)
			    .detail("TotalTags", newState.oldTLogData.back().logRouterTags)
			    .detail("BeginVersion", newState.oldTLogData.back().epochBegin)
			    .detail("EndVersion", newState.oldTLogData.back().epochEnd);
		}
	}

	newState.logSystemType = logSystemType;
}

Future<Void> TagPartitionedLogSystem::onCoreStateChanged() {
	std::vector<Future<Void>> changes;
	changes.push_back(Never());
	if (recoveryComplete.isValid() && !recoveryComplete.isReady()) {
		changes.push_back(recoveryComplete);
	}
	if (remoteRecovery.isValid() && !remoteRecovery.isReady()) {
		changes.push_back(remoteRecovery);
	}
	if (remoteRecoveryComplete.isValid() && !remoteRecoveryComplete.isReady()) {
		changes.push_back(remoteRecoveryComplete);
	}
	changes.push_back(backupWorkerChanged.onTrigger()); // changes to oldestBackupEpoch
	return waitForAny(changes);
}

void TagPartitionedLogSystem::coreStateWritten(DBCoreState const& newState) {
	if (!newState.oldTLogData.size()) {
		recoveryCompleteWrittenToCoreState.set(true);
	}
	for (auto& t : newState.tLogs) {
		if (!t.isLocal) {
			TraceEvent("RemoteLogsWritten", dbgid).log();
			remoteLogsWrittenToCoreState = true;
			break;
		}
	}
}

ACTOR Future<Void> TagPartitionedLogSystem::onError_internal(TagPartitionedLogSystem* self) {
	// Never returns normally, but throws an error if the subsystem stops working
	loop {
		std::vector<Future<Void>> failed;
		std::vector<Future<Void>> backupFailed(1, Never());
		std::vector<Future<Void>> changes;

		for (auto& it : self->tLogs) {
			for (auto& t : it->logServers) {
				if (t->get().present()) {
					failed.push_back(
					    waitFailureClient(t->get().interf().waitFailure,
					                      SERVER_KNOBS->TLOG_TIMEOUT,
					                      -SERVER_KNOBS->TLOG_TIMEOUT / SERVER_KNOBS->SECONDS_BEFORE_NO_FAILURE_DELAY,
					                      /*trace=*/true));
				} else {
					changes.push_back(t->onChange());
				}
			}
			if (SERVER_KNOBS->TLOG_NEW_INTERFACE) {
				for (auto& t : it->logServersPtxn) {
					if (t->get().present()) {
						failed.push_back(waitFailureClient(t->get().interf().waitFailure,
						                                   SERVER_KNOBS->TLOG_TIMEOUT,
						                                   -SERVER_KNOBS->TLOG_TIMEOUT /
						                                       SERVER_KNOBS->SECONDS_BEFORE_NO_FAILURE_DELAY,
						                                   /*trace=*/true));
					} else {
						changes.push_back(t->onChange());
					}
				}
			}
			for (auto& t : it->logRouters) {
				if (t->get().present()) {
					failed.push_back(
					    waitFailureClient(t->get().interf().waitFailure,
					                      SERVER_KNOBS->TLOG_TIMEOUT,
					                      -SERVER_KNOBS->TLOG_TIMEOUT / SERVER_KNOBS->SECONDS_BEFORE_NO_FAILURE_DELAY,
					                      /*trace=*/true));
				} else {
					changes.push_back(t->onChange());
				}
			}
			for (const auto& worker : it->backupWorkers) {
				if (worker->get().present()) {
					backupFailed.push_back(
					    waitFailureClient(worker->get().interf().waitFailure,
					                      SERVER_KNOBS->BACKUP_TIMEOUT,
					                      -SERVER_KNOBS->BACKUP_TIMEOUT / SERVER_KNOBS->SECONDS_BEFORE_NO_FAILURE_DELAY,
					                      /*trace=*/true));
				} else {
					changes.push_back(worker->onChange());
				}
			}
		}

		if (!self->recoveryCompleteWrittenToCoreState.get()) {
			for (auto& old : self->oldLogData) {
				for (auto& it : old.tLogs) {
					for (auto& t : it->logRouters) {
						if (t->get().present()) {
							failed.push_back(waitFailureClient(t->get().interf().waitFailure,
							                                   SERVER_KNOBS->TLOG_TIMEOUT,
							                                   -SERVER_KNOBS->TLOG_TIMEOUT /
							                                       SERVER_KNOBS->SECONDS_BEFORE_NO_FAILURE_DELAY,
							                                   /*trace=*/true));
						} else {
							changes.push_back(t->onChange());
						}
					}
				}
				// Monitor changes of backup workers for old epochs.
				for (const auto& worker : old.tLogs[0]->backupWorkers) {
					if (worker->get().present()) {
						backupFailed.push_back(waitFailureClient(worker->get().interf().waitFailure,
						                                         SERVER_KNOBS->BACKUP_TIMEOUT,
						                                         -SERVER_KNOBS->BACKUP_TIMEOUT /
						                                             SERVER_KNOBS->SECONDS_BEFORE_NO_FAILURE_DELAY,
						                                         /*trace=*/true));
					} else {
						changes.push_back(worker->onChange());
					}
				}
			}
		}

		if (self->hasRemoteServers && (!self->remoteRecovery.isReady() || self->remoteRecovery.isError())) {
			changes.push_back(self->remoteRecovery);
		}

		changes.push_back(self->recoveryCompleteWrittenToCoreState.onChange());
		changes.push_back(self->backupWorkerChanged.onTrigger());

		ASSERT(failed.size() >= 1);
		wait(quorum(changes, 1) || tagError<Void>(quorum(failed, 1), master_tlog_failed()) ||
		     tagError<Void>(quorum(backupFailed, 1), master_backup_worker_failed()));
	}
}

ACTOR Future<Void> TagPartitionedLogSystem::pushResetChecker(Reference<ConnectionResetInfo> self, NetworkAddress addr) {
	self->slowReplies = 0;
	self->fastReplies = 0;
	wait(delay(SERVER_KNOBS->PUSH_STATS_INTERVAL));
	TraceEvent("SlowPushStats")
	    .detail("PeerAddress", addr)
	    .detail("SlowReplies", self->slowReplies)
	    .detail("FastReplies", self->fastReplies);
	if (self->slowReplies >= SERVER_KNOBS->PUSH_STATS_SLOW_AMOUNT &&
	    self->slowReplies / double(self->slowReplies + self->fastReplies) >= SERVER_KNOBS->PUSH_STATS_SLOW_RATIO) {
		FlowTransport::transport().resetConnection(addr);
		self->lastReset = now();
	}
	return Void();
}

ACTOR Future<TLogCommitReply> TagPartitionedLogSystem::recordPushMetrics(Reference<ConnectionResetInfo> self,
                                                                         Reference<Histogram> dist,
                                                                         NetworkAddress addr,
                                                                         Future<TLogCommitReply> in) {
	state double startTime = now();
	TLogCommitReply t = wait(in);
	if (now() - self->lastReset > SERVER_KNOBS->PUSH_RESET_INTERVAL) {
		if (now() - startTime > SERVER_KNOBS->PUSH_MAX_LATENCY) {
			if (self->resetCheck.isReady()) {
				self->resetCheck = TagPartitionedLogSystem::pushResetChecker(self, addr);
			}
			self->slowReplies++;
		} else {
			self->fastReplies++;
		}
	}
	dist->sampleSeconds(now() - startTime);
	return t;
}

Future<Version> TagPartitionedLogSystem::pushTLogGroup(Version prevVersion,
                                                       Version version,
                                                       Version knownCommittedVersion,
                                                       Version minKnownCommittedVersion,
                                                       LogPushData& data,
                                                       SpanID const& spanContext,
                                                       Optional<UID> debugID,
                                                       ptxn::TLogGroupID tLogGroup,
                                                       const std::set<ptxn::StorageTeamID>& addedTeams,
                                                       const std::set<ptxn::StorageTeamID>& removedTeams) {

	std::vector<Future<Void>> quorumResults;
	std::vector<Future<ptxn::TLogCommitReply>> allReplies;
	Span span("TPLS:push"_loc, spanContext);
	auto serialized = data.pGroupMessageBuilders->find(tLogGroup)->second->getAllSerialized();

	std::map<ptxn::StorageTeamID, std::vector<Tag>> teamToTags;
	for (auto& team : addedTeams) {
		teamToTags[team] = {}; // TODO (Vishesh) Add tag
	}
	for (auto& it : tLogs) {
		if (it->isLocal && !it->groupIdToInterfaces.empty()) {
			ASSERT(it->groupIdToInterfaces.count(tLogGroup));
			const auto& logServers = it->groupIdToInterfaces[tLogGroup];
			std::vector<Future<Void>> tLogCommitResults;

			for (auto& logServer : logServers) {
				// TODO: pass serializer from caller
				allReplies.push_back(
				    logServer->get().interf().commit.getReply(ptxn::TLogCommitRequest(spanContext,
				                                                                      tLogGroup,
				                                                                      serialized.first,
				                                                                      serialized.second,
				                                                                      prevVersion,
				                                                                      version,
				                                                                      knownCommittedVersion,
				                                                                      minKnownCommittedVersion,
				                                                                      addedTeams,
				                                                                      removedTeams,
				                                                                      teamToTags,
				                                                                      debugID),
				                                              TaskPriority::ProxyTLogCommitReply));
				Future<Void> commitSuccess = success(allReplies.back());
				addActor.get().send(commitSuccess);
				tLogCommitResults.push_back(commitSuccess);
			}
			quorumResults.push_back(quorum(tLogCommitResults, tLogCommitResults.size()));
		}
	}
	ASSERT_WE_THINK(!allReplies.empty());
	return minVersionWhenReady(waitForAll(quorumResults), allReplies);
}

Future<Version> TagPartitionedLogSystem::push(Version prevVersion,
                                              Version version,
                                              Version knownCommittedVersion,
                                              Version minKnownCommittedVersion,
                                              LogPushData& data,
                                              SpanID const& spanContext,
                                              Optional<UID> debugID,
                                              Optional<ptxn::TLogGroupID> tLogGroup,
                                              const std::set<ptxn::StorageTeamID>& addedTeams,
                                              const std::set<ptxn::StorageTeamID>& removedTeams) {

	// commit to ptxn tlog system
	if (tLogGroup.present()) {
		return pushTLogGroup(prevVersion,
		                     version,
		                     knownCommittedVersion,
		                     minKnownCommittedVersion,
		                     data,
		                     spanContext,
		                     debugID,
		                     tLogGroup.get(),
		                     addedTeams,
		                     removedTeams);
	}

	// FIXME: Randomize request order as in LegacyLogSystem?
	std::vector<Future<Void>> quorumResults;
	std::vector<Future<TLogCommitReply>> allReplies;
	int location = 0;
	Span span("TPLS:push"_loc, spanContext);
	for (auto& it : tLogs) {
		if (it->isLocal && it->logServers.size()) {
			if (it->connectionResetTrackers.size() == 0) {
				for (int i = 0; i < it->logServers.size(); i++) {
					it->connectionResetTrackers.push_back(makeReference<ConnectionResetInfo>());
				}
			}
			if (it->tlogPushDistTrackers.empty()) {
				for (int i = 0; i < it->logServers.size(); i++) {
					it->tlogPushDistTrackers.push_back(
					    Histogram::getHistogram("ToTlog_" + it->logServers[i]->get().interf().uniqueID.toString(),
					                            it->logServers[i]->get().interf().address().toString(),
					                            Histogram::Unit::microseconds));
				}
			}
			std::vector<Future<Void>> tLogCommitResults;
			for (int loc = 0; loc < it->logServers.size(); loc++) {
				Standalone<StringRef> msg = data.getMessages(location);
				data.recordEmptyMessage(location, msg);
				allReplies.push_back(recordPushMetrics(
				    it->connectionResetTrackers[loc],
				    it->tlogPushDistTrackers[loc],
				    it->logServers[loc]->get().interf().address(),
				    it->logServers[loc]->get().interf().commit.getReply(TLogCommitRequest(spanContext,
				                                                                          msg.arena(),
				                                                                          prevVersion,
				                                                                          version,
				                                                                          knownCommittedVersion,
				                                                                          minKnownCommittedVersion,
				                                                                          msg,
				                                                                          debugID),
				                                                        TaskPriority::ProxyTLogCommitReply)));
				Future<Void> commitSuccess = success(allReplies.back());
				addActor.get().send(commitSuccess);
				tLogCommitResults.push_back(commitSuccess);
				location++;
			}
			quorumResults.push_back(quorum(tLogCommitResults, tLogCommitResults.size() - it->tLogWriteAntiQuorum));
		}
	}

	return minVersionWhenReady(waitForAll(quorumResults), allReplies);
}
Reference<ILogSystem::IPeekCursor> TagPartitionedLogSystem::peekRemote(UID dbgid,
                                                                       Version begin,
                                                                       Optional<Version> end,
                                                                       Tag tag,
                                                                       bool parallelGetMore) {
	int bestSet = -1;
	Version lastBegin = recoveredAt.present() ? recoveredAt.get() + 1 : 0;
	for (int t = 0; t < tLogs.size(); t++) {
		if (tLogs[t]->isLocal) {
			lastBegin = std::max(lastBegin, tLogs[t]->startVersion);
		}

		if (tLogs[t]->logRouters.size()) {
			ASSERT(bestSet == -1);
			bestSet = t;
		}
	}
	if (bestSet == -1) {
		TraceEvent("TLogPeekRemoteNoBestSet", dbgid)
		    .detail("Tag", tag.toString())
		    .detail("Begin", begin)
		    .detail("End", end.present() ? end.get() : getPeekEnd());
		return makeReference<ILogSystem::ServerPeekCursor>(
		    Reference<AsyncVar<OptionalInterface<TLogInterface>>>(), tag, begin, getPeekEnd(), false, parallelGetMore);
	}
	if (begin >= lastBegin) {
		TraceEvent("TLogPeekRemoteBestOnly", dbgid)
		    .detail("Tag", tag.toString())
		    .detail("Begin", begin)
		    .detail("End", end.present() ? end.get() : getPeekEnd())
		    .detail("BestSet", bestSet)
		    .detail("BestSetStart", lastBegin)
		    .detail("LogRouterIds", tLogs[bestSet]->logRouterString());
		return makeReference<ILogSystem::BufferedCursor>(
		    tLogs[bestSet]->logRouters, tag, begin, end.present() ? end.get() + 1 : getPeekEnd(), parallelGetMore);
	} else {
		std::vector<Reference<ILogSystem::IPeekCursor>> cursors;
		std::vector<LogMessageVersion> epochEnds;
		TraceEvent("TLogPeekRemoteAddingBest", dbgid)
		    .detail("Tag", tag.toString())
		    .detail("Begin", begin)
		    .detail("End", end.present() ? end.get() : getPeekEnd())
		    .detail("BestSet", bestSet)
		    .detail("BestSetStart", lastBegin)
		    .detail("LogRouterIds", tLogs[bestSet]->logRouterString());
		cursors.push_back(makeReference<ILogSystem::BufferedCursor>(
		    tLogs[bestSet]->logRouters, tag, lastBegin, end.present() ? end.get() + 1 : getPeekEnd(), parallelGetMore));
		int i = 0;
		while (begin < lastBegin) {
			if (i == oldLogData.size()) {
				TraceEvent("TLogPeekRemoteDead", dbgid)
				    .detail("Tag", tag.toString())
				    .detail("Begin", begin)
				    .detail("End", end.present() ? end.get() : getPeekEnd())
				    .detail("LastBegin", lastBegin)
				    .detail("OldLogDataSize", oldLogData.size());
				return makeReference<ILogSystem::ServerPeekCursor>(
				    Reference<AsyncVar<OptionalInterface<TLogInterface>>>(),
				    tag,
				    begin,
				    getPeekEnd(),
				    false,
				    parallelGetMore);
			}

			int bestOldSet = -1;
			Version thisBegin = begin;
			for (int t = 0; t < oldLogData[i].tLogs.size(); t++) {
				if (oldLogData[i].tLogs[t]->isLocal) {
					thisBegin = std::max(thisBegin, oldLogData[i].tLogs[t]->startVersion);
				}

				if (oldLogData[i].tLogs[t]->logRouters.size()) {
					ASSERT(bestOldSet == -1);
					bestOldSet = t;
				}
			}
			if (bestOldSet == -1) {
				TraceEvent("TLogPeekRemoteNoOldBestSet", dbgid)
				    .detail("Tag", tag.toString())
				    .detail("Begin", begin)
				    .detail("End", end.present() ? end.get() : getPeekEnd());
				return makeReference<ILogSystem::ServerPeekCursor>(
				    Reference<AsyncVar<OptionalInterface<TLogInterface>>>(),
				    tag,
				    begin,
				    getPeekEnd(),
				    false,
				    parallelGetMore);
			}

			if (thisBegin < lastBegin) {
				TraceEvent("TLogPeekRemoteAddingOldBest", dbgid)
				    .detail("Tag", tag.toString())
				    .detail("Begin", begin)
				    .detail("End", end.present() ? end.get() : getPeekEnd())
				    .detail("BestOldSet", bestOldSet)
				    .detail("LogRouterIds", oldLogData[i].tLogs[bestOldSet]->logRouterString())
				    .detail("LastBegin", lastBegin)
				    .detail("ThisBegin", thisBegin)
				    .detail("BestStartVer", oldLogData[i].tLogs[bestOldSet]->startVersion);
				cursors.push_back(makeReference<ILogSystem::BufferedCursor>(
				    oldLogData[i].tLogs[bestOldSet]->logRouters, tag, thisBegin, lastBegin, parallelGetMore));
				epochEnds.emplace_back(lastBegin);
				lastBegin = thisBegin;
			}
			i++;
		}

		return makeReference<ILogSystem::MultiCursor>(cursors, epochEnds);
	}
}

Reference<ILogSystem::IPeekCursor> TagPartitionedLogSystem::peek(UID dbgid,
                                                                 Version begin,
                                                                 Optional<Version> end,
                                                                 Tag tag,
                                                                 bool parallelGetMore) {
	if (!tLogs.size()) {
		TraceEvent("TLogPeekNoLogSets", dbgid).detail("Tag", tag.toString()).detail("Begin", begin);
		return makeReference<ILogSystem::ServerPeekCursor>(
		    Reference<AsyncVar<OptionalInterface<TLogInterface>>>(), tag, begin, getPeekEnd(), false, false);
	}

	if (tag.locality == tagLocalityRemoteLog) {
		return peekRemote(dbgid, begin, end, tag, parallelGetMore);
	} else {
		return peekAll(dbgid, begin, getPeekEnd(), tag, parallelGetMore);
	}
}

Reference<ILogSystem::IPeekCursor> TagPartitionedLogSystem::peek(UID dbgid,
                                                                 Version begin,
                                                                 Optional<Version> end,
                                                                 std::vector<Tag> tags,
                                                                 bool parallelGetMore) {
	if (tags.empty()) {
		TraceEvent("TLogPeekNoTags", dbgid).detail("Begin", begin);
		return makeReference<ILogSystem::ServerPeekCursor>(
		    Reference<AsyncVar<OptionalInterface<TLogInterface>>>(), invalidTag, begin, getPeekEnd(), false, false);
	}

	if (tags.size() == 1) {
		return peek(dbgid, begin, end, tags[0], parallelGetMore);
	}

	std::vector<Reference<ILogSystem::IPeekCursor>> cursors;
	cursors.reserve(tags.size());
	for (auto tag : tags) {
		cursors.push_back(peek(dbgid, begin, end, tag, parallelGetMore));
	}
	return makeReference<ILogSystem::BufferedCursor>(cursors,
	                                                 begin,
	                                                 end.present() ? end.get() + 1 : getPeekEnd(),
	                                                 true,
	                                                 tLogs[0]->locality == tagLocalityUpgraded,
	                                                 false);
}

Reference<ILogSystem::IPeekCursor> TagPartitionedLogSystem::peekAll(UID dbgid,
                                                                    Version begin,
                                                                    Version end,
                                                                    Tag tag,
                                                                    bool parallelGetMore) {
	int bestSet = 0;
	std::vector<Reference<LogSet>> localSets;
	Version lastBegin = 0;
	bool foundSpecial = false;
	for (auto& log : tLogs) {
		if (log->locality == tagLocalitySpecial || log->locality == tagLocalityUpgraded) {
			foundSpecial = true;
		}
		if (log->isLocal && log->logServers.size() &&
		    (log->locality == tagLocalitySpecial || log->locality == tagLocalityUpgraded ||
		     log->locality == tag.locality || tag == txsTag || tag.locality == tagLocalityTxs ||
		     tag.locality == tagLocalityLogRouter ||
		     ((tag.locality == tagLocalityUpgraded || tag == cacheTag) && log->locality != tagLocalitySatellite))) {
			lastBegin = std::max(lastBegin, log->startVersion);
			localSets.push_back(log);
			if (log->locality != tagLocalitySatellite) {
				bestSet = localSets.size() - 1;
			}
		}
	}

	if (!localSets.size()) {
		lastBegin = end;
	}

	if (begin >= lastBegin && localSets.size()) {
		TraceEvent("TLogPeekAllCurrentOnly", dbgid)
		    .detail("Tag", tag.toString())
		    .detail("Begin", begin)
		    .detail("End", end)
		    .detail("BestLogs", localSets[bestSet]->logServerString());
		return makeReference<ILogSystem::SetPeekCursor>(
		    localSets, bestSet, localSets[bestSet]->bestLocationFor(tag), tag, begin, end, parallelGetMore);
	} else {
		std::vector<Reference<ILogSystem::IPeekCursor>> cursors;
		std::vector<LogMessageVersion> epochEnds;

		if (lastBegin < end && localSets.size()) {
			TraceEvent("TLogPeekAllAddingCurrent", dbgid)
			    .detail("Tag", tag.toString())
			    .detail("Begin", begin)
			    .detail("End", end)
			    .detail("BestLogs", localSets[bestSet]->logServerString());
			cursors.push_back(makeReference<ILogSystem::SetPeekCursor>(
			    localSets, bestSet, localSets[bestSet]->bestLocationFor(tag), tag, lastBegin, end, parallelGetMore));
		}
		for (int i = 0; begin < lastBegin; i++) {
			if (i == oldLogData.size()) {
				if (tag == txsTag || tag.locality == tagLocalityTxs || tag == cacheTag) {
					break;
				}
				TraceEvent("TLogPeekAllDead", dbgid)
				    .detail("Tag", tag.toString())
				    .detail("Begin", begin)
				    .detail("End", end)
				    .detail("LastBegin", lastBegin)
				    .detail("OldLogDataSize", oldLogData.size());
				return makeReference<ILogSystem::ServerPeekCursor>(
				    Reference<AsyncVar<OptionalInterface<TLogInterface>>>(), tag, begin, getPeekEnd(), false, false);
			}

			int bestOldSet = 0;
			std::vector<Reference<LogSet>> localOldSets;
			Version thisBegin = begin;
			bool thisSpecial = false;
			for (auto& log : oldLogData[i].tLogs) {
				if (log->locality == tagLocalitySpecial || log->locality == tagLocalityUpgraded) {
					thisSpecial = true;
				}
				if (log->isLocal && log->logServers.size() &&
				    (log->locality == tagLocalitySpecial || log->locality == tagLocalityUpgraded ||
				     log->locality == tag.locality || tag == txsTag || tag.locality == tagLocalityTxs ||
				     tag.locality == tagLocalityLogRouter ||
				     ((tag.locality == tagLocalityUpgraded || tag == cacheTag) &&
				      log->locality != tagLocalitySatellite))) {
					thisBegin = std::max(thisBegin, log->startVersion);
					localOldSets.push_back(log);
					if (log->locality != tagLocalitySatellite) {
						bestOldSet = localOldSets.size() - 1;
					}
				}
			}

			if (!localOldSets.size()) {
				TraceEvent("TLogPeekAllNoLocalSets", dbgid)
				    .detail("Tag", tag.toString())
				    .detail("Begin", begin)
				    .detail("End", end)
				    .detail("LastBegin", lastBegin);
				if (!cursors.size() && !foundSpecial) {
					continue;
				}
				return makeReference<ILogSystem::ServerPeekCursor>(
				    Reference<AsyncVar<OptionalInterface<TLogInterface>>>(), tag, begin, getPeekEnd(), false, false);
			}
			if (thisSpecial) {
				foundSpecial = true;
			}

			if (thisBegin < lastBegin) {
				if (thisBegin < end) {
					TraceEvent("TLogPeekAllAddingOld", dbgid)
					    .detail("Tag", tag.toString())
					    .detail("Begin", begin)
					    .detail("End", end)
					    .detail("BestLogs", localOldSets[bestOldSet]->logServerString())
					    .detail("LastBegin", lastBegin)
					    .detail("ThisBegin", thisBegin);
					cursors.push_back(
					    makeReference<ILogSystem::SetPeekCursor>(localOldSets,
					                                             bestOldSet,
					                                             localOldSets[bestOldSet]->bestLocationFor(tag),
					                                             tag,
					                                             thisBegin,
					                                             std::min(lastBegin, end),
					                                             parallelGetMore));
					epochEnds.push_back(LogMessageVersion(std::min(lastBegin, end)));
				}
				lastBegin = thisBegin;
			}
		}

		return makeReference<ILogSystem::MultiCursor>(cursors, epochEnds);
	}
}

Reference<ILogSystem::IPeekCursor> TagPartitionedLogSystem::peekLocal(UID dbgid,
                                                                      Tag tag,
                                                                      Version begin,
                                                                      Version end,
                                                                      bool useMergePeekCursors,
                                                                      int8_t peekLocality) {
	if (tag.locality >= 0 || tag.locality == tagLocalityUpgraded || tag.locality == tagLocalitySpecial) {
		peekLocality = tag.locality;
	}
	ASSERT(peekLocality >= 0 || peekLocality == tagLocalityUpgraded || tag.locality == tagLocalitySpecial);

	int bestSet = -1;
	bool foundSpecial = false;
	int logCount = 0;
	for (int t = 0; t < tLogs.size(); t++) {
		if (tLogs[t]->logServers.size() && tLogs[t]->locality != tagLocalitySatellite) {
			logCount++;
		}
		if (tLogs[t]->logServers.size() &&
		    (tLogs[t]->locality == tagLocalitySpecial || tLogs[t]->locality == tagLocalityUpgraded ||
		     tLogs[t]->locality == peekLocality || peekLocality == tagLocalityUpgraded ||
		     peekLocality == tagLocalitySpecial)) {
			if (tLogs[t]->locality == tagLocalitySpecial || tLogs[t]->locality == tagLocalityUpgraded) {
				foundSpecial = true;
			}
			bestSet = t;
			break;
		}
	}
	if (bestSet == -1) {
		TraceEvent("TLogPeekLocalNoBestSet", dbgid)
		    .detail("Tag", tag.toString())
		    .detail("Begin", begin)
		    .detail("End", end)
		    .detail("LogCount", logCount);
		if (useMergePeekCursors || logCount > 1) {
			throw worker_removed();
		} else {
			return makeReference<ILogSystem::ServerPeekCursor>(
			    Reference<AsyncVar<OptionalInterface<TLogInterface>>>(), tag, begin, getPeekEnd(), false, false);
		}
	}

	if (begin >= tLogs[bestSet]->startVersion) {
		TraceEvent("TLogPeekLocalBestOnly", dbgid)
		    .detail("Tag", tag.toString())
		    .detail("Begin", begin)
		    .detail("End", end)
		    .detail("BestSet", bestSet)
		    .detail("BestSetStart", tLogs[bestSet]->startVersion)
		    .detail("LogId", tLogs[bestSet]->logServers[tLogs[bestSet]->bestLocationFor(tag)]->get().id());
		if (useMergePeekCursors) {
			return makeReference<ILogSystem::MergedPeekCursor>(tLogs[bestSet]->logServers,
			                                                   tLogs[bestSet]->bestLocationFor(tag),
			                                                   tLogs[bestSet]->logServers.size() + 1 -
			                                                       tLogs[bestSet]->tLogReplicationFactor,
			                                                   tag,
			                                                   begin,
			                                                   end,
			                                                   true,
			                                                   tLogs[bestSet]->tLogLocalities,
			                                                   tLogs[bestSet]->tLogPolicy,
			                                                   tLogs[bestSet]->tLogReplicationFactor);
		} else {
			return makeReference<ILogSystem::ServerPeekCursor>(
			    tLogs[bestSet]->logServers[tLogs[bestSet]->bestLocationFor(tag)], tag, begin, end, false, false);
		}
	} else {
		std::vector<Reference<ILogSystem::IPeekCursor>> cursors;
		std::vector<LogMessageVersion> epochEnds;

		if (tLogs[bestSet]->startVersion < end) {
			TraceEvent("TLogPeekLocalAddingBest", dbgid)
			    .detail("Tag", tag.toString())
			    .detail("Begin", begin)
			    .detail("End", end)
			    .detail("BestSet", bestSet)
			    .detail("BestSetStart", tLogs[bestSet]->startVersion)
			    .detail("LogId", tLogs[bestSet]->logServers[tLogs[bestSet]->bestLocationFor(tag)]->get().id());
			if (useMergePeekCursors) {
				cursors.push_back(makeReference<ILogSystem::MergedPeekCursor>(tLogs[bestSet]->logServers,
				                                                              tLogs[bestSet]->bestLocationFor(tag),
				                                                              tLogs[bestSet]->logServers.size() + 1 -
				                                                                  tLogs[bestSet]->tLogReplicationFactor,
				                                                              tag,
				                                                              tLogs[bestSet]->startVersion,
				                                                              end,
				                                                              true,
				                                                              tLogs[bestSet]->tLogLocalities,
				                                                              tLogs[bestSet]->tLogPolicy,
				                                                              tLogs[bestSet]->tLogReplicationFactor));
			} else {
				cursors.push_back(makeReference<ILogSystem::ServerPeekCursor>(
				    tLogs[bestSet]->logServers[tLogs[bestSet]->bestLocationFor(tag)],
				    tag,
				    tLogs[bestSet]->startVersion,
				    end,
				    false,
				    false));
			}
		}
		Version lastBegin = tLogs[bestSet]->startVersion;
		for (int i = 0; begin < lastBegin; i++) {
			if (i == oldLogData.size()) {
				if ((tag == txsTag || tag.locality == tagLocalityTxs) && cursors.size()) {
					break;
				}
				TraceEvent("TLogPeekLocalDead", dbgid)
				    .detail("Tag", tag.toString())
				    .detail("Begin", begin)
				    .detail("End", end)
				    .detail("LastBegin", lastBegin)
				    .detail("OldLogDataSize", oldLogData.size());
				throw worker_removed();
			}

			int bestOldSet = -1;
			logCount = 0;
			bool nextFoundSpecial = false;
			for (int t = 0; t < oldLogData[i].tLogs.size(); t++) {
				if (oldLogData[i].tLogs[t]->logServers.size() &&
				    oldLogData[i].tLogs[t]->locality != tagLocalitySatellite) {
					logCount++;
				}
				if (oldLogData[i].tLogs[t]->logServers.size() &&
				    (oldLogData[i].tLogs[t]->locality == tagLocalitySpecial ||
				     oldLogData[i].tLogs[t]->locality == tagLocalityUpgraded ||
				     oldLogData[i].tLogs[t]->locality == peekLocality || peekLocality == tagLocalityUpgraded ||
				     peekLocality == tagLocalitySpecial)) {
					if (oldLogData[i].tLogs[t]->locality == tagLocalitySpecial ||
					    oldLogData[i].tLogs[t]->locality == tagLocalityUpgraded) {
						nextFoundSpecial = true;
					}
					if (foundSpecial && !oldLogData[i].tLogs[t]->isLocal) {
						TraceEvent("TLogPeekLocalRemoteBeforeSpecial", dbgid)
						    .detail("Tag", tag.toString())
						    .detail("Begin", begin)
						    .detail("End", end)
						    .detail("LastBegin", lastBegin)
						    .detail("OldLogDataSize", oldLogData.size())
						    .detail("Idx", i);
						throw worker_removed();
					}
					bestOldSet = t;
					break;
				}
			}

			if (bestOldSet == -1) {
				TraceEvent("TLogPeekLocalNoBestSet", dbgid)
				    .detail("Tag", tag.toString())
				    .detail("Begin", begin)
				    .detail("End", end)
				    .detail("LastBegin", lastBegin)
				    .detail("OldLogDataSize", oldLogData.size())
				    .detail("Idx", i)
				    .detail("LogRouterTags", oldLogData[i].logRouterTags)
				    .detail("LogCount", logCount)
				    .detail("FoundSpecial", foundSpecial);
				if (oldLogData[i].logRouterTags == 0 || logCount > 1 || foundSpecial) {
					throw worker_removed();
				}
				continue;
			}

			foundSpecial = nextFoundSpecial;

			Version thisBegin = std::max(oldLogData[i].tLogs[bestOldSet]->startVersion, begin);
			if (thisBegin < lastBegin) {
				if (thisBegin < end) {
					TraceEvent("TLogPeekLocalAddingOldBest", dbgid)
					    .detail("Tag", tag.toString())
					    .detail("Begin", begin)
					    .detail("End", end)
					    .detail("BestOldSet", bestOldSet)
					    .detail("LogServers", oldLogData[i].tLogs[bestOldSet]->logServerString())
					    .detail("ThisBegin", thisBegin)
					    .detail("LastBegin", lastBegin);
					// detail("LogId",
					// oldLogData[i].tLogs[bestOldSet]->logServers[tLogs[bestOldSet]->bestLocationFor( tag
					// )]->get().id());
					cursors.push_back(makeReference<ILogSystem::MergedPeekCursor>(
					    oldLogData[i].tLogs[bestOldSet]->logServers,
					    oldLogData[i].tLogs[bestOldSet]->bestLocationFor(tag),
					    oldLogData[i].tLogs[bestOldSet]->logServers.size() + 1 -
					        oldLogData[i].tLogs[bestOldSet]->tLogReplicationFactor,
					    tag,
					    thisBegin,
					    std::min(lastBegin, end),
					    useMergePeekCursors,
					    oldLogData[i].tLogs[bestOldSet]->tLogLocalities,
					    oldLogData[i].tLogs[bestOldSet]->tLogPolicy,
					    oldLogData[i].tLogs[bestOldSet]->tLogReplicationFactor));
					epochEnds.emplace_back(std::min(lastBegin, end));
				}
				lastBegin = thisBegin;
			}
		}

		return makeReference<ILogSystem::MultiCursor>(cursors, epochEnds);
	}
}

Reference<ILogSystem::IPeekCursor> TagPartitionedLogSystem::peekTxs(UID dbgid,
                                                                    Version begin,
                                                                    int8_t peekLocality,
                                                                    Version localEnd,
                                                                    bool canDiscardPopped) {
	Version end = getEnd();
	if (!tLogs.size()) {
		TraceEvent("TLogPeekTxsNoLogs", dbgid).log();
		return makeReference<ILogSystem::ServerPeekCursor>(
		    Reference<AsyncVar<OptionalInterface<TLogInterface>>>(), txsTag, begin, end, false, false);
	}
	TraceEvent("TLogPeekTxs", dbgid)
	    .detail("Begin", begin)
	    .detail("End", end)
	    .detail("LocalEnd", localEnd)
	    .detail("PeekLocality", peekLocality)
	    .detail("CanDiscardPopped", canDiscardPopped);

	int maxTxsTags = txsTags;
	bool needsOldTxs = tLogs[0]->tLogVersion < TLogVersion::V4;
	for (auto& it : oldLogData) {
		maxTxsTags = std::max<int>(maxTxsTags, it.txsTags);
		needsOldTxs = needsOldTxs || it.tLogs[0]->tLogVersion < TLogVersion::V4;
	}

	if (peekLocality < 0 || localEnd == invalidVersion || localEnd <= begin) {
		std::vector<Reference<ILogSystem::IPeekCursor>> cursors;
		cursors.reserve(maxTxsTags);
		for (int i = 0; i < maxTxsTags; i++) {
			cursors.push_back(peekAll(dbgid, begin, end, Tag(tagLocalityTxs, i), true));
		}
		// SOMEDAY: remove once upgrades from 6.2 are no longer supported
		if (needsOldTxs) {
			cursors.push_back(peekAll(dbgid, begin, end, txsTag, true));
		}

		return makeReference<ILogSystem::BufferedCursor>(cursors, begin, end, false, false, canDiscardPopped);
	}

	try {
		if (localEnd >= end) {
			std::vector<Reference<ILogSystem::IPeekCursor>> cursors;
			cursors.reserve(maxTxsTags);
			for (int i = 0; i < maxTxsTags; i++) {
				cursors.push_back(peekLocal(dbgid, Tag(tagLocalityTxs, i), begin, end, true, peekLocality));
			}
			// SOMEDAY: remove once upgrades from 6.2 are no longer supported
			if (needsOldTxs) {
				cursors.push_back(peekLocal(dbgid, txsTag, begin, end, true, peekLocality));
			}

			return makeReference<ILogSystem::BufferedCursor>(cursors, begin, end, false, false, canDiscardPopped);
		}

		std::vector<Reference<ILogSystem::IPeekCursor>> cursors;
		std::vector<LogMessageVersion> epochEnds;

		cursors.resize(2);

		std::vector<Reference<ILogSystem::IPeekCursor>> localCursors;
		std::vector<Reference<ILogSystem::IPeekCursor>> allCursors;
		for (int i = 0; i < maxTxsTags; i++) {
			localCursors.push_back(peekLocal(dbgid, Tag(tagLocalityTxs, i), begin, localEnd, true, peekLocality));
			allCursors.push_back(peekAll(dbgid, localEnd, end, Tag(tagLocalityTxs, i), true));
		}
		// SOMEDAY: remove once upgrades from 6.2 are no longer supported
		if (needsOldTxs) {
			localCursors.push_back(peekLocal(dbgid, txsTag, begin, localEnd, true, peekLocality));
			allCursors.push_back(peekAll(dbgid, localEnd, end, txsTag, true));
		}

		cursors[1] =
		    makeReference<ILogSystem::BufferedCursor>(localCursors, begin, localEnd, false, false, canDiscardPopped);
		cursors[0] = makeReference<ILogSystem::BufferedCursor>(allCursors, localEnd, end, false, false, false);
		epochEnds.emplace_back(localEnd);

		return makeReference<ILogSystem::MultiCursor>(cursors, epochEnds);
	} catch (Error& e) {
		if (e.code() == error_code_worker_removed) {
			std::vector<Reference<ILogSystem::IPeekCursor>> cursors;
			cursors.reserve(maxTxsTags);
			for (int i = 0; i < maxTxsTags; i++) {
				cursors.push_back(peekAll(dbgid, begin, end, Tag(tagLocalityTxs, i), true));
			}
			// SOMEDAY: remove once upgrades from 6.2 are no longer supported
			if (needsOldTxs) {
				cursors.push_back(peekAll(dbgid, begin, end, txsTag, true));
			}

			return makeReference<ILogSystem::BufferedCursor>(cursors, begin, end, false, false, canDiscardPopped);
		}
		throw;
	}
}

Reference<ILogSystem::IPeekCursor> TagPartitionedLogSystem::peekSingle(UID dbgid,
                                                                       Version begin,
                                                                       Tag tag,
                                                                       Optional<ptxn::StorageTeamID> storageTeam,
                                                                       std::vector<std::pair<Version, Tag>> history) {
	if (storageTeam.present()) {
		Optional<ptxn::TLogGroupID> tLogGroup;
		Reference<AsyncVar<OptionalInterface<ptxn::TLogInterface_PassivelyPull>>> tlogIf;
		for (auto& tLogSet : tLogs) {
			if (tLogSet->isLocal && !tLogSet->groupIdToInterfaces.empty()) {
				std::vector<ptxn::TLogGroupID> tLogGroups;
				for (auto& [tLogGroup, _] : tLogSet->groupIdToInterfaces) {
					tLogGroups.push_back(tLogGroup);
				}
				// TODO: remove this once tlog group collection is inside ILogSystem
				// find the group for the given team
				tLogGroup = ptxn::tLogGroupByStorageTeamID(tLogGroups, storageTeam.get());
				ASSERT(tLogGroup.present());
				auto& tlogInterfaces = tLogSet->groupIdToInterfaces[tLogGroup.get()];
				ASSERT(!tlogInterfaces.empty());
				tlogIf = tlogInterfaces[0];
			}
		}
		TraceEvent(SevDebug, "SSPeekSingle", dbgid)
		    .detail("Team", storageTeam.get())
		    .detail("Group", tLogGroup.get())
		    .detail("TLog", tlogIf->get().id());
		ASSERT(tLogGroup.present());
		return makeReference<ptxn::ServerPeekCursor>(
		    tlogIf, tag, storageTeam.get(), tLogGroup.get(), begin, getPeekEnd(), false, false);
	}

	while (history.size() && begin >= history.back().first) {
		history.pop_back();
	}

	if (history.size() == 0) {
		TraceEvent("TLogPeekSingleNoHistory", dbgid).detail("Tag", tag.toString()).detail("Begin", begin);
		return peekLocal(dbgid, tag, begin, getPeekEnd(), false);
	} else {
		std::vector<Reference<ILogSystem::IPeekCursor>> cursors;
		std::vector<LogMessageVersion> epochEnds;

		TraceEvent("TLogPeekSingleAddingLocal", dbgid).detail("Tag", tag.toString()).detail("Begin", history[0].first);
		cursors.push_back(peekLocal(dbgid, tag, history[0].first, getPeekEnd(), false));

		for (int i = 0; i < history.size(); i++) {
			TraceEvent("TLogPeekSingleAddingOld", dbgid)
			    .detail("Tag", tag.toString())
			    .detail("HistoryTag", history[i].second.toString())
			    .detail("Begin", i + 1 == history.size() ? begin : std::max(history[i + 1].first, begin))
			    .detail("End", history[i].first);
			cursors.push_back(peekLocal(dbgid,
			                            history[i].second,
			                            i + 1 == history.size() ? begin : std::max(history[i + 1].first, begin),
			                            history[i].first,
			                            false));
			epochEnds.emplace_back(history[i].first);
		}

		return makeReference<ILogSystem::MultiCursor>(cursors, epochEnds);
	}
}

Reference<ILogSystem::IPeekCursor> TagPartitionedLogSystem::peekLogRouter(UID dbgid, Version begin, Tag tag) {
	bool found = false;
	for (const auto& log : tLogs) {
		found = log->hasLogRouter(dbgid) || log->hasBackupWorker(dbgid);
		if (found) {
			break;
		}
	}
	if (found) {
		if (stopped) {
			std::vector<Reference<LogSet>> localSets;
			int bestPrimarySet = 0;
			int bestSatelliteSet = -1;
			for (auto& log : tLogs) {
				if (log->isLocal && log->logServers.size()) {
					TraceEvent("TLogPeekLogRouterLocalSet", dbgid)
					    .detail("Tag", tag.toString())
					    .detail("Begin", begin)
					    .detail("LogServers", log->logServerString());
					localSets.push_back(log);
					if (log->locality == tagLocalitySatellite) {
						bestSatelliteSet = localSets.size() - 1;
					} else {
						bestPrimarySet = localSets.size() - 1;
					}
				}
			}
			int bestSet = bestPrimarySet;
			if (SERVER_KNOBS->LOG_ROUTER_PEEK_FROM_SATELLITES_PREFERRED && bestSatelliteSet != -1 &&
			    tLogs[bestSatelliteSet]->tLogVersion >= TLogVersion::V4) {
				bestSet = bestSatelliteSet;
			}

			TraceEvent("TLogPeekLogRouterSets", dbgid).detail("Tag", tag.toString()).detail("Begin", begin);
			// FIXME: do this merge on one of the logs in the other data center to avoid sending multiple copies
			// across the WAN
			return makeReference<ILogSystem::SetPeekCursor>(
			    localSets, bestSet, localSets[bestSet]->bestLocationFor(tag), tag, begin, getPeekEnd(), true);
		} else {
			int bestPrimarySet = -1;
			int bestSatelliteSet = -1;
			for (int i = 0; i < tLogs.size(); i++) {
				const auto& log = tLogs[i];
				if (log->logServers.size() && log->isLocal) {
					if (log->locality == tagLocalitySatellite) {
						bestSatelliteSet = i;
						break;
					} else {
						if (bestPrimarySet == -1)
							bestPrimarySet = i;
					}
				}
			}
			int bestSet = bestPrimarySet;
			if (SERVER_KNOBS->LOG_ROUTER_PEEK_FROM_SATELLITES_PREFERRED && bestSatelliteSet != -1 &&
			    tLogs[bestSatelliteSet]->tLogVersion >= TLogVersion::V4) {
				bestSet = bestSatelliteSet;
			}
			const auto& log = tLogs[bestSet];
			TraceEvent("TLogPeekLogRouterBestOnly", dbgid)
			    .detail("Tag", tag.toString())
			    .detail("Begin", begin)
			    .detail("LogId", log->logServers[log->bestLocationFor(tag)]->get().id());
			return makeReference<ILogSystem::ServerPeekCursor>(
			    log->logServers[log->bestLocationFor(tag)], tag, begin, getPeekEnd(), false, true);
		}
	}
	bool firstOld = true;
	for (const auto& old : oldLogData) {
		found = false;
		for (const auto& log : old.tLogs) {
			found = log->hasLogRouter(dbgid) || log->hasBackupWorker(dbgid);
			if (found) {
				break;
			}
		}
		if (found) {
			int bestPrimarySet = 0;
			int bestSatelliteSet = -1;
			std::vector<Reference<LogSet>> localSets;
			for (auto& log : old.tLogs) {
				if (log->isLocal && log->logServers.size()) {
					TraceEvent("TLogPeekLogRouterOldLocalSet", dbgid)
					    .detail("Tag", tag.toString())
					    .detail("Begin", begin)
					    .detail("LogServers", log->logServerString());
					localSets.push_back(log);
					if (log->locality == tagLocalitySatellite) {
						bestSatelliteSet = localSets.size() - 1;
					} else {
						bestPrimarySet = localSets.size() - 1;
					}
				}
			}
			int bestSet = bestPrimarySet;
			if (SERVER_KNOBS->LOG_ROUTER_PEEK_FROM_SATELLITES_PREFERRED && bestSatelliteSet != -1 &&
			    old.tLogs[bestSatelliteSet]->tLogVersion >= TLogVersion::V4) {
				bestSet = bestSatelliteSet;
			}

			TraceEvent("TLogPeekLogRouterOldSets", dbgid)
			    .detail("Tag", tag.toString())
			    .detail("Begin", begin)
			    .detail("OldEpoch", old.epochEnd)
			    .detail("RecoveredAt", recoveredAt.present() ? recoveredAt.get() : -1)
			    .detail("FirstOld", firstOld);
			// FIXME: do this merge on one of the logs in the other data center to avoid sending multiple copies
			// across the WAN
			return makeReference<ILogSystem::SetPeekCursor>(localSets,
			                                                bestSet,
			                                                localSets[bestSet]->bestLocationFor(tag),
			                                                tag,
			                                                begin,
			                                                firstOld && recoveredAt.present() ? recoveredAt.get() + 1
			                                                                                  : old.epochEnd,
			                                                true);
		}
		firstOld = false;
	}
	return makeReference<ILogSystem::ServerPeekCursor>(
	    Reference<AsyncVar<OptionalInterface<TLogInterface>>>(), tag, begin, getPeekEnd(), false, false);
}

Version TagPartitionedLogSystem::getKnownCommittedVersion() {
	Version result = invalidVersion;
	for (auto& it : lockResults) {
		auto versions = TagPartitionedLogSystem::getDurableVersion(dbgid, it);
		if (versions.present()) {
			result = std::max(result, versions.get().first);
		}
	}
	return result;
}

Future<Void> TagPartitionedLogSystem::onKnownCommittedVersionChange() {
	std::vector<Future<Void>> result;
	for (auto& it : lockResults) {
		result.push_back(TagPartitionedLogSystem::getDurableVersionChanged(it));
	}
	if (!result.size()) {
		return Never();
	}
	return waitForAny(result);
}

void TagPartitionedLogSystem::popLogRouter(
    Version upTo,
    Tag tag,
    Version durableKnownCommittedVersion,
    int8_t popLocality) { // FIXME: do not need to pop all generations of old logs
	if (!upTo)
		return;
	for (auto& t : tLogs) {
		if (t->locality == popLocality) {
			for (auto& log : t->logRouters) {
				Version prev = outstandingPops[std::make_pair(log->get().id(), tag)].first;
				if (prev < upTo)
					outstandingPops[std::make_pair(log->get().id(), tag)] =
					    std::make_pair(upTo, durableKnownCommittedVersion);
				if (prev == 0) {
					popActors.add(popFromLog(
					    this, log, tag, 0.0)); // Fast pop time because log routers can only hold 5 seconds of data.
				}
			}
		}
	}

	for (auto& old : oldLogData) {
		for (auto& t : old.tLogs) {
			if (t->locality == popLocality) {
				for (auto& log : t->logRouters) {
					Version prev = outstandingPops[std::make_pair(log->get().id(), tag)].first;
					if (prev < upTo)
						outstandingPops[std::make_pair(log->get().id(), tag)] =
						    std::make_pair(upTo, durableKnownCommittedVersion);
					if (prev == 0)
						popActors.add(popFromLog(this, log, tag, 0.0));
				}
			}
		}
	}
}

void TagPartitionedLogSystem::popTxs(Version upTo, int8_t popLocality) {
	if (getTLogVersion() < TLogVersion::V4) {
		pop(upTo, txsTag, 0, popLocality);
	} else {
		for (int i = 0; i < txsTags; i++) {
			pop(upTo, Tag(tagLocalityTxs, i), 0, popLocality);
		}
	}
}

void TagPartitionedLogSystem::pop(Version upTo, Tag tag, Version durableKnownCommittedVersion, int8_t popLocality) {
	if (upTo <= 0)
		return;
	if (tag.locality == tagLocalityRemoteLog) {
		popLogRouter(upTo, tag, durableKnownCommittedVersion, popLocality);
		return;
	}
	for (auto& t : tLogs) {
		if (t->locality == tagLocalitySpecial || t->locality == tag.locality || tag.locality == tagLocalityUpgraded ||
		    (tag.locality < 0 && ((popLocality == tagLocalityInvalid) == t->isLocal))) {
			for (auto& log : t->logServers) {
				Version prev = outstandingPops[std::make_pair(log->get().id(), tag)].first;
				if (prev < upTo) {
					// update pop version for popFromLog actor
					outstandingPops[std::make_pair(log->get().id(), tag)] =
					    std::make_pair(upTo, durableKnownCommittedVersion);
				}
				if (prev == 0) {
					// pop tag from log upto version defined in outstandingPops[].first
					popActors.add(popFromLog(this, log, tag, 1.0)); //< FIXME: knob
				}
			}
		}
	}
}

ACTOR Future<Void> TagPartitionedLogSystem::popFromLog(TagPartitionedLogSystem* self,
                                                       Reference<AsyncVar<OptionalInterface<TLogInterface>>> log,
                                                       Tag tag,
                                                       double time) {
	state Version last = 0;
	loop {
		wait(delay(time, TaskPriority::TLogPop));

		// to: first is upto version, second is durableKnownComittedVersion
		state std::pair<Version, Version> to = self->outstandingPops[std::make_pair(log->get().id(), tag)];

		if (to.first <= last) {
			self->outstandingPops.erase(std::make_pair(log->get().id(), tag));
			return Void();
		}

		try {
			if (!log->get().present())
				return Void();
			wait(log->get().interf().popMessages.getReply(TLogPopRequest(to.first, to.second, tag),
			                                              TaskPriority::TLogPop));

			last = to.first;
		} catch (Error& e) {
			if (e.code() == error_code_actor_cancelled)
				throw;
			TraceEvent((e.code() == error_code_broken_promise) ? SevInfo : SevError, "LogPopError", self->dbgid)
			    .error(e)
			    .detail("Log", log->get().id());
			return Void(); // Leaving outstandingPops filled in means no further pop requests to this tlog from this
			// logSystem
		}
	}
}

ACTOR Future<Version> TagPartitionedLogSystem::getPoppedFromTLog(
    Reference<AsyncVar<OptionalInterface<TLogInterface>>> log,
    Tag tag) {
	loop {
		choose {
			when(TLogPeekReply rep =
			         wait(log->get().present() ? brokenPromiseToNever(log->get().interf().peekMessages.getReply(
			                                         TLogPeekRequest(-1, tag, false, false)))
			                                   : Never())) {
				ASSERT(rep.popped.present());
				return rep.popped.get();
			}
			when(wait(log->onChange())) {}
		}
	}
}

ACTOR Future<Version> TagPartitionedLogSystem::getPoppedTxs(TagPartitionedLogSystem* self) {
	state std::vector<std::vector<Future<Version>>> poppedFutures;
	state std::vector<Future<Void>> poppedReady;
	if (self->tLogs.size()) {
		poppedFutures.push_back(std::vector<Future<Version>>());
		for (auto& it : self->tLogs) {
			for (auto& log : it->logServers) {
				poppedFutures.back().push_back(TagPartitionedLogSystem::getPoppedFromTLog(
				    log, self->tLogs[0]->tLogVersion < TLogVersion::V4 ? txsTag : Tag(tagLocalityTxs, 0)));
			}
		}
		poppedReady.push_back(waitForAny(poppedFutures.back()));
	}

	for (auto& old : self->oldLogData) {
		if (old.tLogs.size()) {
			poppedFutures.push_back(std::vector<Future<Version>>());
			for (auto& it : old.tLogs) {
				for (auto& log : it->logServers) {
					poppedFutures.back().push_back(TagPartitionedLogSystem::getPoppedFromTLog(
					    log, old.tLogs[0]->tLogVersion < TLogVersion::V4 ? txsTag : Tag(tagLocalityTxs, 0)));
				}
			}
			poppedReady.push_back(waitForAny(poppedFutures.back()));
		}
	}

	state UID dbgid = self->dbgid;
	state Future<Void> maxGetPoppedDuration = delay(SERVER_KNOBS->TXS_POPPED_MAX_DELAY);
	wait(waitForAll(poppedReady) || maxGetPoppedDuration);

	if (maxGetPoppedDuration.isReady()) {
		TraceEvent(SevWarnAlways, "PoppedTxsNotReady", dbgid).log();
	}

	Version maxPopped = 1;
	for (auto& it : poppedFutures) {
		for (auto& v : it) {
			if (v.isReady()) {
				maxPopped = std::max(maxPopped, v.get());
			}
		}
	}
	return maxPopped;
}

ACTOR Future<Void> TagPartitionedLogSystem::confirmEpochLive_internal(Reference<LogSet> logSet, Optional<UID> debugID) {
	state std::vector<Future<Void>> alive;
	int numPresent = 0;
	for (auto& t : logSet->logServers) {
		if (t->get().present()) {
			alive.push_back(brokenPromiseToNever(t->get().interf().confirmRunning.getReply(
			    TLogConfirmRunningRequest(debugID), TaskPriority::TLogConfirmRunningReply)));
			numPresent++;
		} else {
			alive.push_back(Never());
		}
	}

	wait(quorum(alive, std::min(logSet->tLogReplicationFactor, numPresent - logSet->tLogWriteAntiQuorum)));

	state std::vector<LocalityEntry> aliveEntries;
	state std::vector<bool> responded(alive.size(), false);
	loop {
		for (int i = 0; i < alive.size(); i++) {
			if (!responded[i] && alive[i].isReady() && !alive[i].isError()) {
				aliveEntries.push_back(logSet->logEntryArray[i]);
				responded[i] = true;
			}
		}

		if (logSet->satisfiesPolicy(aliveEntries)) {
			return Void();
		}

		// The current set of responders that we have weren't enough to form a quorum, so we must
		// wait for more responses and try again.
		std::vector<Future<Void>> changes;
		for (int i = 0; i < alive.size(); i++) {
			if (!alive[i].isReady()) {
				changes.push_back(ready(alive[i]));
			} else if (alive[i].isReady() && alive[i].isError() &&
			           alive[i].getError().code() == error_code_tlog_stopped) {
				// All commits must go to all TLogs.  If any TLog is stopped, then our epoch has ended.
				return Never();
			}
		}
		ASSERT(changes.size() != 0);
		wait(waitForAny(changes));
	}
}

Future<Void> TagPartitionedLogSystem::confirmEpochLive(Optional<UID> debugID) {
	std::vector<Future<Void>> quorumResults;
	for (auto& it : tLogs) {
		if (it->isLocal && it->logServers.size()) {
			quorumResults.push_back(confirmEpochLive_internal(it, debugID));
		}
	}

	return waitForAll(quorumResults);
}

Future<Void> TagPartitionedLogSystem::endEpoch() {
	std::vector<Future<Void>> lockResults;
	for (auto& logSet : tLogs) {
		for (auto& log : logSet->logServers) {
			lockResults.push_back(success(lockTLog(dbgid, log)));
		}
	}
	return waitForAll(lockResults);
}

Future<Reference<ILogSystem>> TagPartitionedLogSystem::newEpoch(
    RecruitFromConfigurationReply const& recr,
    Future<RecruitRemoteFromConfigurationReply> const& fRemoteWorkers,
    UID clusterId,
    DatabaseConfiguration const& config,
    LogEpoch recoveryCount,
    int8_t primaryLocality,
    int8_t remoteLocality,
    std::vector<Tag> const& allTags,
    Reference<AsyncVar<bool>> const& recruitmentStalled,
    Reference<TLogGroupCollection> tLogGroupCollection) {
	return newEpoch(Reference<TagPartitionedLogSystem>::addRef(this),
	                recr,
	                fRemoteWorkers,
	                clusterId,
	                config,
	                recoveryCount,
	                primaryLocality,
	                remoteLocality,
	                allTags,
	                recruitmentStalled,
	                tLogGroupCollection);
}

LogSystemConfig TagPartitionedLogSystem::getLogSystemConfig() const {
	LogSystemConfig logSystemConfig(epoch);
	logSystemConfig.logSystemType = logSystemType;
	logSystemConfig.expectedLogSets = expectedLogSets;
	logSystemConfig.logRouterTags = logRouterTags;
	logSystemConfig.txsTags = txsTags;
	logSystemConfig.recruitmentID = recruitmentID;
	logSystemConfig.stopped = stopped;
	logSystemConfig.recoveredAt = recoveredAt;
	logSystemConfig.pseudoLocalities = pseudoLocalities;
	logSystemConfig.oldestBackupEpoch = oldestBackupEpoch;
	for (const Reference<LogSet>& logSet : tLogs) {
		if (logSet->isLocal || remoteLogsWrittenToCoreState) {
			logSystemConfig.tLogs.emplace_back(*logSet);
		}
	}

	if (!recoveryCompleteWrittenToCoreState.get()) {
		for (const auto& oldData : oldLogData) {
			logSystemConfig.oldTLogs.emplace_back(oldData);
		}
	}
	return logSystemConfig;
}

Standalone<StringRef> TagPartitionedLogSystem::getLogsValue() const {
	std::vector<std::pair<UID, NetworkAddress>> logs;
	std::vector<std::pair<UID, NetworkAddress>> oldLogs;
	for (auto& t : tLogs) {
		if (t->isLocal || remoteLogsWrittenToCoreState) {
			for (int i = 0; i < t->logServers.size(); i++) {
				logs.emplace_back(t->logServers[i]->get().id(),
				                  t->logServers[i]->get().present() ? t->logServers[i]->get().interf().address()
				                                                    : NetworkAddress());
			}
		}
	}
	if (!recoveryCompleteWrittenToCoreState.get()) {
		for (int i = 0; i < oldLogData.size(); i++) {
			for (auto& t : oldLogData[i].tLogs) {
				for (int j = 0; j < t->logServers.size(); j++) {
					oldLogs.emplace_back(t->logServers[j]->get().id(),
					                     t->logServers[j]->get().present() ? t->logServers[j]->get().interf().address()
					                                                       : NetworkAddress());
				}
			}
		}
	}
	return logsValue(logs, oldLogs);
}

Future<Void> TagPartitionedLogSystem::onLogSystemConfigChange() {
	std::vector<Future<Void>> changes;
	changes.push_back(logSystemConfigChanged.onTrigger());
	for (auto& t : tLogs) {
		for (int i = 0; i < t->logServers.size(); i++) {
			changes.push_back(t->logServers[i]->onChange());
		}
	}
	for (int i = 0; i < oldLogData.size(); i++) {
		for (auto& t : oldLogData[i].tLogs) {
			for (int j = 0; j < t->logServers.size(); j++) {
				changes.push_back(t->logServers[j]->onChange());
			}
		}
	}

	if (hasRemoteServers && !remoteRecovery.isReady()) {
		changes.push_back(remoteRecovery);
	}

	return waitForAny(changes);
}

Version TagPartitionedLogSystem::getPeekEnd() const {
	if (recoverAt.present())
		return getEnd();
	else
		return std::numeric_limits<Version>::max();
}

void TagPartitionedLogSystem::getPushLocations(VectorRef<Tag> tags,
                                               std::vector<int>& locations,
                                               bool allLocations) const {
	int locationOffset = 0;
	for (auto& log : tLogs) {
		if (log->isLocal && log->logServers.size()) {
			log->getPushLocations(tags, locations, locationOffset, allLocations);
			locationOffset += log->logServers.size();
		}
	}
}

std::map<LogEpoch, ILogSystem::EpochTagsVersionsInfo> TagPartitionedLogSystem::getOldEpochTagsVersionsInfo() const {
	std::map<LogEpoch, EpochTagsVersionsInfo> epochInfos;
	for (const auto& old : oldLogData) {
		epochInfos.insert(
		    { old.epoch, ILogSystem::EpochTagsVersionsInfo(old.logRouterTags, old.epochBegin, old.epochEnd) });
		TraceEvent("OldEpochTagsVersions", dbgid)
		    .detail("Epoch", old.epoch)
		    .detail("Tags", old.logRouterTags)
		    .detail("BeginVersion", old.epochBegin)
		    .detail("EndVersion", old.epochEnd);
	}
	return epochInfos;
}

inline Reference<LogSet> TagPartitionedLogSystem::getEpochLogSet(LogEpoch epoch) const {
	for (const auto& old : oldLogData) {
		if (epoch == old.epoch)
			return old.tLogs[0];
	}
	return Reference<LogSet>(nullptr);
}

void TagPartitionedLogSystem::setBackupWorkers(const std::vector<InitializeBackupReply>& replies) {
	ASSERT(tLogs.size() > 0);

	Reference<LogSet> logset = tLogs[0]; // Master recruits this epoch's worker first.
	LogEpoch logsetEpoch = this->epoch;
	oldestBackupEpoch = this->epoch;
	for (const auto& reply : replies) {
		if (removedBackupWorkers.count(reply.interf.id()) > 0) {
			removedBackupWorkers.erase(reply.interf.id());
			continue;
		}
		auto worker = makeReference<AsyncVar<OptionalInterface<BackupInterface>>>(
		    OptionalInterface<BackupInterface>(reply.interf));
		if (reply.backupEpoch != logsetEpoch) {
			// find the logset from oldLogData
			logsetEpoch = reply.backupEpoch;
			oldestBackupEpoch = std::min(oldestBackupEpoch, logsetEpoch);
			logset = getEpochLogSet(logsetEpoch);
			ASSERT(logset.isValid());
		}
		logset->backupWorkers.push_back(worker);
		TraceEvent("AddBackupWorker", dbgid).detail("Epoch", logsetEpoch).detail("BackupWorkerID", reply.interf.id());
	}
	TraceEvent("SetOldestBackupEpoch", dbgid).detail("Epoch", oldestBackupEpoch);
	backupWorkerChanged.trigger();
}

bool TagPartitionedLogSystem::removeBackupWorker(const BackupWorkerDoneRequest& req) {
	bool removed = false;
	Reference<LogSet> logset = getEpochLogSet(req.backupEpoch);
	if (logset.isValid()) {
		for (auto it = logset->backupWorkers.begin(); it != logset->backupWorkers.end(); it++) {
			if (it->getPtr()->get().interf().id() == req.workerUID) {
				logset->backupWorkers.erase(it);
				removed = true;
				break;
			}
		}
	}

	if (removed) {
		oldestBackupEpoch = epoch;
		for (const auto& old : oldLogData) {
			if (old.epoch < oldestBackupEpoch && old.tLogs[0]->backupWorkers.size() > 0) {
				oldestBackupEpoch = old.epoch;
			}
		}
		backupWorkerChanged.trigger();
	} else {
		removedBackupWorkers.insert(req.workerUID);
	}

	TraceEvent("RemoveBackupWorker", dbgid)
	    .detail("Removed", removed)
	    .detail("BackupEpoch", req.backupEpoch)
	    .detail("WorkerID", req.workerUID)
	    .detail("OldestBackupEpoch", oldestBackupEpoch);
	return removed;
}

ACTOR Future<Void> TagPartitionedLogSystem::monitorLog(Reference<AsyncVar<OptionalInterface<TLogInterface>>> logServer,
                                                       Reference<AsyncVar<bool>> failed) {
	state Future<Void> waitFailure;
	loop {
		if (logServer->get().present())
			waitFailure = waitFailureTracker(logServer->get().interf().waitFailure, failed);
		else
			failed->set(true);
		wait(logServer->onChange());
	}
}

Optional<std::pair<Version, Version>> TagPartitionedLogSystem::getDurableVersion(
    UID dbgid,
    LogLockInfo lockInfo,
    std::vector<Reference<AsyncVar<bool>>> failed,
    Optional<Version> lastEnd) {

	Reference<LogSet> logSet = lockInfo.logSet;
	// To ensure consistent recovery, the number of servers NOT in the write quorum plus the number of servers NOT
	// in the read quorum have to be strictly less than the replication factor.  Otherwise there could be a replica
	// set consistent entirely of servers that are out of date due to not being in the write quorum or unavailable
	// due to not being in the read quorum. So with N = # of tlogs, W = antiquorum, R = required count, F =
	// replication factor, W + (N - R) < F, and optimally (N-W)+(N-R)=F-1.  Thus R=N+1-F+W.
	int requiredCount =
	    (int)logSet->logServers.size() + 1 - logSet->tLogReplicationFactor + logSet->tLogWriteAntiQuorum;
	ASSERT(requiredCount > 0 && requiredCount <= logSet->logServers.size());
	ASSERT(logSet->tLogReplicationFactor >= 1 && logSet->tLogReplicationFactor <= logSet->logServers.size());
	ASSERT(logSet->tLogWriteAntiQuorum >= 0 && logSet->tLogWriteAntiQuorum < logSet->logServers.size());

	std::vector<LocalityData> availableItems, badCombo;
	std::vector<TLogLockResult> results;
	std::string sServerState;
	LocalityGroup unResponsiveSet;

	for (int t = 0; t < logSet->logServers.size(); t++) {
		if (lockInfo.replies[t].isReady() && !lockInfo.replies[t].isError() && (!failed.size() || !failed[t]->get())) {
			results.push_back(lockInfo.replies[t].get());
			availableItems.push_back(logSet->tLogLocalities[t]);
			sServerState += 'a';
		} else {
			unResponsiveSet.add(logSet->tLogLocalities[t]);
			sServerState += 'f';
		}
	}

	// Check if the list of results is not larger than the anti quorum
	bool bTooManyFailures = (results.size() <= logSet->tLogWriteAntiQuorum);

	// Check if failed logs complete the policy
	bTooManyFailures = bTooManyFailures || ((unResponsiveSet.size() >= logSet->tLogReplicationFactor) &&
	                                        (unResponsiveSet.validate(logSet->tLogPolicy)));

	// Check all combinations of the AntiQuorum within the failed
	if (!bTooManyFailures && (logSet->tLogWriteAntiQuorum) &&
	    (!validateAllCombinations(
	        badCombo, unResponsiveSet, logSet->tLogPolicy, availableItems, logSet->tLogWriteAntiQuorum, false))) {
		TraceEvent("EpochEndBadCombo", dbgid)
		    .detail("Required", requiredCount)
		    .detail("Present", results.size())
		    .detail("ServerState", sServerState);
		bTooManyFailures = true;
	}

	ASSERT(logSet->logServers.size() == lockInfo.replies.size());
	if (!bTooManyFailures) {
		std::sort(results.begin(), results.end(), [](const TLogLockResult& a, const TLogLockResult& b) -> bool {
			return a.end < b.end;
		});
		int absent = logSet->logServers.size() - results.size();
		int safe_range_begin = logSet->tLogWriteAntiQuorum;
		int new_safe_range_begin = std::min(logSet->tLogWriteAntiQuorum, (int)(results.size() - 1));
		int safe_range_end = logSet->tLogReplicationFactor - absent;

		if (!lastEnd.present() || ((safe_range_end > 0) && (safe_range_end - 1 < results.size()) &&
		                           results[safe_range_end - 1].end < lastEnd.get())) {
			Version knownCommittedVersion = 0;
			for (int i = 0; i < results.size(); i++) {
				knownCommittedVersion = std::max(knownCommittedVersion, results[i].knownCommittedVersion);
			}

			if (knownCommittedVersion > results[new_safe_range_begin].end) {
				knownCommittedVersion = results[new_safe_range_begin].end;
			}

			TraceEvent("GetDurableResult", dbgid)
			    .detail("Required", requiredCount)
			    .detail("Present", results.size())
			    .detail("ServerState", sServerState)
			    .detail("RecoveryVersion",
			            ((safe_range_end > 0) && (safe_range_end - 1 < results.size()))
			                ? results[safe_range_end - 1].end
			                : -1)
			    .detail("EndVersion", results[new_safe_range_begin].end)
			    .detail("SafeBegin", safe_range_begin)
			    .detail("SafeEnd", safe_range_end)
			    .detail("NewSafeBegin", new_safe_range_begin)
			    .detail("KnownCommittedVersion", knownCommittedVersion)
			    .detail("EpochEnd", lockInfo.epochEnd);

			return std::make_pair(knownCommittedVersion, results[new_safe_range_begin].end);
		}
	}
	TraceEvent("GetDurableResultWaiting", dbgid)
	    .detail("Required", requiredCount)
	    .detail("Present", results.size())
	    .detail("ServerState", sServerState);
	return Optional<std::pair<Version, Version>>();
}

ACTOR Future<Void> TagPartitionedLogSystem::getDurableVersionChanged(LogLockInfo lockInfo,
                                                                     std::vector<Reference<AsyncVar<bool>>> failed) {
	// Wait for anything relevant to change
	std::vector<Future<Void>> changes;
	for (int j = 0; j < lockInfo.logSet->logServers.size(); j++) {
		if (!lockInfo.replies[j].isReady())
			changes.push_back(ready(lockInfo.replies[j]));
		else {
			changes.push_back(lockInfo.logSet->logServers[j]->onChange());
			if (failed.size()) {
				changes.push_back(failed[j]->onChange());
			}
		}
	}
	ASSERT(changes.size());
	wait(waitForAny(changes));
	return Void();
}

ACTOR Future<Void> TagPartitionedLogSystem::epochEnd(Reference<AsyncVar<Reference<ILogSystem>>> outLogSystem,
                                                     UID dbgid,
                                                     DBCoreState prevState,
                                                     FutureStream<TLogRejoinRequest> rejoinRequests,
                                                     LocalityData locality,
                                                     bool* forceRecovery) {
	// Stops a co-quorum of tlogs so that no further versions can be committed until the DBCoreState coordination
	// state is changed Creates a new logSystem representing the (now frozen) epoch No other important side effects.
	// The writeQuorum in the master info is from the previous configuration

	if (!prevState.tLogs.size()) {
		// This is a brand new database
		auto logSystem = makeReference<TagPartitionedLogSystem>(dbgid, locality, 0);
		logSystem->logSystemType = prevState.logSystemType;
		logSystem->recoverAt = 0;
		logSystem->knownCommittedVersion = 0;
		logSystem->stopped = true;
		outLogSystem->set(logSystem);
		wait(Future<Void>(Never()));
		throw internal_error();
	}

	if (*forceRecovery) {
		DBCoreState modifiedState = prevState;

		int8_t primaryLocality = -1;
		for (auto& coreSet : modifiedState.tLogs) {
			if (coreSet.isLocal && coreSet.locality >= 0 && coreSet.tLogLocalities[0].dcId() != locality.dcId()) {
				primaryLocality = coreSet.locality;
				break;
			}
		}

		bool foundRemote = false;
		int8_t remoteLocality = -1;
		int modifiedLogSets = 0;
		int removedLogSets = 0;
		if (primaryLocality >= 0) {
			auto copiedLogs = modifiedState.tLogs;
			for (auto& coreSet : copiedLogs) {
				if (coreSet.locality != primaryLocality && coreSet.locality >= 0) {
					foundRemote = true;
					remoteLocality = coreSet.locality;
					modifiedState.tLogs.clear();
					modifiedState.tLogs.push_back(coreSet);
					modifiedState.tLogs[0].isLocal = true;
					modifiedState.logRouterTags = 0;
					modifiedLogSets++;
					break;
				}
			}

			while (!foundRemote && modifiedState.oldTLogData.size()) {
				for (auto& coreSet : modifiedState.oldTLogData[0].tLogs) {
					if (coreSet.locality != primaryLocality && coreSet.locality >= tagLocalitySpecial) {
						foundRemote = true;
						remoteLocality = coreSet.locality;
						modifiedState.tLogs.clear();
						modifiedState.tLogs.push_back(coreSet);
						modifiedState.tLogs[0].isLocal = true;
						modifiedState.logRouterTags = 0;
						modifiedState.txsTags = modifiedState.oldTLogData[0].txsTags;
						modifiedLogSets++;
						break;
					}
				}
				modifiedState.oldTLogData.erase(modifiedState.oldTLogData.begin());
				removedLogSets++;
			}

			if (foundRemote) {
				for (int i = 0; i < modifiedState.oldTLogData.size(); i++) {
					bool found = false;
					auto copiedLogs = modifiedState.oldTLogData[i].tLogs;
					for (auto& coreSet : copiedLogs) {
						if (coreSet.locality == remoteLocality || coreSet.locality == tagLocalitySpecial) {
							found = true;
							if (!coreSet.isLocal || copiedLogs.size() > 1) {
								modifiedState.oldTLogData[i].tLogs.clear();
								modifiedState.oldTLogData[i].tLogs.push_back(coreSet);
								modifiedState.oldTLogData[i].tLogs[0].isLocal = true;
								modifiedState.oldTLogData[i].logRouterTags = 0;
								modifiedState.oldTLogData[i].epochBegin =
								    modifiedState.oldTLogData[i].tLogs[0].startVersion;
								modifiedState.oldTLogData[i].epochEnd =
								    (i == 0 ? modifiedState.tLogs[0].startVersion
								            : modifiedState.oldTLogData[i - 1].tLogs[0].startVersion);
								modifiedLogSets++;
							}
							break;
						}
					}
					if (!found) {
						modifiedState.oldTLogData.erase(modifiedState.oldTLogData.begin() + i);
						removedLogSets++;
						i--;
					}
				}
				prevState = modifiedState;
			} else {
				*forceRecovery = false;
			}
		} else {
			*forceRecovery = false;
		}
		TraceEvent(SevWarnAlways, "ForcedRecovery", dbgid)
		    .detail("PrimaryLocality", primaryLocality)
		    .detail("RemoteLocality", remoteLocality)
		    .detail("FoundRemote", foundRemote)
		    .detail("Modified", modifiedLogSets)
		    .detail("Removed", removedLogSets);
		for (int i = 0; i < prevState.tLogs.size(); i++) {
			TraceEvent("ForcedRecoveryTLogs", dbgid)
			    .detail("I", i)
			    .detail("Log", ::describe(prevState.tLogs[i].tLogs))
			    .detail("Loc", prevState.tLogs[i].locality)
			    .detail("Txs", prevState.txsTags);
		}
		for (int i = 0; i < prevState.oldTLogData.size(); i++) {
			for (int j = 0; j < prevState.oldTLogData[i].tLogs.size(); j++) {
				TraceEvent("ForcedRecoveryTLogs", dbgid)
				    .detail("I", i)
				    .detail("J", j)
				    .detail("Log", ::describe(prevState.oldTLogData[i].tLogs[j].tLogs))
				    .detail("Loc", prevState.oldTLogData[i].tLogs[j].locality)
				    .detail("Txs", prevState.oldTLogData[i].txsTags);
			}
		}
	}

	TEST(true); // Master recovery from pre-existing database

	// trackRejoins listens for rejoin requests from the tLogs that we are recovering from, to learn their
	// TLogInterfaces
	state std::vector<LogLockInfo> lockResults;
	state std::vector<std::pair<Reference<AsyncVar<OptionalInterface<TLogInterface>>>, Reference<IReplicationPolicy>>>
	    allLogServers;
	state std::vector<Reference<LogSet>> logServers;
	state std::vector<OldLogData> oldLogData;
	state std::vector<std::vector<Reference<AsyncVar<bool>>>> logFailed;
	state std::vector<Future<Void>> failureTrackers;

	for (const CoreTLogSet& coreSet : prevState.tLogs) {
		logServers.push_back(makeReference<LogSet>(coreSet));
		std::vector<Reference<AsyncVar<bool>>> failed;

		for (const auto& logVar : logServers.back()->logServers) {
			allLogServers.emplace_back(logVar, coreSet.tLogPolicy);
			failed.push_back(makeReference<AsyncVar<bool>>());
			failureTrackers.push_back(TagPartitionedLogSystem::monitorLog(logVar, failed.back()));
		}
		logFailed.push_back(failed);
	}

	for (const auto& oldTlogData : prevState.oldTLogData) {
		oldLogData.emplace_back(oldTlogData);

		for (const auto& logSet : oldLogData.back().tLogs) {
			for (const auto& logVar : logSet->logServers) {
				allLogServers.emplace_back(logVar, logSet->tLogPolicy);
			}
		}
	}
	state Future<Void> rejoins = TagPartitionedLogSystem::trackRejoins(dbgid, allLogServers, rejoinRequests);

	lockResults.resize(logServers.size());
	std::set<int8_t> lockedLocalities;
	bool foundSpecial = false;
	for (int i = 0; i < logServers.size(); i++) {
		if (logServers[i]->locality == tagLocalitySpecial || logServers[i]->locality == tagLocalityUpgraded) {
			foundSpecial = true;
		}
		lockedLocalities.insert(logServers[i]->locality);
		lockResults[i].isCurrent = true;
		lockResults[i].logSet = logServers[i];
		for (int t = 0; t < logServers[i]->logServers.size(); t++) {
			lockResults[i].replies.push_back(TagPartitionedLogSystem::lockTLog(dbgid, logServers[i]->logServers[t]));
		}
	}

	for (auto& old : oldLogData) {
		if (foundSpecial) {
			break;
		}
		for (auto& log : old.tLogs) {
			if (log->locality == tagLocalitySpecial || log->locality == tagLocalityUpgraded) {
				foundSpecial = true;
				break;
			}
			if (!lockedLocalities.count(log->locality)) {
				TraceEvent("EpochEndLockExtra").detail("Locality", log->locality);
				TEST(true); // locking old generations for version information
				lockedLocalities.insert(log->locality);
				LogLockInfo lockResult;
				lockResult.epochEnd = old.epochEnd;
				lockResult.logSet = log;
				for (int t = 0; t < log->logServers.size(); t++) {
					lockResult.replies.push_back(TagPartitionedLogSystem::lockTLog(dbgid, log->logServers[t]));
				}
				lockResults.push_back(lockResult);
			}
		}
	}

	if (*forceRecovery) {
		state std::vector<LogLockInfo> allLockResults;
		ASSERT(lockResults.size() == 1);
		allLockResults.push_back(lockResults[0]);
		for (auto& old : oldLogData) {
			ASSERT(old.tLogs.size() == 1);
			LogLockInfo lockResult;
			lockResult.epochEnd = old.epochEnd;
			lockResult.logSet = old.tLogs[0];
			for (int t = 0; t < old.tLogs[0]->logServers.size(); t++) {
				lockResult.replies.push_back(TagPartitionedLogSystem::lockTLog(dbgid, old.tLogs[0]->logServers[t]));
			}
			allLockResults.push_back(lockResult);
		}

		state int lockNum = 0;
		state Version maxRecoveryVersion = 0;
		state int maxRecoveryIndex = 0;
		while (lockNum < allLockResults.size()) {
			auto versions = TagPartitionedLogSystem::getDurableVersion(dbgid, allLockResults[lockNum]);
			if (versions.present()) {
				if (versions.get().second > maxRecoveryVersion) {
					TraceEvent("HigherRecoveryVersion", dbgid)
					    .detail("Idx", lockNum)
					    .detail("Ver", versions.get().second);
					maxRecoveryVersion = versions.get().second;
					maxRecoveryIndex = lockNum;
				}
				lockNum++;
			} else {
				wait(TagPartitionedLogSystem::getDurableVersionChanged(allLockResults[lockNum]));
			}
		}
		if (maxRecoveryIndex > 0) {
			logServers = oldLogData[maxRecoveryIndex - 1].tLogs;
			prevState.txsTags = oldLogData[maxRecoveryIndex - 1].txsTags;
			lockResults[0] = allLockResults[maxRecoveryIndex];
			lockResults[0].isCurrent = true;

			std::vector<Reference<AsyncVar<bool>>> failed;
			for (auto& log : logServers[0]->logServers) {
				failed.push_back(makeReference<AsyncVar<bool>>());
				failureTrackers.push_back(TagPartitionedLogSystem::monitorLog(log, failed.back()));
			}
			ASSERT(logFailed.size() == 1);
			logFailed[0] = failed;
			oldLogData.erase(oldLogData.begin(), oldLogData.begin() + maxRecoveryIndex);
		}
	}

	state Optional<Version> lastEnd;
	state Version knownCommittedVersion = 0;
	loop {
		Version minEnd = std::numeric_limits<Version>::max();
		Version maxEnd = 0;
		std::vector<Future<Void>> changes;
		for (int log = 0; log < logServers.size(); log++) {
			if (!logServers[log]->isLocal) {
				continue;
			}
			auto versions =
			    TagPartitionedLogSystem::getDurableVersion(dbgid, lockResults[log], logFailed[log], lastEnd);
			if (versions.present()) {
				knownCommittedVersion = std::max(knownCommittedVersion, versions.get().first);
				maxEnd = std::max(maxEnd, versions.get().second);
				minEnd = std::min(minEnd, versions.get().second);
			}
			changes.push_back(TagPartitionedLogSystem::getDurableVersionChanged(lockResults[log], logFailed[log]));
		}

		if (maxEnd > 0 && (!lastEnd.present() || maxEnd < lastEnd.get())) {
			TEST(lastEnd.present()); // Restarting recovery at an earlier point

			auto logSystem = makeReference<TagPartitionedLogSystem>(dbgid, locality, prevState.recoveryCount);

			lastEnd = minEnd;
			logSystem->tLogs = logServers;
			logSystem->logRouterTags = prevState.logRouterTags;
			logSystem->txsTags = prevState.txsTags;
			logSystem->oldLogData = oldLogData;
			logSystem->logSystemType = prevState.logSystemType;
			logSystem->rejoins = rejoins;
			logSystem->lockResults = lockResults;
			if (knownCommittedVersion > minEnd) {
				knownCommittedVersion = minEnd;
			}
			logSystem->recoverAt = minEnd;
			logSystem->knownCommittedVersion = knownCommittedVersion;
			TraceEvent(SevDebug, "FinalRecoveryVersionInfo")
			    .detail("KCV", knownCommittedVersion)
			    .detail("MinEnd", minEnd);
			logSystem->remoteLogsWrittenToCoreState = true;
			logSystem->stopped = true;
			logSystem->pseudoLocalities = prevState.pseudoLocalities;

			outLogSystem->set(logSystem);
		}

		wait(waitForAny(changes));
	}
}

ACTOR Future<Void> TagPartitionedLogSystem::recruitOldLogRouters(TagPartitionedLogSystem* self,
                                                                 std::vector<WorkerInterface> workers,
                                                                 LogEpoch recoveryCount,
                                                                 int8_t locality,
                                                                 Version startVersion,
                                                                 std::vector<LocalityData> tLogLocalities,
                                                                 Reference<IReplicationPolicy> tLogPolicy,
                                                                 bool forRemote) {
	state std::vector<std::vector<Future<TLogInterface>>> logRouterInitializationReplies;
	state std::vector<Future<TLogInterface>> allReplies;
	int nextRouter = 0;
	state Version lastStart = std::numeric_limits<Version>::max();

	if (!forRemote) {
		Version maxStart = TagPartitionedLogSystem::getMaxLocalStartVersion(self->tLogs);

		lastStart = std::max(startVersion, maxStart);
		if (self->logRouterTags == 0) {
			ASSERT_WE_THINK(false);
			self->logSystemConfigChanged.trigger();
			return Void();
		}

		bool found = false;
		for (auto& tLogs : self->tLogs) {
			if (tLogs->locality == locality) {
				found = true;
			}

			tLogs->logRouters.clear();
		}

		if (!found) {
			TraceEvent("RecruitingOldLogRoutersAddingLocality")
			    .detail("Locality", locality)
			    .detail("LastStart", lastStart);
			auto newLogSet = makeReference<LogSet>();
			newLogSet->locality = locality;
			newLogSet->startVersion = lastStart;
			newLogSet->isLocal = false;
			self->tLogs.push_back(newLogSet);
		}

		for (auto& tLogs : self->tLogs) {
			// Recruit log routers for old generations of the primary locality
			if (tLogs->locality == locality) {
				logRouterInitializationReplies.emplace_back();
				for (int i = 0; i < self->logRouterTags; i++) {
					InitializeLogRouterRequest req;
					req.recoveryCount = recoveryCount;
					req.routerTag = Tag(tagLocalityLogRouter, i);
					req.startVersion = lastStart;
					req.tLogLocalities = tLogLocalities;
					req.tLogPolicy = tLogPolicy;
					req.locality = locality;
					auto reply = transformErrors(
					    throwErrorOr(workers[nextRouter].logRouter.getReplyUnlessFailedFor(
					        req, SERVER_KNOBS->TLOG_TIMEOUT, SERVER_KNOBS->MASTER_FAILURE_SLOPE_DURING_RECOVERY)),
					    master_recovery_failed());
					logRouterInitializationReplies.back().push_back(reply);
					allReplies.push_back(reply);
					nextRouter = (nextRouter + 1) % workers.size();
				}
			}
		}
	}

	for (auto& old : self->oldLogData) {
		Version maxStart = TagPartitionedLogSystem::getMaxLocalStartVersion(old.tLogs);

		if (old.logRouterTags == 0 || maxStart >= lastStart) {
			break;
		}
		lastStart = std::max(startVersion, maxStart);
		bool found = false;
		for (auto& tLogs : old.tLogs) {
			if (tLogs->locality == locality) {
				found = true;
			}
			tLogs->logRouters.clear();
		}

		if (!found) {
			TraceEvent("RecruitingOldLogRoutersAddingLocality")
			    .detail("Locality", locality)
			    .detail("LastStart", lastStart);
			auto newLogSet = makeReference<LogSet>();
			newLogSet->locality = locality;
			newLogSet->startVersion = lastStart;
			old.tLogs.push_back(newLogSet);
		}

		for (auto& tLogs : old.tLogs) {
			// Recruit log routers for old generations of the primary locality
			if (tLogs->locality == locality) {
				logRouterInitializationReplies.emplace_back();
				for (int i = 0; i < old.logRouterTags; i++) {
					InitializeLogRouterRequest req;
					req.recoveryCount = recoveryCount;
					req.routerTag = Tag(tagLocalityLogRouter, i);
					req.startVersion = lastStart;
					req.tLogLocalities = tLogLocalities;
					req.tLogPolicy = tLogPolicy;
					req.locality = locality;
					auto reply = transformErrors(
					    throwErrorOr(workers[nextRouter].logRouter.getReplyUnlessFailedFor(
					        req, SERVER_KNOBS->TLOG_TIMEOUT, SERVER_KNOBS->MASTER_FAILURE_SLOPE_DURING_RECOVERY)),
					    master_recovery_failed());
					logRouterInitializationReplies.back().push_back(reply);
					allReplies.push_back(reply);
					nextRouter = (nextRouter + 1) % workers.size();
				}
			}
		}
	}

	wait(waitForAll(allReplies));

	int nextReplies = 0;
	lastStart = std::numeric_limits<Version>::max();
	std::vector<Future<Void>> failed;

	if (!forRemote) {
		Version maxStart = TagPartitionedLogSystem::getMaxLocalStartVersion(self->tLogs);

		lastStart = std::max(startVersion, maxStart);
		for (auto& tLogs : self->tLogs) {
			if (tLogs->locality == locality) {
				for (int i = 0; i < logRouterInitializationReplies[nextReplies].size(); i++) {
					tLogs->logRouters.push_back(makeReference<AsyncVar<OptionalInterface<TLogInterface>>>(
					    OptionalInterface<TLogInterface>(logRouterInitializationReplies[nextReplies][i].get())));
					failed.push_back(
					    waitFailureClient(logRouterInitializationReplies[nextReplies][i].get().waitFailure,
					                      SERVER_KNOBS->TLOG_TIMEOUT,
					                      -SERVER_KNOBS->TLOG_TIMEOUT / SERVER_KNOBS->SECONDS_BEFORE_NO_FAILURE_DELAY,
					                      /*trace=*/true));
				}
				nextReplies++;
			}
		}
	}

	for (auto& old : self->oldLogData) {
		Version maxStart = TagPartitionedLogSystem::getMaxLocalStartVersion(old.tLogs);
		if (old.logRouterTags == 0 || maxStart >= lastStart) {
			break;
		}
		lastStart = std::max(startVersion, maxStart);
		for (auto& tLogs : old.tLogs) {
			if (tLogs->locality == locality) {
				for (int i = 0; i < logRouterInitializationReplies[nextReplies].size(); i++) {
					tLogs->logRouters.push_back(makeReference<AsyncVar<OptionalInterface<TLogInterface>>>(
					    OptionalInterface<TLogInterface>(logRouterInitializationReplies[nextReplies][i].get())));
					if (!forRemote) {
						failed.push_back(waitFailureClient(
						    logRouterInitializationReplies[nextReplies][i].get().waitFailure,
						    SERVER_KNOBS->TLOG_TIMEOUT,
						    -SERVER_KNOBS->TLOG_TIMEOUT / SERVER_KNOBS->SECONDS_BEFORE_NO_FAILURE_DELAY,
						    /*trace=*/true));
					}
				}
				nextReplies++;
			}
		}
	}

	if (!forRemote) {
		self->logSystemConfigChanged.trigger();
		wait(failed.size() ? tagError<Void>(quorum(failed, 1), master_tlog_failed()) : Future<Void>(Never()));
		throw internal_error();
	}
	return Void();
}

Version TagPartitionedLogSystem::getMaxLocalStartVersion(const std::vector<Reference<LogSet>>& tLogs) {
	Version maxStart = 0;
	for (const auto& logSet : tLogs) {
		if (logSet->isLocal) {
			maxStart = std::max(maxStart, logSet->startVersion);
		}
	}
	return maxStart;
}

std::vector<Tag> TagPartitionedLogSystem::getLocalTags(int8_t locality, const std::vector<Tag>& allTags) {
	std::vector<Tag> localTags;
	for (const auto& tag : allTags) {
		if (locality == tagLocalitySpecial || locality == tag.locality || tag.locality < 0) {
			localTags.push_back(tag);
		}
	}
	return localTags;
}

ACTOR Future<Void> TagPartitionedLogSystem::newRemoteEpoch(TagPartitionedLogSystem* self,
                                                           Reference<TagPartitionedLogSystem> oldLogSystem,
                                                           Future<RecruitRemoteFromConfigurationReply> fRemoteWorkers,
                                                           UID clusterId,
                                                           DatabaseConfiguration configuration,
                                                           LogEpoch recoveryCount,
                                                           int8_t remoteLocality,
                                                           std::vector<Tag> allTags) {
	TraceEvent("RemoteLogRecruitment_WaitingForWorkers").log();
	state RecruitRemoteFromConfigurationReply remoteWorkers = wait(fRemoteWorkers);

	state Reference<LogSet> logSet(new LogSet());
	logSet->tLogReplicationFactor = configuration.getRemoteTLogReplicationFactor();
	logSet->tLogVersion = configuration.tLogVersion;
	logSet->tLogPolicy = configuration.getRemoteTLogPolicy();
	logSet->isLocal = false;
	logSet->locality = remoteLocality;

	logSet->startVersion = oldLogSystem->knownCommittedVersion + 1;
	state int lockNum = 0;
	while (lockNum < oldLogSystem->lockResults.size()) {
		if (oldLogSystem->lockResults[lockNum].logSet->locality == remoteLocality) {
			loop {
				auto versions =
				    TagPartitionedLogSystem::getDurableVersion(self->dbgid, oldLogSystem->lockResults[lockNum]);
				if (versions.present()) {
					logSet->startVersion =
					    std::min(std::min(versions.get().first + 1, oldLogSystem->lockResults[lockNum].epochEnd),
					             logSet->startVersion);
					break;
				}
				wait(TagPartitionedLogSystem::getDurableVersionChanged(oldLogSystem->lockResults[lockNum]));
			}
			break;
		}
		lockNum++;
	}

	std::vector<LocalityData> localities;
	localities.resize(remoteWorkers.remoteTLogs.size());
	for (int i = 0; i < remoteWorkers.remoteTLogs.size(); i++) {
		localities[i] = remoteWorkers.remoteTLogs[i].locality;
	}

	state Future<Void> oldRouterRecruitment = Void();
	if (logSet->startVersion < oldLogSystem->knownCommittedVersion + 1) {
		ASSERT(oldLogSystem->logRouterTags > 0);
		oldRouterRecruitment = TagPartitionedLogSystem::recruitOldLogRouters(self,
		                                                                     remoteWorkers.logRouters,
		                                                                     recoveryCount,
		                                                                     remoteLocality,
		                                                                     logSet->startVersion,
		                                                                     localities,
		                                                                     logSet->tLogPolicy,
		                                                                     true);
	}

	state std::vector<Future<TLogInterface>> logRouterInitializationReplies;
	const Version startVersion = oldLogSystem->logRouterTags == 0
	                                 ? oldLogSystem->recoverAt.get() + 1
	                                 : std::max(self->tLogs[0]->startVersion, logSet->startVersion);
	for (int i = 0; i < self->logRouterTags; i++) {
		InitializeLogRouterRequest req;
		req.recoveryCount = recoveryCount;
		req.routerTag = Tag(tagLocalityLogRouter, i);
		req.startVersion = startVersion;
		req.tLogLocalities = localities;
		req.tLogPolicy = logSet->tLogPolicy;
		req.locality = remoteLocality;
		logRouterInitializationReplies.push_back(transformErrors(
		    throwErrorOr(
		        remoteWorkers.logRouters[i % remoteWorkers.logRouters.size()].logRouter.getReplyUnlessFailedFor(
		            req, SERVER_KNOBS->TLOG_TIMEOUT, SERVER_KNOBS->MASTER_FAILURE_SLOPE_DURING_RECOVERY)),
		    master_recovery_failed()));
	}

	std::vector<Tag> localTags = TagPartitionedLogSystem::getLocalTags(remoteLocality, allTags);
	LogSystemConfig oldLogSystemConfig = oldLogSystem->getLogSystemConfig();

	logSet->tLogLocalities.resize(remoteWorkers.remoteTLogs.size());
	logSet->logServers.resize(
	    remoteWorkers.remoteTLogs
	        .size()); // Dummy interfaces, so that logSystem->getPushLocations() below uses the correct size
	logSet->updateLocalitySet(localities);

	state std::vector<Future<TLogInterface>> remoteTLogInitializationReplies;
	std::vector<InitializeTLogRequest> remoteTLogReqs(remoteWorkers.remoteTLogs.size());

	bool nonShardedTxs = self->getTLogVersion() < TLogVersion::V4;
	if (oldLogSystem->logRouterTags == 0) {
		std::vector<int> locations;
		for (Tag tag : localTags) {
			locations.clear();
			logSet->getPushLocations(VectorRef<Tag>(&tag, 1), locations, 0);
			for (int loc : locations)
				remoteTLogReqs[loc].recoverTags.push_back(tag);
		}

		if (oldLogSystem->tLogs.size()) {
			int maxTxsTags = oldLogSystem->txsTags;
			bool needsOldTxs = oldLogSystem->tLogs[0]->tLogVersion < TLogVersion::V4;
			for (auto& it : oldLogSystem->oldLogData) {
				maxTxsTags = std::max<int>(maxTxsTags, it.txsTags);
				needsOldTxs = needsOldTxs || it.tLogs[0]->tLogVersion < TLogVersion::V4;
			}
			for (int i = needsOldTxs ? -1 : 0; i < maxTxsTags; i++) {
				Tag tag = i == -1 ? txsTag : Tag(tagLocalityTxs, i);
				Tag pushTag = (i == -1 || nonShardedTxs) ? txsTag : Tag(tagLocalityTxs, i % self->txsTags);
				locations.clear();
				logSet->getPushLocations(VectorRef<Tag>(&pushTag, 1), locations, 0);
				for (int loc : locations)
					remoteTLogReqs[loc].recoverTags.push_back(tag);
			}
		}
	}

	if (oldLogSystem->tLogs.size()) {
		if (nonShardedTxs) {
			localTags.push_back(txsTag);
		} else {
			for (int i = 0; i < self->txsTags; i++) {
				localTags.push_back(Tag(tagLocalityTxs, i));
			}
		}
	}

	for (int i = 0; i < remoteWorkers.remoteTLogs.size(); i++) {
		InitializeTLogRequest& req = remoteTLogReqs[i];
		req.recruitmentID = self->recruitmentID;
		req.logVersion = configuration.tLogVersion;
		req.storeType = configuration.tLogDataStoreType;
		req.spillType = configuration.tLogSpillType;
		req.recoverFrom = oldLogSystemConfig;
		req.recoverAt = oldLogSystem->recoverAt.get();
		req.knownCommittedVersion = oldLogSystem->knownCommittedVersion;
		req.epoch = recoveryCount;
		req.remoteTag = Tag(tagLocalityRemoteLog, i);
		req.locality = remoteLocality;
		req.isPrimary = false;
		req.allTags = localTags;
		req.startVersion = logSet->startVersion;
		req.logRouterTags = 0;
		req.txsTags = self->txsTags;
		req.clusterId = clusterId;
	}

	remoteTLogInitializationReplies.reserve(remoteWorkers.remoteTLogs.size());
	for (int i = 0; i < remoteWorkers.remoteTLogs.size(); i++)
		remoteTLogInitializationReplies.push_back(transformErrors(
		    throwErrorOr(remoteWorkers.remoteTLogs[i].tLog.getReplyUnlessFailedFor(
		        remoteTLogReqs[i], SERVER_KNOBS->TLOG_TIMEOUT, SERVER_KNOBS->MASTER_FAILURE_SLOPE_DURING_RECOVERY)),
		    master_recovery_failed()));

	TraceEvent("RemoteLogRecruitment_InitializingRemoteLogs")
	    .detail("StartVersion", logSet->startVersion)
	    .detail("LocalStart", self->tLogs[0]->startVersion)
	    .detail("LogRouterTags", self->logRouterTags);
	wait(waitForAll(remoteTLogInitializationReplies) && waitForAll(logRouterInitializationReplies) &&
	     oldRouterRecruitment);

	for (int i = 0; i < logRouterInitializationReplies.size(); i++) {
		logSet->logRouters.push_back(makeReference<AsyncVar<OptionalInterface<TLogInterface>>>(
		    OptionalInterface<TLogInterface>(logRouterInitializationReplies[i].get())));
	}

	for (int i = 0; i < remoteTLogInitializationReplies.size(); i++) {
		logSet->logServers[i] = makeReference<AsyncVar<OptionalInterface<TLogInterface>>>(
		    OptionalInterface<TLogInterface>(remoteTLogInitializationReplies[i].get()));
		logSet->tLogLocalities[i] = remoteWorkers.remoteTLogs[i].locality;
	}
	filterLocalityDataForPolicy(logSet->tLogPolicy, &logSet->tLogLocalities);

	std::vector<Future<Void>> recoveryComplete;
	recoveryComplete.reserve(logSet->logServers.size());
	for (int i = 0; i < logSet->logServers.size(); i++)
		recoveryComplete.push_back(
		    transformErrors(throwErrorOr(logSet->logServers[i]->get().interf().recoveryFinished.getReplyUnlessFailedFor(
		                        TLogRecoveryFinishedRequest(),
		                        SERVER_KNOBS->TLOG_TIMEOUT,
		                        SERVER_KNOBS->MASTER_FAILURE_SLOPE_DURING_RECOVERY)),
		                    master_recovery_failed()));

	self->remoteRecoveryComplete = waitForAll(recoveryComplete);
	self->tLogs.push_back(logSet);
	TraceEvent("RemoteLogRecruitment_CompletingRecovery");
	return Void();
}

ACTOR Future<Reference<ILogSystem>> TagPartitionedLogSystem::newEpoch(
    Reference<TagPartitionedLogSystem> oldLogSystem,
    RecruitFromConfigurationReply recr,
    Future<RecruitRemoteFromConfigurationReply> fRemoteWorkers,
    UID clusterId,
    DatabaseConfiguration configuration,
    LogEpoch recoveryCount,
    int8_t primaryLocality,
    int8_t remoteLocality,
    std::vector<Tag> allTags,
    Reference<AsyncVar<bool>> recruitmentStalled,
    Reference<TLogGroupCollection> tLogGroupCollection) {
	state double startTime = now();
	state Reference<TagPartitionedLogSystem> logSystem(
	    new TagPartitionedLogSystem(oldLogSystem->getDebugID(), oldLogSystem->locality, recoveryCount));
	// TODO: configure it to teamPartitioned for V7
	logSystem->logSystemType = LogSystemType::tagPartitioned;
	logSystem->expectedLogSets = 1;
	logSystem->recoveredAt = oldLogSystem->recoverAt;
	logSystem->repopulateRegionAntiQuorum = configuration.repopulateRegionAntiQuorum;
	logSystem->recruitmentID = deterministicRandom()->randomUniqueID();
	logSystem->txsTags = configuration.tLogVersion >= TLogVersion::V4 ? recr.tLogs.size() : 0;
	oldLogSystem->recruitmentID = logSystem->recruitmentID;

	if (configuration.usableRegions > 1) {
		logSystem->logRouterTags =
		    recr.tLogs.size() *
		    std::max<int>(1, configuration.desiredLogRouterCount / std::max<int>(1, recr.tLogs.size()));
		logSystem->expectedLogSets++;
		logSystem->addPseudoLocality(tagLocalityLogRouterMapped);
		TraceEvent e("AddPseudoLocality", logSystem->getDebugID());
		e.detail("Locality1", "LogRouterMapped");
		if (configuration.backupWorkerEnabled) {
			logSystem->addPseudoLocality(tagLocalityBackup);
			e.detail("Locality2", "Backup");
		}
	} else if (configuration.backupWorkerEnabled) {
		// Single region uses log router tag for backup workers.
		logSystem->logRouterTags =
		    recr.tLogs.size() *
		    std::max<int>(1, configuration.desiredLogRouterCount / std::max<int>(1, recr.tLogs.size()));
		logSystem->addPseudoLocality(tagLocalityBackup);
		TraceEvent("AddPseudoLocality", logSystem->getDebugID()).detail("Locality", "Backup");
	}

	logSystem->tLogs.push_back(makeReference<LogSet>());
	logSystem->tLogs[0]->tLogVersion = configuration.tLogVersion;
	logSystem->tLogs[0]->tLogWriteAntiQuorum = configuration.tLogWriteAntiQuorum;
	logSystem->tLogs[0]->tLogReplicationFactor = configuration.tLogReplicationFactor;
	logSystem->tLogs[0]->tLogPolicy = configuration.tLogPolicy;
	logSystem->tLogs[0]->isLocal = true;
	logSystem->tLogs[0]->locality = primaryLocality;

	state RegionInfo region = configuration.getRegion(recr.dcId);

	state int maxTxsTags = oldLogSystem->txsTags;
	state bool needsOldTxs = oldLogSystem->tLogs.size() && oldLogSystem->getTLogVersion() < TLogVersion::V4;
	for (auto& it : oldLogSystem->oldLogData) {
		maxTxsTags = std::max<int>(maxTxsTags, it.txsTags);
		needsOldTxs = needsOldTxs || it.tLogs[0]->tLogVersion < TLogVersion::V4;
	}

	if (region.satelliteTLogReplicationFactor > 0 && configuration.usableRegions > 1) {
		logSystem->tLogs.push_back(makeReference<LogSet>());
		if (recr.satelliteFallback) {
			logSystem->tLogs[1]->tLogWriteAntiQuorum = region.satelliteTLogWriteAntiQuorumFallback;
			logSystem->tLogs[1]->tLogReplicationFactor = region.satelliteTLogReplicationFactorFallback;
			logSystem->tLogs[1]->tLogPolicy = region.satelliteTLogPolicyFallback;
		} else {
			logSystem->tLogs[1]->tLogWriteAntiQuorum = region.satelliteTLogWriteAntiQuorum;
			logSystem->tLogs[1]->tLogReplicationFactor = region.satelliteTLogReplicationFactor;
			logSystem->tLogs[1]->tLogPolicy = region.satelliteTLogPolicy;
		}
		logSystem->tLogs[1]->isLocal = true;
		logSystem->tLogs[1]->locality = tagLocalitySatellite;
		logSystem->tLogs[1]->tLogVersion = configuration.tLogVersion;
		logSystem->tLogs[1]->startVersion = oldLogSystem->knownCommittedVersion + 1;

		logSystem->tLogs[1]->tLogLocalities.resize(recr.satelliteTLogs.size());
		for (int i = 0; i < recr.satelliteTLogs.size(); i++) {
			logSystem->tLogs[1]->tLogLocalities[i] = recr.satelliteTLogs[i].locality;
		}
		filterLocalityDataForPolicy(logSystem->tLogs[1]->tLogPolicy, &logSystem->tLogs[1]->tLogLocalities);

		logSystem->tLogs[1]->logServers.resize(
		    recr.satelliteTLogs
		        .size()); // Dummy interfaces, so that logSystem->getPushLocations() below uses the correct size
		logSystem->tLogs[1]->updateLocalitySet(logSystem->tLogs[1]->tLogLocalities);
		logSystem->tLogs[1]->populateSatelliteTagLocations(
		    logSystem->logRouterTags, oldLogSystem->logRouterTags, logSystem->txsTags, maxTxsTags);
		logSystem->expectedLogSets++;
	}

	if (oldLogSystem->tLogs.size()) {
		logSystem->oldLogData.emplace_back();
		logSystem->oldLogData[0].tLogs = oldLogSystem->tLogs;
		logSystem->oldLogData[0].epochBegin = oldLogSystem->tLogs[0]->startVersion;
		logSystem->oldLogData[0].epochEnd = oldLogSystem->knownCommittedVersion + 1;
		logSystem->oldLogData[0].logRouterTags = oldLogSystem->logRouterTags;
		logSystem->oldLogData[0].txsTags = oldLogSystem->txsTags;
		logSystem->oldLogData[0].pseudoLocalities = oldLogSystem->pseudoLocalities;
		logSystem->oldLogData[0].epoch = oldLogSystem->epoch;
	}
	logSystem->oldLogData.insert(
	    logSystem->oldLogData.end(), oldLogSystem->oldLogData.begin(), oldLogSystem->oldLogData.end());

	logSystem->tLogs[0]->startVersion = oldLogSystem->knownCommittedVersion + 1;
	logSystem->backupStartVersion = oldLogSystem->knownCommittedVersion + 1;
	state int lockNum = 0;
	while (lockNum < oldLogSystem->lockResults.size()) {
		if (oldLogSystem->lockResults[lockNum].logSet->locality == primaryLocality) {
			if (oldLogSystem->lockResults[lockNum].isCurrent && oldLogSystem->lockResults[lockNum].logSet->isLocal) {
				break;
			}
			state Future<Void> stalledAfter = setAfter(recruitmentStalled, SERVER_KNOBS->MAX_RECOVERY_TIME, true);
			loop {
				auto versions =
				    TagPartitionedLogSystem::getDurableVersion(logSystem->dbgid, oldLogSystem->lockResults[lockNum]);
				if (versions.present()) {
					logSystem->tLogs[0]->startVersion =
					    std::min(std::min(versions.get().first + 1, oldLogSystem->lockResults[lockNum].epochEnd),
					             logSystem->tLogs[0]->startVersion);
					break;
				}
				wait(TagPartitionedLogSystem::getDurableVersionChanged(oldLogSystem->lockResults[lockNum]));
			}
			stalledAfter.cancel();
			break;
		}
		lockNum++;
	}

	std::vector<LocalityData> localities;
	localities.resize(recr.tLogs.size());
	for (int i = 0; i < recr.tLogs.size(); i++) {
		localities[i] = recr.tLogs[i].locality;
	}

	state Future<Void> oldRouterRecruitment = Never();
	TraceEvent("NewEpochStartVersion", oldLogSystem->getDebugID())
	    .detail("StartVersion", logSystem->tLogs[0]->startVersion)
	    .detail("EpochEnd", oldLogSystem->knownCommittedVersion + 1)
	    .detail("Locality", primaryLocality)
	    .detail("OldLogRouterTags", oldLogSystem->logRouterTags);
	if (oldLogSystem->logRouterTags > 0 ||
	    logSystem->tLogs[0]->startVersion < oldLogSystem->knownCommittedVersion + 1) {
		oldRouterRecruitment = TagPartitionedLogSystem::recruitOldLogRouters(oldLogSystem.getPtr(),
		                                                                     recr.oldLogRouters,
		                                                                     recoveryCount,
		                                                                     primaryLocality,
		                                                                     logSystem->tLogs[0]->startVersion,
		                                                                     localities,
		                                                                     logSystem->tLogs[0]->tLogPolicy,
		                                                                     false);
		if (oldLogSystem->knownCommittedVersion - logSystem->tLogs[0]->startVersion >
		    SERVER_KNOBS->MAX_RECOVERY_VERSIONS) {
			// make sure we can recover in the other DC.
			for (auto& lockResult : oldLogSystem->lockResults) {
				if (lockResult.logSet->locality == remoteLocality) {
					if (TagPartitionedLogSystem::getDurableVersion(logSystem->dbgid, lockResult).present()) {
						recruitmentStalled->set(true);
					}
				}
			}
		}
	} else {
		oldLogSystem->logSystemConfigChanged.trigger();
	}

	std::vector<Tag> localTags = TagPartitionedLogSystem::getLocalTags(primaryLocality, allTags);
	state LogSystemConfig oldLogSystemConfig = oldLogSystem->getLogSystemConfig();

	state std::vector<Future<TLogInterface>> initializationReplies;
	state std::vector<InitializeTLogRequest> reqs(recr.tLogs.size());

	state std::vector<Future<ptxn::TLogInterface_PassivelyPull>> ptxnInitializationReplies;
	state std::vector<ptxn::InitializePtxnTLogRequest> ptxnReqs(recr.tLogs.size());

	logSystem->tLogs[0]->tLogLocalities.resize(recr.tLogs.size());
	if (SERVER_KNOBS->TLOG_NEW_INTERFACE) {
		logSystem->tLogs[0]->logServersPtxn.resize(recr.tLogs.size());
	} else {
		// Dummy interfaces, so that logSystem->getPushLocations() below uses the correct size
		logSystem->tLogs[0]->logServers.resize(recr.tLogs.size());
	}
	logSystem->tLogs[0]->updateLocalitySet(localities);

	std::vector<int> locations;
	for (Tag tag : localTags) {
		locations.clear();
		logSystem->tLogs[0]->getPushLocations(VectorRef<Tag>(&tag, 1), locations, 0);
		for (int loc : locations)
			reqs[loc].recoverTags.push_back(tag);
	}
	for (int i = 0; i < oldLogSystem->logRouterTags; i++) {
		Tag tag = Tag(tagLocalityLogRouter, i);
		reqs[logSystem->tLogs[0]->bestLocationFor(tag)].recoverTags.push_back(tag);
	}
	bool nonShardedTxs = logSystem->getTLogVersion() < TLogVersion::V4;
	if (oldLogSystem->tLogs.size()) {
		for (int i = needsOldTxs ? -1 : 0; i < maxTxsTags; i++) {
			Tag tag = i == -1 ? txsTag : Tag(tagLocalityTxs, i);
			Tag pushTag = (i == -1 || nonShardedTxs) ? txsTag : Tag(tagLocalityTxs, i % logSystem->txsTags);
			locations.clear();
			logSystem->tLogs[0]->getPushLocations(VectorRef<Tag>(&pushTag, 1), locations, 0);
			for (int loc : locations)
				reqs[loc].recoverTags.push_back(tag);
		}
		if (nonShardedTxs) {
			localTags.push_back(txsTag);
		} else {
			for (int i = 0; i < logSystem->txsTags; i++) {
				localTags.push_back(Tag(tagLocalityTxs, i));
			}
		}
	}

<<<<<<< HEAD
	state std::unordered_map<UID, std::vector<UID>> tlogGroupIdToTlogServerIds;
	state std::unordered_map<UID, std::vector<TLogGroupRef>> tlogServerIdToTlogGroups;
	for (const TLogGroupRef& group : tLogGroupCollection->groups()) {
		UID groupId = group->id();
		tlogGroupIdToTlogServerIds[groupId] = group->serverIds();
		std::vector<UID> ids = group->serverIds();
		for (UID id : ids) {
			tlogServerIdToTlogGroups[id].push_back(group);
		}
=======
	for (int i = 0; i < recr.tLogs.size(); i++) {
		InitializeTLogRequest& req = reqs[i];
		req.recruitmentID = logSystem->recruitmentID;
		req.logVersion = configuration.tLogVersion;
		req.storeType = configuration.tLogDataStoreType;
		req.spillType = configuration.tLogSpillType;
		req.recoverFrom = oldLogSystemConfig;
		req.recoverAt = oldLogSystem->recoverAt.get();
		req.knownCommittedVersion = oldLogSystem->knownCommittedVersion;
		req.epoch = recoveryCount;
		req.locality = primaryLocality;
		req.remoteTag = Tag(tagLocalityRemoteLog, i);
		req.isPrimary = true;
		req.allTags = localTags;
		req.startVersion = logSystem->tLogs[0]->startVersion;
		req.logRouterTags = logSystem->logRouterTags;
		req.txsTags = logSystem->txsTags;
		req.clusterId = clusterId;
>>>>>>> 8d6cfcb6
	}

	if (SERVER_KNOBS->TLOG_NEW_INTERFACE) {
		for (int i = 0; i < recr.tLogs.size(); i++) {
			ptxn::InitializePtxnTLogRequest& req = ptxnReqs[i];
			req.recruitmentID = logSystem->recruitmentID;
			req.logVersion = configuration.tLogVersion;
			req.storeType = configuration.tLogDataStoreType;
			req.spillType = configuration.tLogSpillType;
			req.recoverFrom = oldLogSystem->getLogSystemConfig();
			req.recoverAt = oldLogSystem->recoverAt.get();
			req.knownCommittedVersion = oldLogSystem->knownCommittedVersion;
			req.epoch = recoveryCount;
			req.locality = primaryLocality;
			req.remoteTag = Tag(tagLocalityRemoteLog, i);
			req.isPrimary = true;
			req.allTags = localTags;
			req.startVersion = logSystem->tLogs[0]->startVersion;
			req.logRouterTags = logSystem->logRouterTags;
			req.txsTags = logSystem->txsTags;

			UID serverId = recr.tLogs[i].id();
			std::vector<ptxn::TLogGroup> groups;
			for (TLogGroupRef tlogGroup : tlogServerIdToTlogGroups[serverId]) {
				groups.push_back(ptxn::TLogGroup(tlogGroup->id()));
			}
			req.tlogGroups = groups;
		}
		ptxnInitializationReplies.reserve(recr.tLogs.size());
		for (int i = 0; i < recr.tLogs.size(); ++i) {
			ptxnInitializationReplies.push_back(transformErrors(
			    throwErrorOr(recr.tLogs[i].ptxnTLog.getReplyUnlessFailedFor(
			        ptxnReqs[i], SERVER_KNOBS->TLOG_TIMEOUT, SERVER_KNOBS->MASTER_FAILURE_SLOPE_DURING_RECOVERY)),
			    master_recovery_failed()));
		}
	} else {
		for (int i = 0; i < recr.tLogs.size(); i++) {
			InitializeTLogRequest& req = reqs[i];
			req.recruitmentID = logSystem->recruitmentID;
			req.logVersion = configuration.tLogVersion;
			req.storeType = configuration.tLogDataStoreType;
			req.spillType = configuration.tLogSpillType;
			req.recoverFrom = oldLogSystem->getLogSystemConfig();
			req.recoverAt = oldLogSystem->recoverAt.get();
			req.knownCommittedVersion = oldLogSystem->knownCommittedVersion;
			req.epoch = recoveryCount;
			req.locality = primaryLocality;
			req.remoteTag = Tag(tagLocalityRemoteLog, i);
			req.isPrimary = true;
			req.allTags = localTags;
			req.startVersion = logSystem->tLogs[0]->startVersion;
			req.logRouterTags = logSystem->logRouterTags;
			req.txsTags = logSystem->txsTags;
		}
		initializationReplies.reserve(recr.tLogs.size());
		for (int i = 0; i < recr.tLogs.size(); i++)
			initializationReplies.push_back(transformErrors(
			    throwErrorOr(recr.tLogs[i].tLog.getReplyUnlessFailedFor(
			        reqs[i], SERVER_KNOBS->TLOG_TIMEOUT, SERVER_KNOBS->MASTER_FAILURE_SLOPE_DURING_RECOVERY)),
			    master_recovery_failed()));
	}

	state std::vector<Future<Void>> recoveryComplete;

	if (region.satelliteTLogReplicationFactor > 0 && configuration.usableRegions > 1) {
		state std::vector<Future<TLogInterface>> satelliteInitializationReplies;
		std::vector<InitializeTLogRequest> sreqs(recr.satelliteTLogs.size());
		std::vector<Tag> satelliteTags;

		if (logSystem->logRouterTags) {
			for (int i = 0; i < oldLogSystem->logRouterTags; i++) {
				Tag tag = Tag(tagLocalityLogRouter, i);
				// Satellite logs will index a mutation with tagLocalityLogRouter with an id greater than
				// the number of log routers as having an id mod the number of log routers.  We thus need
				// to make sure that if we're going from more log routers in the previous generation to
				// less log routers in the newer one, that we map the log router tags onto satellites that
				// are the preferred location for id%logRouterTags.
				Tag pushLocation = Tag(tagLocalityLogRouter, i % logSystem->logRouterTags);
				locations.clear();
				logSystem->tLogs[1]->getPushLocations(VectorRef<Tag>(&pushLocation, 1), locations, 0);
				for (int loc : locations)
					sreqs[loc].recoverTags.push_back(tag);
			}
		}
		if (oldLogSystem->tLogs.size()) {
			for (int i = needsOldTxs ? -1 : 0; i < maxTxsTags; i++) {
				Tag tag = i == -1 ? txsTag : Tag(tagLocalityTxs, i);
				Tag pushTag = (i == -1 || nonShardedTxs) ? txsTag : Tag(tagLocalityTxs, i % logSystem->txsTags);
				locations.clear();
				logSystem->tLogs[1]->getPushLocations(VectorRef<Tag>(&pushTag, 1), locations, 0);
				for (int loc : locations)
					sreqs[loc].recoverTags.push_back(tag);
			}
			if (nonShardedTxs) {
				satelliteTags.push_back(txsTag);
			} else {
				for (int i = 0; i < logSystem->txsTags; i++) {
					satelliteTags.push_back(Tag(tagLocalityTxs, i));
				}
			}
		}

		for (int i = 0; i < recr.satelliteTLogs.size(); i++) {
			InitializeTLogRequest& req = sreqs[i];
			req.recruitmentID = logSystem->recruitmentID;
			req.logVersion = configuration.tLogVersion;
			req.storeType = configuration.tLogDataStoreType;
			req.spillType = configuration.tLogSpillType;
			req.recoverFrom = oldLogSystemConfig;
			req.recoverAt = oldLogSystem->recoverAt.get();
			req.knownCommittedVersion = oldLogSystem->knownCommittedVersion;
			req.epoch = recoveryCount;
			req.locality = tagLocalitySatellite;
			req.remoteTag = Tag();
			req.isPrimary = true;
			req.allTags = satelliteTags;
			req.startVersion = oldLogSystem->knownCommittedVersion + 1;
			req.logRouterTags = logSystem->logRouterTags;
			req.txsTags = logSystem->txsTags;
			req.clusterId = clusterId;
		}

		satelliteInitializationReplies.reserve(recr.satelliteTLogs.size());
		for (int i = 0; i < recr.satelliteTLogs.size(); i++)
			satelliteInitializationReplies.push_back(transformErrors(
			    throwErrorOr(recr.satelliteTLogs[i].tLog.getReplyUnlessFailedFor(
			        sreqs[i], SERVER_KNOBS->TLOG_TIMEOUT, SERVER_KNOBS->MASTER_FAILURE_SLOPE_DURING_RECOVERY)),
			    master_recovery_failed()));

		wait(waitForAll(satelliteInitializationReplies) || oldRouterRecruitment);

		for (int i = 0; i < satelliteInitializationReplies.size(); i++) {
			logSystem->tLogs[1]->logServers[i] = makeReference<AsyncVar<OptionalInterface<TLogInterface>>>(
			    OptionalInterface<TLogInterface>(satelliteInitializationReplies[i].get()));
		}

		for (int i = 0; i < logSystem->tLogs[1]->logServers.size(); i++)
			recoveryComplete.push_back(transformErrors(
			    throwErrorOr(
			        logSystem->tLogs[1]->logServers[i]->get().interf().recoveryFinished.getReplyUnlessFailedFor(
			            TLogRecoveryFinishedRequest(),
			            SERVER_KNOBS->TLOG_TIMEOUT,
			            SERVER_KNOBS->MASTER_FAILURE_SLOPE_DURING_RECOVERY)),
			    master_recovery_failed()));
	}

	if (SERVER_KNOBS->TLOG_NEW_INTERFACE) {
		wait(waitForAll(ptxnInitializationReplies) || oldRouterRecruitment);
	} else {
		wait(waitForAll(initializationReplies) || oldRouterRecruitment);
	}

	if (SERVER_KNOBS->TLOG_NEW_INTERFACE) {
		state std::unordered_map<UID, ptxn::TLogInterface_PassivelyPull> id2Interface;
		state int i = 0;
		for (i = 0; i < reqs.size(); i++) {
			ASSERT(ptxnReqs[i].isPrimary);
			// wait for interfaces being built from TLogServer, then construct id -> interface mapping
			// cannot use more standard `getReplyUnlessFailedFor`, because it is waiting on `reply` field, here we
			// have ptxn.reply
			state ptxn::TLogInterface_PassivelyPull serverNew = wait(ptxnReqs[i].reply.getFuture());
			// tLogGroupCollection uses workerInterface to build groups during master recruitment,
			// so this call should be deprecated.
			// tLogGroupCollection->addWorkers({ serverNew });
			logSystem->tLogs[0]->logServersPtxn[i] =
			    makeReference<AsyncVar<OptionalInterface<ptxn::TLogInterface_PassivelyPull>>>(
			        OptionalInterface<ptxn::TLogInterface_PassivelyPull>(serverNew));
			logSystem->tLogs[0]->tLogLocalities[i] = recr.tLogs[i].locality;
			id2Interface[recr.tLogs[i].id()] = serverNew;
		}

		for (const TLogGroupRef& group : tLogGroupCollection->groups()) {
			logSystem->tLogs[0]->tLogGroupIDs.push_back(group->id());
		}
		for (auto it : tlogGroupIdToTlogServerIds) {
			const UID& groupId = it.first;
			for (const UID& serverId : it.second) {
				// from group_id -> list of server_id, to group_id -> list of interfaces
				logSystem->tLogs[0]->groupIdToInterfaces[groupId].push_back(
				    makeReference<AsyncVar<OptionalInterface<ptxn::TLogInterface_PassivelyPull>>>(
				        OptionalInterface<ptxn::TLogInterface_PassivelyPull>(id2Interface[serverId])));
			}
		}
	} else {
		for (int i = 0; i < initializationReplies.size(); i++) {
			logSystem->tLogs[0]->logServers[i] = makeReference<AsyncVar<OptionalInterface<TLogInterface>>>(
			    OptionalInterface<TLogInterface>(initializationReplies[i].get()));
			logSystem->tLogs[0]->tLogLocalities[i] = recr.tLogs[i].locality;
		}
	}

	filterLocalityDataForPolicy(logSystem->tLogs[0]->tLogPolicy, &logSystem->tLogs[0]->tLogLocalities);

	// Don't force failure of recovery if it took us a long time to recover. This avoids multiple long running
	// recoveries causing tests to timeout
	if (BUGGIFY && now() - startTime < 300 && g_network->isSimulated() && g_simulator.speedUpSimulation)
		throw master_recovery_failed();

	for (int i = 0; i < logSystem->tLogs[0]->logServers.size(); i++) {
		recoveryComplete.push_back(transformErrors(
		    throwErrorOr(
		        // TODO: make recoveryFinished work with new tlog interfaces.
		        logSystem->tLogs[0]->logServers[i]->get().interf().recoveryFinished.getReplyUnlessFailedFor(
		            TLogRecoveryFinishedRequest(),
		            SERVER_KNOBS->TLOG_TIMEOUT,
		            SERVER_KNOBS->MASTER_FAILURE_SLOPE_DURING_RECOVERY)),
		    master_recovery_failed()));
	}
	for (int i = 0; i < logSystem->tLogs[0]->logServersPtxn.size(); i++) {
		recoveryComplete.push_back(transformErrors(
		    throwErrorOr(
		        // TODO: make recoveryFinished work with new tlog interfaces.
		        logSystem->tLogs[0]->logServersPtxn[i]->get().interf().recoveryFinished.getReplyUnlessFailedFor(
		            ptxn::TLogRecoveryFinishedRequest(),
		            SERVER_KNOBS->TLOG_TIMEOUT,
		            SERVER_KNOBS->MASTER_FAILURE_SLOPE_DURING_RECOVERY)),
		    master_recovery_failed()));
	}

	logSystem->recoveryComplete = waitForAll(recoveryComplete);

	if (configuration.usableRegions > 1) {
		logSystem->hasRemoteServers = true;
		logSystem->remoteRecovery = TagPartitionedLogSystem::newRemoteEpoch(logSystem.getPtr(),
		                                                                    oldLogSystem,
		                                                                    fRemoteWorkers,
		                                                                    clusterId,
		                                                                    configuration,
		                                                                    recoveryCount,
		                                                                    remoteLocality,
		                                                                    allTags);
		if (oldLogSystem->tLogs.size() > 0 && oldLogSystem->tLogs[0]->locality == tagLocalitySpecial) {
			// The wait is required so that we know both primary logs and remote logs have copied the data between
			// the known committed version and the recovery version.
			// FIXME: we can remove this wait once we are able to have log routers which can ship data to the remote
			// logs without using log router tags.
			wait(logSystem->remoteRecovery);
		}
	} else {
		logSystem->hasRemoteServers = false;
		logSystem->remoteRecovery = logSystem->recoveryComplete;
		logSystem->remoteRecoveryComplete = logSystem->recoveryComplete;
	}

	return logSystem;
}

ACTOR Future<Void> TagPartitionedLogSystem::trackRejoins(
    UID dbgid,
    std::vector<std::pair<Reference<AsyncVar<OptionalInterface<TLogInterface>>>, Reference<IReplicationPolicy>>>
        logServers,
    FutureStream<struct TLogRejoinRequest> rejoinRequests) {
	state std::map<UID, ReplyPromise<TLogRejoinReply>> lastReply;
	state std::set<UID> logsWaiting;
	state double startTime = now();
	state Future<Void> warnTimeout = delay(SERVER_KNOBS->TLOG_SLOW_REJOIN_WARN_TIMEOUT_SECS);

	for (const auto& log : logServers) {
		logsWaiting.insert(log.first->get().id());
	}

	try {
		loop choose {
			when(TLogRejoinRequest req = waitNext(rejoinRequests)) {
				int pos = -1;
				for (int i = 0; i < logServers.size(); i++) {
					if (logServers[i].first->get().id() == req.myInterface.id()) {
						pos = i;
						logsWaiting.erase(logServers[i].first->get().id());
						break;
					}
				}
				if (pos != -1) {
					TraceEvent("TLogJoinedMe", dbgid)
					    .detail("TLog", req.myInterface.id())
					    .detail("Address", req.myInterface.commit.getEndpoint().getPrimaryAddress().toString());
					if (!logServers[pos].first->get().present() ||
					    req.myInterface.commit.getEndpoint() !=
					        logServers[pos].first->get().interf().commit.getEndpoint()) {
						TLogInterface interf = req.myInterface;
						filterLocalityDataForPolicyDcAndProcess(logServers[pos].second, &interf.filteredLocality);
						logServers[pos].first->setUnconditional(OptionalInterface<TLogInterface>(interf));
					}
					lastReply[req.myInterface.id()].send(TLogRejoinReply{ false });
					lastReply[req.myInterface.id()] = req.reply;
				} else {
					TraceEvent("TLogJoinedMeUnknown", dbgid)
					    .detail("TLog", req.myInterface.id())
					    .detail("Address", req.myInterface.commit.getEndpoint().getPrimaryAddress().toString());
					req.reply.send(true);
				}
			}
			when(wait(warnTimeout)) {
				for (const auto& logId : logsWaiting) {
					TraceEvent(SevWarnAlways, "TLogRejoinSlow", dbgid)
					    .detail("Elapsed", startTime - now())
					    .detail("LogId", logId);
				}
				warnTimeout = Never();
			}
		}
	} catch (...) {
		for (auto it = lastReply.begin(); it != lastReply.end(); ++it)
			it->second.send(TLogRejoinReply{ true });
		throw;
	}
}

ACTOR Future<TLogLockResult> TagPartitionedLogSystem::lockTLog(
    UID myID,
    Reference<AsyncVar<OptionalInterface<TLogInterface>>> tlog) {

	TraceEvent("TLogLockStarted", myID).detail("TLog", tlog->get().id());
	loop {
		choose {
			when(TLogLockResult data = wait(
			         tlog->get().present() ? brokenPromiseToNever(tlog->get().interf().lock.getReply<TLogLockResult>())
			                               : Never())) {
				TraceEvent("TLogLocked", myID).detail("TLog", tlog->get().id()).detail("End", data.end);
				return data;
			}
			when(wait(tlog->onChange())) {}
		}
	}
}<|MERGE_RESOLUTION|>--- conflicted
+++ resolved
@@ -2867,7 +2867,6 @@
 		}
 	}
 
-<<<<<<< HEAD
 	state std::unordered_map<UID, std::vector<UID>> tlogGroupIdToTlogServerIds;
 	state std::unordered_map<UID, std::vector<TLogGroupRef>> tlogServerIdToTlogGroups;
 	for (const TLogGroupRef& group : tLogGroupCollection->groups()) {
@@ -2877,26 +2876,6 @@
 		for (UID id : ids) {
 			tlogServerIdToTlogGroups[id].push_back(group);
 		}
-=======
-	for (int i = 0; i < recr.tLogs.size(); i++) {
-		InitializeTLogRequest& req = reqs[i];
-		req.recruitmentID = logSystem->recruitmentID;
-		req.logVersion = configuration.tLogVersion;
-		req.storeType = configuration.tLogDataStoreType;
-		req.spillType = configuration.tLogSpillType;
-		req.recoverFrom = oldLogSystemConfig;
-		req.recoverAt = oldLogSystem->recoverAt.get();
-		req.knownCommittedVersion = oldLogSystem->knownCommittedVersion;
-		req.epoch = recoveryCount;
-		req.locality = primaryLocality;
-		req.remoteTag = Tag(tagLocalityRemoteLog, i);
-		req.isPrimary = true;
-		req.allTags = localTags;
-		req.startVersion = logSystem->tLogs[0]->startVersion;
-		req.logRouterTags = logSystem->logRouterTags;
-		req.txsTags = logSystem->txsTags;
-		req.clusterId = clusterId;
->>>>>>> 8d6cfcb6
 	}
 
 	if (SERVER_KNOBS->TLOG_NEW_INTERFACE) {
@@ -2950,6 +2929,7 @@
 			req.startVersion = logSystem->tLogs[0]->startVersion;
 			req.logRouterTags = logSystem->logRouterTags;
 			req.txsTags = logSystem->txsTags;
+			req.clusterId = clusterId;
 		}
 		initializationReplies.reserve(recr.tLogs.size());
 		for (int i = 0; i < recr.tLogs.size(); i++)
