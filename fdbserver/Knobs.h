--- conflicted
+++ resolved
@@ -302,7 +302,6 @@
 	double STATUS_MIN_TIME_BETWEEN_REQUESTS;
 	int CONFIGURATION_ROWS_TO_FETCH;
 
-<<<<<<< HEAD
 	// IPager
 	int PAGER_RESERVED_PAGES;
 
@@ -310,11 +309,10 @@
 	int FREE_PAGE_VACUUM_THRESHOLD;
 	int VACUUM_QUEUE_SIZE;
 	int VACUUM_BYTES_PER_SECOND;
-=======
+
 	// Timekeeper
 	int64_t TIME_KEEPER_DELAY;
 	int64_t TIME_KEEPER_MAX_ENTRIES;
->>>>>>> 555dc723
 
 	ServerKnobs(bool randomize = false, ClientKnobs* clientKnobs = NULL);
 };
