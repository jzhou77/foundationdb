--- conflicted
+++ resolved
@@ -291,10 +291,8 @@
 // Determines the maximum shard size based on the size of the database
 int64_t getMaxShardSize(double dbSizeEstimate);
 
-<<<<<<< HEAD
 class DDTeamCollection;
-=======
-struct DDTeamCollection;
+
 struct StorageWiggleMetrics {
 	constexpr static FileIdentifier file_identifier = 4728961;
 
@@ -439,7 +437,6 @@
 	}
 };
 
->>>>>>> 6dc59215
 ACTOR Future<std::vector<std::pair<StorageServerInterface, ProcessClass>>> getServerListAndProcessClasses(
     Transaction* tr);
 
