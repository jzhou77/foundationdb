--- conflicted
+++ resolved
@@ -219,12 +219,9 @@
 		  lastVersionTime(0),
 		  txnStateStore(0),
 		  memoryLimit(2e9),
-<<<<<<< HEAD
 		  cstateUpdated(false),
-		  addActor(addActor)
-=======
+		  addActor(addActor),
 		  hasConfiguration(false)
->>>>>>> 63570ccb
 	{
 	}
 	~MasterData() { if(txnStateStore) txnStateStore->close(); }
@@ -297,79 +294,39 @@
 	servers->clear();
 	if (self->lastEpochEnd) return Void();
 
-<<<<<<< HEAD
-	state std::map<Optional<Value>,Tag> dcId_tags;
+	state int idx = 0;
+	state std::map<Optional<Value>, Tag> dcId_tags;
 	state int8_t nextLocality = 0;
-	while( servers->size() < self->configuration.storageTeamSize + self->configuration.remoteStorageTeamSize ) {
-		try {
-			RecruitStorageRequest req;
-			req.criticalRecruitment = true;
-			req.includeDCs.push_back( servers->size() < self->configuration.storageTeamSize ? self->configuration.primaryDcId : self->configuration.remoteDcId);
-			for(auto s = servers->begin(); s != servers->end(); ++s)
-				req.excludeMachines.push_back(s->locality.zoneId());
-
-			TraceEvent("MasterRecruitingInitialStorageServer", self->dbgid)
-				.detail("ExcludingMachines", req.excludeMachines.size())
-				.detail("DataCenters", req.includeDCs.size());
-
-			state RecruitStorageReply candidateWorker = wait( brokenPromiseToNever( self->clusterController.recruitStorage.getReply( req ) ) );
-=======
-	state Tag tag = 0;
-	while( tag < recruits.storageServers.size() ) {
+	while( idx < recruits.storageServers.size() ) {
 		TraceEvent("MasterRecruitingInitialStorageServer", self->dbgid)
-			.detail("CandidateWorker", recruits.storageServers[tag].locality.toString());
->>>>>>> 63570ccb
+			.detail("CandidateWorker", recruits.storageServers[idx].locality.toString());
 
 		InitializeStorageRequest isr;
-		isr.seedTag = tag;
+		isr.seedTag = dcId_tags.count(recruits.storageServers[idx].locality.dcId()) ? dcId_tags[recruits.storageServers[idx].locality.dcId()] : Tag(nextLocality, 0);
 		isr.storeType = self->configuration.storageServerStoreType;
 		isr.reqId = g_random->randomUniqueID();
 		isr.interfaceId = g_random->randomUniqueID();
 
-<<<<<<< HEAD
-			InitializeStorageRequest isr;
-			isr.seedTag = dcId_tags.count(candidateWorker.worker.locality.dcId()) ? dcId_tags[candidateWorker.worker.locality.dcId()] : Tag(nextLocality, 0);
-			isr.storeType = self->configuration.storageServerStoreType;
-			isr.reqId = g_random->randomUniqueID();
-			isr.interfaceId = g_random->randomUniqueID();
-=======
-		ErrorOr<StorageServerInterface> newServer = wait( recruits.storageServers[tag].storage.tryGetReply( isr ) );
->>>>>>> 63570ccb
+		ErrorOr<StorageServerInterface> newServer = wait( recruits.storageServers[idx].storage.tryGetReply( isr ) );
 
 		if( newServer.isError() ) {
 			if( !newServer.isError( error_code_recruitment_failed ) && !newServer.isError( error_code_request_maybe_delivered ) )
 				throw newServer.getError();
 
-<<<<<<< HEAD
-			if( newServer.isError() ) {
-				if( !newServer.isError( error_code_recruitment_failed ) && !newServer.isError( error_code_request_maybe_delivered ) )
-					throw newServer.getError();
-
-				TEST( true ); // masterserver initial storage recuitment loop failed to get new server
-				Void _ = wait( delay(SERVER_KNOBS->STORAGE_RECRUITMENT_DELAY) );
-			}
-			else {
-				if(!dcId_tags.count(candidateWorker.worker.locality.dcId())) {
-					dcId_tags[candidateWorker.worker.locality.dcId()] = Tag(nextLocality, 0);
-					nextLocality++;
-				}
-				
-				Tag& tag = dcId_tags[candidateWorker.worker.locality.dcId()];
-				tag.id++;
-				servers->push_back( newServer.get() );
-			}
-		} catch ( Error &e ) {
-			if(e.code() != error_code_timed_out) {
-				throw;
-			}
-=======
 			TEST( true ); // masterserver initial storage recuitment loop failed to get new server
 			Void _ = wait( delay(SERVER_KNOBS->STORAGE_RECRUITMENT_DELAY) );
 		}
 		else {
+			if(!dcId_tags.count(recruits.storageServers[idx].locality.dcId())) {
+				dcId_tags[recruits.storageServers[idx].locality.dcId()] = Tag(nextLocality, 0);
+				nextLocality++;
+			}
+				
+			Tag& tag = dcId_tags[recruits.storageServers[idx].locality.dcId()];
+			tag.id++;
+			idx++;
+
 			servers->push_back( newServer.get() );
-			tag++;
->>>>>>> 63570ccb
 		}
 	}
 
@@ -573,40 +530,8 @@
 
 	// Actually, newSeedServers does both the recruiting and initialization of the seed servers; so if this is a brand new database we are sort of lying that we are
 	// past the recruitment phase.  In a perfect world we would split that up so that the recruitment part happens above (in parallel with recruiting the transaction servers?).
-<<<<<<< HEAD
-	Void _ = wait( newSeedServers( self, seedServers ) );
+	Void _ = wait( newSeedServers( self, recruits, seedServers ) );
 	Void _ = wait( newProxies( self, recruits ) && newResolvers( self, recruits ) && newTLogServers( self, recruits, oldLogSystem ) );
-=======
-
-	Void _ = wait( newProxies( self, recruits ) && newResolvers( self, recruits ) && newTLogServers( self, recruits, oldLogSystem ) && newSeedServers( self, recruits, seedServers ) );
-	return Void();
-}
-
-ACTOR Future<Void> rewriteMasterState( Reference<MasterData> self ) {
-	state DBCoreState newState = self->prevDBState;
-
-	newState.recoveryCount++;
-	try {
-		Void _ = wait( self->cstate1.setExclusive( BinaryWriter::toValue(newState, IncludeVersion()) ) );
-	} catch (Error& e) {
-		TEST(true); // Master displaced during rewriteMasterState
-		throw;
-	}
-
-	self->prevDBState = newState;
-
-	Value rereadDBStateRaw = wait( self->cstate2.read() );
-	DBCoreState readState;
-	if( rereadDBStateRaw.size() )
-		readState = BinaryReader::fromStringRef<DBCoreState>(rereadDBStateRaw, IncludeVersion());
-
-	if( readState != newState ) {
-		TraceEvent("MasterTerminated", self->dbgid).detail("Reason", "CStateChanged");
-		TEST(true);  // Coordinated state changed between writing and reading, master dying
-		throw worker_removed();
-	}
-
->>>>>>> 63570ccb
 	return Void();
 }
 
